# 📝 Tourii Backend Guidelines

This document outlines the development guidelines and architecture for the Tourii backend system, a Web3-integrated tourism platform.

---

## 🌟 Core Features

1. **Authentication & Web3**
   - Social auth (Discord, Twitter, Google)
   - Web3 wallet integration
   - NFT-based digital passport system
   - JWT session management

2. **Story & Tourism**
   - Story saga management
   - Chapter progression system
   - Location-based content delivery
   - Media asset management (video/image)

3. **Quest & Gamification**
   - Online/offline quest management
   - Multi-type task validation
   - Progress tracking
   - Reward distribution

4. **Digital Assets**
   - EVM-compatible NFT minting
   - Digital passport management
   - Reward perks as NFTs
   - Blockchain transaction handling

5. **Location & Routes**
   - Model route management
   - Location check-in system
   - Weather API integration
   - Geographic data handling

6. **Social Features**
   - Memory wall
   - Achievement sharing

7. **Shop & Rewards**
   - Point system management
   - NFT reward shop
   - Perk redemption
   - Transaction history

8. **Admin Panel**
   - Content management
   - User management
   - Analytics dashboard
   - System configuration

---

## 🏗️ Architecture Overview

### Technology Stack

| Layer            | Tech                                      |
|------------------|--------------------------------------------|
| Framework        | NestJS                                     |
| Database         | PostgreSQL + Prisma ORM                    |
| Caching          | Redis                                      |
| Blockchain       | Ethers.js / viem + Hardhat + OpenZeppelin  |
| Storage          | IPFS (NFT metadata), AWS S3 (media)        |
| Auth             | JWT, OAuth2, Signature login (EVM)         |
| Testing          | Jest                                       |
| Docs             | Swagger / OpenAPI                          |
| Format / Lint    | Biome                                      |

### Project Structure

```
tourii-backend/
├── apps/
│   ├── tourii-backend/       # Main API application
│   └── tourii-onchain/       # Blockchain integration app
├── libs/
│   └── core/                 # Shared core functionality
├── prisma/
│   ├── schema.prisma         # DB schema
│   ├── migrations/           # Migrations
│   └── docs/                 # Schema docs
├── contracts/
│   ├── digital-passport/     # NFT logic
│   ├── tourii-log/           # Action logging
│   └── perks/                # Reward system
```

<<<<<<< HEAD
---
=======
## 🗂 Core Services

### 1. Authentication Service

- [ ] Multi-provider authentication
  - Discord integration
  - Twitter integration
  - Google integration
- [ ] JWT token management
- [ ] Session handling
- [ ] Role-based access control
- [ ] Rate limiting implementation

### 2. Story Service

- [ ] Story saga management
  - CRUD operations for sagas
  - Media asset handling
  - Location mapping
- [ ] Chapter content delivery
  - Content versioning
  - Progress tracking
  - Media streaming
- [ ] Route management
  - Tourist spot mapping
  - Route recommendations
  - Location-based features

### 3. Quest Service

- [ ] Quest management
  - Quest creation and validation
  - Task configuration
  - Reward distribution
- [ ] Task validation
  - Location verification
  - Photo upload validation
  - Text response processing
  - Group activity tracking
- [ ] Progress tracking
  - User progress monitoring
  - Achievement triggers
  - Points calculation

### 4. Blockchain Service

- [ ] Digital passport management
  - Minting operations
  - Ownership verification
  - Transfer handling
- [ ] NFT management
  - Catalog maintenance
  - Metadata handling
  - Trading operations
- [ ] Transaction processing
  - Gas management
  - Contract interactions
  - Error handling

### 5. User Service

- [ ] Profile management
  - User data handling
  - Preferences storage
  - Activity tracking
- [ ] Achievement system
  - Progress tracking
  - Reward distribution
  - Level progression
- [ ] Points system
  - Magatama points calculation
  - Transaction history
  - Balance management
- [ ] Exchange system
  - User to exchange and redeem item

### 6. Shop WIP

### 7. Admin Panel WIP

## 🔒 Security Guidelines

### 1. Authentication & Authorization

- Implement JWT with secure signing
- Use role-based access control
- Enable multi-factor authentication
- Regular token rotation

### 2. Data Protection

- Enable Row-Level Security (RLS)
- Implement data encryption
- Regular security audits
- Input validation and sanitization

### 3. API Security

- Rate limiting on all endpoints
- Request validation
- CORS configuration
- API key management

### 4. Blockchain Security

- Secure key management
- Transaction signing
- Contract verification
- Gas optimization

## 📝 Development Standards

### Code Organization

- Follow NestJS module structure
- Implement clean architecture principles
- Use dependency injection
- Maintain separation of concerns

### Testing Requirements

- Unit tests for all services
- Integration tests for API endpoints
- Blockchain interaction tests
- Performance testing

### Documentation

- Swagger/OpenAPI documentation
- Code comments and JSDoc
- Database schema documentation
- API endpoint documentation

### Error Handling

- Standardized error responses
- Logging and monitoring
- Error tracking
- Recovery procedures

## 🔄 Development Workflow

### Version Control

- Branch naming: `feature/service-name`
- PR template with checklist
- Code review requirements
- Merge strategy
>>>>>>> 147abe65

## 🔧 Core Services

### 1. Authentication
- Multi-provider (Discord, Google, Twitter)
- Web3 wallet signature login
- JWT token and refresh
- Role-based permissions
- Rate limiting support

### 2. Story System
- CRUD for sagas, chapters
- Location and route linking
- Asset upload (images/videos)
- Chapter progression recording

### 3. Quest System
- Create/edit quests and sub-tasks
- Task types: GPS, QR, photo, text, group
- Quest start, complete, validate endpoints
- Reward logic: points, NFTs, passport stamps

### 4. Blockchain
- Mint: digital passport, log NFT, perk NFTs
- Asset ownership lookup
- Metadata sync with IPFS
- Transaction status polling

### 5. User System
- User profile and logs (travel, quest, story)
- Points balance, level, rewards
- Perk redemption + wallet export history

### 6. Social & Memory Wall
- Post logs (auto-recorded)
- Public feed and detail fetch
- Commenting, liking (future extension)

### 7. Check-In System
- Submit GPS/QR verification
- Timeline and badge unlocks
- Fraud check (distance/time rules)

### 8. Shop
- NFT marketplace (perks)
- Magatama point deduction
- Inventory: status tracking (used/active/expired)
- Burn-on-redeem logic

### 9. Admin
- Quest/story/route/user/perk CRUD
- Upload NFT metadata
- View analytics and logs
- Social content pushing

---

## 🔒 Security Practices

- RLS on all user-bound tables
- Secure JWT storage + token rotation
- CAPTCHA for signup/login
- Request validation on all APIs
- Session + action logging
- WAF + rate limit middleware

---

## 🖊️ Dev Workflow & Standards

- NestJS modular design
- Prisma DB types auto-generated
- `feature/x` branches → PR → squash merge
- Unit & integration tests (Jest)
- Swagger docs for API
- GitHub Actions CI for test + lint + build

---

_Last Updated: 12/04/2025_<|MERGE_RESOLUTION|>--- conflicted
+++ resolved
@@ -58,17 +58,17 @@
 
 ### Technology Stack
 
-| Layer            | Tech                                      |
-|------------------|--------------------------------------------|
-| Framework        | NestJS                                     |
-| Database         | PostgreSQL + Prisma ORM                    |
-| Caching          | Redis                                      |
-| Blockchain       | Ethers.js / viem + Hardhat + OpenZeppelin  |
-| Storage          | IPFS (NFT metadata), AWS S3 (media)        |
-| Auth             | JWT, OAuth2, Signature login (EVM)         |
-| Testing          | Jest                                       |
-| Docs             | Swagger / OpenAPI                          |
-| Format / Lint    | Biome                                      |
+| Layer         | Tech                                      |
+| ------------- | ----------------------------------------- |
+| Framework     | NestJS                                    |
+| Database      | PostgreSQL + Prisma ORM                   |
+| Caching       | Redis                                     |
+| Blockchain    | Ethers.js / viem + Hardhat + OpenZeppelin |
+| Storage       | IPFS (NFT metadata), AWS S3 (media)       |
+| Auth          | JWT, OAuth2, Signature login (EVM)        |
+| Testing       | Jest                                      |
+| Docs          | Swagger / OpenAPI                         |
+| Format / Lint | Biome                                     |
 
 ### Project Structure
 
@@ -89,158 +89,7 @@
 │   └── perks/                # Reward system
 ```
 
-<<<<<<< HEAD
 ---
-=======
-## 🗂 Core Services
-
-### 1. Authentication Service
-
-- [ ] Multi-provider authentication
-  - Discord integration
-  - Twitter integration
-  - Google integration
-- [ ] JWT token management
-- [ ] Session handling
-- [ ] Role-based access control
-- [ ] Rate limiting implementation
-
-### 2. Story Service
-
-- [ ] Story saga management
-  - CRUD operations for sagas
-  - Media asset handling
-  - Location mapping
-- [ ] Chapter content delivery
-  - Content versioning
-  - Progress tracking
-  - Media streaming
-- [ ] Route management
-  - Tourist spot mapping
-  - Route recommendations
-  - Location-based features
-
-### 3. Quest Service
-
-- [ ] Quest management
-  - Quest creation and validation
-  - Task configuration
-  - Reward distribution
-- [ ] Task validation
-  - Location verification
-  - Photo upload validation
-  - Text response processing
-  - Group activity tracking
-- [ ] Progress tracking
-  - User progress monitoring
-  - Achievement triggers
-  - Points calculation
-
-### 4. Blockchain Service
-
-- [ ] Digital passport management
-  - Minting operations
-  - Ownership verification
-  - Transfer handling
-- [ ] NFT management
-  - Catalog maintenance
-  - Metadata handling
-  - Trading operations
-- [ ] Transaction processing
-  - Gas management
-  - Contract interactions
-  - Error handling
-
-### 5. User Service
-
-- [ ] Profile management
-  - User data handling
-  - Preferences storage
-  - Activity tracking
-- [ ] Achievement system
-  - Progress tracking
-  - Reward distribution
-  - Level progression
-- [ ] Points system
-  - Magatama points calculation
-  - Transaction history
-  - Balance management
-- [ ] Exchange system
-  - User to exchange and redeem item
-
-### 6. Shop WIP
-
-### 7. Admin Panel WIP
-
-## 🔒 Security Guidelines
-
-### 1. Authentication & Authorization
-
-- Implement JWT with secure signing
-- Use role-based access control
-- Enable multi-factor authentication
-- Regular token rotation
-
-### 2. Data Protection
-
-- Enable Row-Level Security (RLS)
-- Implement data encryption
-- Regular security audits
-- Input validation and sanitization
-
-### 3. API Security
-
-- Rate limiting on all endpoints
-- Request validation
-- CORS configuration
-- API key management
-
-### 4. Blockchain Security
-
-- Secure key management
-- Transaction signing
-- Contract verification
-- Gas optimization
-
-## 📝 Development Standards
-
-### Code Organization
-
-- Follow NestJS module structure
-- Implement clean architecture principles
-- Use dependency injection
-- Maintain separation of concerns
-
-### Testing Requirements
-
-- Unit tests for all services
-- Integration tests for API endpoints
-- Blockchain interaction tests
-- Performance testing
-
-### Documentation
-
-- Swagger/OpenAPI documentation
-- Code comments and JSDoc
-- Database schema documentation
-- API endpoint documentation
-
-### Error Handling
-
-- Standardized error responses
-- Logging and monitoring
-- Error tracking
-- Recovery procedures
-
-## 🔄 Development Workflow
-
-### Version Control
-
-- Branch naming: `feature/service-name`
-- PR template with checklist
-- Code review requirements
-- Merge strategy
->>>>>>> 147abe65
 
 ## 🔧 Core Services
 
