--- conflicted
+++ resolved
@@ -48,8 +48,4 @@
 
 # cspell
 .cspell
-<<<<<<< HEAD
-
-=======
->>>>>>> a016efc1
 .vercel