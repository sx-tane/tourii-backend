import { HttpService } from '@nestjs/axios';
import { Injectable, Logger } from '@nestjs/common';
import { ConfigService } from '@nestjs/config';
import axios, {
    type AxiosError,
    type AxiosInstance,
    type AxiosRequestConfig,
    type AxiosResponse,
} from 'axios';
import axiosRetry from 'axios-retry';

@Injectable()
export class TouriiBackendHttpService {
    private httpService: HttpService;
    private axiosInstance: AxiosInstance;
    private readonly logger = new Logger(TouriiBackendHttpService.name);

    constructor(private readonly configService: ConfigService) {
        this.init();
    }

    /**
     * httpService初期化処理
     */
    init() {
        this.axiosInstance = axios.create({
            timeout: this.configService.get<number>('HTTP_DEFAULT_TIMEOUT', 10000),
        });

        axiosRetry(this.axiosInstance, {
            retries: this.configService.get<number>('HTTP_DEFAULT_RETRIES', 2),
            retryDelay: (retryCount: number, error: AxiosError) => {
                this.logger.log(
                    `Request to ${error.config?.url} failed. Attempt #${retryCount}. Retrying in ${retryCount * 1000}ms...`,
                    `Error: ${error.code || error.message}`,
                );
                return retryCount * 1000;
            },
            retryCondition: (error: AxiosError) => {
                return (
                    axiosRetry.isNetworkError(error) ||
                    axiosRetry.isRetryableError(error) ||
                    error.code === 'ECONNABORTED' ||
                    (error.response?.status !== undefined &&
                        error.response.status >= 500 &&
                        error.response.status <= 599)
                );
            },
            onRetry: (retryCount: number, error: AxiosError, requestConfig: AxiosRequestConfig) => {
                this.logger.warn(
                    `Retrying request: ${requestConfig.method?.toUpperCase()} ${requestConfig.url} - Attempt #${retryCount}. Last error: ${error.code || error.message}`,
                );
            },
        });

        this.httpService = new HttpService(this.axiosInstance);
<<<<<<< HEAD
        this.httpService.axiosRef.interceptors.response.use(async (response: AxiosResponse) => {
            return response;
        });
=======

        this.axiosInstance.interceptors.response.use(
            (response: AxiosResponse) => {
                return response;
            },
            (error: AxiosError) => {
                if (axios.isAxiosError(error)) {
                    this.logger.error(
                        `HTTP Request Failed (after retries if applicable): ${error.config?.method?.toUpperCase()} ${error.config?.url}`,
                        `Error: ${error.message}, Status: ${error.response?.status}, Response: ${JSON.stringify(error.response?.data)}`,
                        error.stack,
                    );
                } else {
                    this.logger.error(
                        `Non-Axios HTTP Error encountered: ${(error as Error).message}`,
                        (error as Error).stack,
                    );
                }
                return Promise.reject(error);
            },
        );
>>>>>>> 93a30cba
    }

    /**
     * httpService
     */
    get getTouriiBackendHttpService() {
        return this.httpService;
    }
}<|MERGE_RESOLUTION|>--- conflicted
+++ resolved
@@ -54,11 +54,6 @@
         });
 
         this.httpService = new HttpService(this.axiosInstance);
-<<<<<<< HEAD
-        this.httpService.axiosRef.interceptors.response.use(async (response: AxiosResponse) => {
-            return response;
-        });
-=======
 
         this.axiosInstance.interceptors.response.use(
             (response: AxiosResponse) => {
@@ -80,7 +75,6 @@
                 return Promise.reject(error);
             },
         );
->>>>>>> 93a30cba
     }
 
     /**
