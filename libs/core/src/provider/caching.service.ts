import { TouriiBackendAppException } from '@app/core/support/exception/tourii-backend-app-exception';
import type { Cache } from '@nestjs/cache-manager';
import { CACHE_MANAGER } from '@nestjs/cache-manager';
import { Inject, Injectable, Logger } from '@nestjs/common';

@Injectable()
export class CachingService {
    private readonly logger = new Logger(CachingService.name);
    private readonly ongoingFetches: Map<string, Promise<any | null>> = new Map();

    constructor(
        @Inject(CACHE_MANAGER)
        private cacheManager: Cache,
    ) {}

    /**
     * Retrieves data from cache if available, otherwise executes the fetchDataFn,
     * stores the result in cache, and returns the result.
     *
     * @template T The expected type of the data.
     * @param key The cache key.
     * @param fetchDataFn An async function that fetches the data from the source if not in cache.
     * @param ttlSeconds Time-to-live for the cache entry in seconds.
     * @returns Promise<T | null> The data, or null if fetching failed and cache was empty.
     */
    async getOrSet<T>(
        key: string,
        fetchDataFn: () => Promise<T>,
        ttlSeconds: number,
    ): Promise<T | null> {
        try {
            // 1. Try cache
            const cachedDataString = await this.cacheManager.get<string>(key);
            if (cachedDataString) {
                this.logger.log(`Cache hit for key: ${key}. Using cached data.`);
                try {
                    return JSON.parse(cachedDataString) as T;
                } catch (parseError) {
                    this.logger.error(`Failed to parse cached data for key ${key}:`, parseError);
                    // Proceed to fetch fresh data if parsing fails
                }
            }

            // 2. If cache miss or parse error, check for ongoing fetch
            this.logger.log(`Cache miss for key: ${key}. Checking for ongoing fetches.`);
            if (this.ongoingFetches.has(key)) {
                this.logger.log(`Ongoing fetch for key: ${key}. Awaiting existing promise.`);
                return this.ongoingFetches.get(key);
            }

            // 3. If no ongoing fetch, initiate new fetch
            this.logger.log(`No ongoing fetch for key: ${key}. Initiating fresh data fetch.`);
            const fetchPromise = (async (): Promise<T | null> => {
                try {
<<<<<<< HEAD
                    await this.cacheManager.set(
                        key,
                        JSON.stringify(freshData),
                        ttlSeconds * 1000, // Convert TTL to milliseconds
                    );
                    this.logger.log(
                        `Stored fresh data in cache with key: ${key}, TTL: ${ttlSeconds}s`,
                    );
                } catch (storeError) {
                    this.logger.error(`Failed to store data in cache for key ${key}:`, storeError);
                    // Still return fresh data even if caching fails
=======
                    const freshData = await fetchDataFn();

                    // Store fresh data in cache
                    if (freshData !== null && freshData !== undefined) {
                        try {
                            await this.cacheManager.set(
                                key,
                                JSON.stringify(freshData),
                                ttlSeconds * 1000, // Convert TTL to milliseconds
                            );
                            this.logger.log(
                                `Stored fresh data in cache with key: ${key}, TTL: ${ttlSeconds}s`,
                            );
                        } catch (storeError) {
                            this.logger.error(
                                `Failed to store data in cache for key ${key}:`,
                                storeError,
                            );
                            // Still return fresh data even if caching fails
                        }
                    }
                    return freshData;
                } catch (fetchError) {
                    this.logger.error(
                        `Error fetching data for key ${key} in ongoing fetch:`,
                        fetchError,
                    );
                    // If it's a known application error, re-throw it to propagate specific error info
                    if (fetchError instanceof TouriiBackendAppException) {
                        throw fetchError;
                    }
                    return null; // For other errors, resolve promise to null
                } finally {
                    this.ongoingFetches.delete(key);
                    this.logger.log(`Removed ongoing fetch entry for key: ${key}`);
>>>>>>> 93a30cba
                }
            })();

            this.ongoingFetches.set(key, fetchPromise);
            return fetchPromise;
        } catch (error) {
            this.logger.error(`Error in getOrSet for key ${key}:`, error);
            // This outer catch primarily handles errors not originating from fetchDataFn or cacheManager interactions
            // covered within the promise, or if the promise setup itself fails.
            return null;
        }
    }

    /**
     * Invalidates (deletes) a cache entry by key.
     *
     * @param key The cache key to invalidate.
     */
    async invalidate(key: string): Promise<void> {
        try {
            await this.cacheManager.del(key);
            this.logger.log(`Cache invalidated for key: ${key}`);
        } catch (error) {
            this.logger.error(`Failed to invalidate cache for key ${key}:`, error);
            // Decide if you want to re-throw or just log
        }
    }
}<|MERGE_RESOLUTION|>--- conflicted
+++ resolved
@@ -52,19 +52,6 @@
             this.logger.log(`No ongoing fetch for key: ${key}. Initiating fresh data fetch.`);
             const fetchPromise = (async (): Promise<T | null> => {
                 try {
-<<<<<<< HEAD
-                    await this.cacheManager.set(
-                        key,
-                        JSON.stringify(freshData),
-                        ttlSeconds * 1000, // Convert TTL to milliseconds
-                    );
-                    this.logger.log(
-                        `Stored fresh data in cache with key: ${key}, TTL: ${ttlSeconds}s`,
-                    );
-                } catch (storeError) {
-                    this.logger.error(`Failed to store data in cache for key ${key}:`, storeError);
-                    // Still return fresh data even if caching fails
-=======
                     const freshData = await fetchDataFn();
 
                     // Store fresh data in cache
@@ -100,7 +87,6 @@
                 } finally {
                     this.ongoingFetches.delete(key);
                     this.logger.log(`Removed ongoing fetch entry for key: ${key}`);
->>>>>>> 93a30cba
                 }
             })();
 
