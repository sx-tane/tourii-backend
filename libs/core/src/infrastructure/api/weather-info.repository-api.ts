--- conflicted
+++ resolved
@@ -24,25 +24,6 @@
         private readonly cachingService: CachingService,
     ) {}
 
-<<<<<<< HEAD
-    async getCurrentWeatherByGeoInfoList(geoInfoList: GeoInfo[]): Promise<WeatherInfo[]> {
-        const apiKey = this.configService.get<string>('OPEN_WEATHER_API_KEY');
-        if (!apiKey) {
-            this.logger.error('OPEN_WEATHER_API_KEY is not configured.');
-            throw new TouriiBackendAppException(TouriiBackendAppErrorType.E_TB_000);
-        }
-
-        // Use Promise.all to fetch weather data concurrently
-        try {
-            const weatherInfoPromises = geoInfoList.map(async (geoInfo) => {
-                const { latitude, longitude, touristSpotName } = geoInfo;
-                const apiUrl = `https://api.openweathermap.org/data/2.5/forecast?lat=${latitude}&lon=${longitude}&appid=${apiKey}&units=metric`;
-
-                try {
-                    const response = await firstValueFrom(
-                        this.touriiHttpService.getTouriiBackendHttpService.get(apiUrl),
-                    );
-=======
     private async fetchSingleWeatherInfoWithCache(
         geoInfo: GeoInfo,
         apiKey: string,
@@ -54,7 +35,6 @@
         const fetchDataFn = async (): Promise<WeatherInfo> => {
             // TODO: Consider making the OpenWeatherMap API URL configurable via ConfigService
             const apiUrl = `https://api.openweathermap.org/data/2.5/forecast?lat=${latitude}&lon=${longitude}&appid=${apiKey}&units=metric`;
->>>>>>> 93a30cba
 
             try {
                 // TODO: Configure timeouts and retry mechanisms within TouriiBackendHttpService
@@ -78,11 +58,6 @@
                         throw new TouriiBackendAppException(
                             TouriiBackendAppErrorType.E_WEATHER_002,
                         );
-<<<<<<< HEAD
-                        // Decide how to handle: return null/undefined or throw for this specific item?
-                        // Throwing ensures the Promise.all fails if any item is invalid.
-                        throw new Error(`Incomplete weather data for ${touristSpotName}`);
-=======
                     }
                     if (apiCode === '404') {
                         // Not Found - wrong city, lat/lon, etc.
@@ -95,7 +70,6 @@
                         throw new TouriiBackendAppException(
                             TouriiBackendAppErrorType.E_WEATHER_003,
                         );
->>>>>>> 93a30cba
                     }
                     throw new TouriiBackendAppException(TouriiBackendAppErrorType.E_WEATHER_004);
                 }
@@ -114,18 +88,6 @@
                         };
                     }
                     this.logger.warn(
-<<<<<<< HEAD
-                        `Unexpected OpenWeather API response for ${touristSpotName} (${latitude}, ${longitude}): Status ${response.status}, Data: ${JSON.stringify(response.data)}`,
-                    );
-                    throw new Error(`Unexpected API response for ${touristSpotName}`);
-                } catch (error) {
-                    this.logger.error(
-                        `Failed fetching weather for ${touristSpotName} (${latitude}, ${longitude}): ${error instanceof Error ? error.message : String(error)}`,
-                        error instanceof Error ? error.stack : undefined,
-                    );
-                    // Re-throw the error to make Promise.all fail
-                    throw error;
-=======
                         `Missing weather or main data in OpenWeather response for ${touristSpotName} (${latitude}, ${longitude}): ${JSON.stringify(firstForecast)}`,
                     );
                     throw new TouriiBackendAppException(TouriiBackendAppErrorType.E_WEATHER_004); // External API error due to unexpected structure
@@ -154,7 +116,6 @@
                 }
                 if (axiosError.response?.status === 404) {
                     throw new TouriiBackendAppException(TouriiBackendAppErrorType.E_WEATHER_001);
->>>>>>> 93a30cba
                 }
                 if (axiosError.response?.status === 429) {
                     throw new TouriiBackendAppException(TouriiBackendAppErrorType.E_WEATHER_003);
@@ -208,16 +169,11 @@
                 `One or more weather fetches failed: ${error instanceof Error ? error.message : String(error)}`,
                 error instanceof Error ? error.stack : undefined,
             );
-<<<<<<< HEAD
-            // Wrap in application exception
-            throw new TouriiBackendAppException(TouriiBackendAppErrorType.E_TB_000);
-=======
             if (error instanceof TouriiBackendAppException) {
                 throw error;
             }
             // Fallback for unexpected errors during Promise.all or mapping phase
             throw new TouriiBackendAppException(TouriiBackendAppErrorType.E_WEATHER_004);
->>>>>>> 93a30cba
         }
     }
 }