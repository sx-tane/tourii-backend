import { QuestEntity, QuestWithTasks } from '@app/core/domain/game/quest/quest.entity';
import { Task } from '@app/core/domain/game/quest/task';
<<<<<<< HEAD
import type { Prisma } from '@prisma/client';
import type { quest_task } from '@prisma/client';
=======
import type { Prisma, quest, quest_task, tourist_spot } from '@prisma/client';
import { InputJsonValue } from '@prisma/client/runtime/library';
>>>>>>> 8fed52f8
import { ModelRouteMapper } from './model-route-mapper';

export class QuestMapper {
    static prismaModelToQuestEntity(prismaModel: QuestWithTasks): QuestEntity {
        return new QuestEntity(
            {
                questName: prismaModel.quest_name,
                questDesc: prismaModel.quest_desc,
                questType: prismaModel.quest_type,
                questImage: prismaModel.quest_image ?? undefined,
                isUnlocked: prismaModel.is_unlocked,
                isPremium: prismaModel.is_premium,
                totalMagatamaPointAwarded: prismaModel.total_magatama_point_awarded ?? 0,
                rewardType: prismaModel.reward_type,
                delFlag: prismaModel.del_flag ?? false,
                insUserId: prismaModel.ins_user_id,
                insDateTime: prismaModel.ins_date_time,
                updUserId: prismaModel.upd_user_id,
                updDateTime: prismaModel.upd_date_time,
                requestId: prismaModel.request_id ?? undefined,
                tasks:
                    prismaModel.quest_task?.map(
                        (task) =>
                            new Task({
                                taskId: task.quest_task_id,
                                questId: task.quest_id,
                                taskTheme: task.task_theme,
                                taskType: task.task_type,
                                taskName: task.task_name,
                                taskDesc: task.task_desc,
                                isUnlocked: task.is_unlocked,
                                requiredAction: task.required_action,
                                groupActivityMembers: task.group_activity_members as any[],
                                selectOptions: task.select_options as any[],
                                antiCheatRules: task.anti_cheat_rules as any,
                                magatamaPointAwarded: task.magatama_point_awarded,
                                totalMagatamaPointAwarded: task.total_magatama_point_awarded,
                                delFlag: task.del_flag,
                                insUserId: task.ins_user_id,
                                insDateTime: task.ins_date_time,
                                updUserId: task.upd_user_id,
                                updDateTime: task.upd_date_time,
                                requestId: task.request_id ?? undefined,
                            }),
                    ) ?? [],
                touristSpot: prismaModel.tourist_spot
                    ? ModelRouteMapper.prismaModelToTouristSpotEntity(prismaModel.tourist_spot)
                    : undefined,
            },
            prismaModel.quest_id,
        );
    }

    static prismaModelToQuestEntityWithUserCompletedTasks(
        prismaModel: QuestWithTasks,
        userCompletedTasks: string[],
    ): QuestEntity {
        return new QuestEntity(
            {
                questName: prismaModel.quest_name,
                questDesc: prismaModel.quest_desc,
                questType: prismaModel.quest_type,
                questImage: prismaModel.quest_image ?? undefined,
                isUnlocked: prismaModel.is_unlocked,
                isPremium: prismaModel.is_premium,
                totalMagatamaPointAwarded: prismaModel.total_magatama_point_awarded ?? 0,
                rewardType: prismaModel.reward_type,
                delFlag: prismaModel.del_flag ?? false,
                insUserId: prismaModel.ins_user_id,
                insDateTime: prismaModel.ins_date_time,
                updUserId: prismaModel.upd_user_id,
                updDateTime: prismaModel.upd_date_time,
                requestId: prismaModel.request_id ?? undefined,
                tasks:
                    prismaModel.quest_task?.map(
                        (task) =>
                            new Task({
                                taskId: task.quest_task_id,
                                questId: task.quest_id,
                                taskTheme: task.task_theme,
                                taskType: task.task_type,
                                taskName: task.task_name,
                                taskDesc: task.task_desc,
                                isUnlocked: task.is_unlocked,
                                requiredAction: task.required_action,
                                groupActivityMembers: task.group_activity_members as any[],
                                selectOptions: task.select_options as any[],
                                antiCheatRules: task.anti_cheat_rules as any,
                                magatamaPointAwarded: task.magatama_point_awarded,
                                totalMagatamaPointAwarded: task.total_magatama_point_awarded,
                                delFlag: task.del_flag,
                                insUserId: task.ins_user_id,
                                insDateTime: task.ins_date_time,
                                updUserId: task.upd_user_id,
                                updDateTime: task.upd_date_time,
                                requestId: task.request_id ?? undefined,
                                isCompleted: userCompletedTasks.includes(task.quest_task_id),
                            }),
                    ) ?? [],
                touristSpot: prismaModel.tourist_spot
                    ? ModelRouteMapper.prismaModelToTouristSpotEntity(prismaModel.tourist_spot)
                    : undefined,
            },
            prismaModel.quest_id,
        );
    }

    static prismaTaskModelToTaskEntity(prismaModel: quest_task): Task {
        return new Task({
            taskId: prismaModel.quest_task_id,
            questId: prismaModel.quest_id,
            taskTheme: prismaModel.task_theme,
            taskType: prismaModel.task_type,
            taskName: prismaModel.task_name,
            taskDesc: prismaModel.task_desc,
            isUnlocked: prismaModel.is_unlocked,
            requiredAction: prismaModel.required_action,
            groupActivityMembers: prismaModel.group_activity_members as any[],
            selectOptions: prismaModel.select_options as any[],
            antiCheatRules: prismaModel.anti_cheat_rules as any,
            magatamaPointAwarded: prismaModel.magatama_point_awarded,
            totalMagatamaPointAwarded: prismaModel.total_magatama_point_awarded,
            delFlag: prismaModel.del_flag,
            insUserId: prismaModel.ins_user_id,
            insDateTime: prismaModel.ins_date_time,
            updUserId: prismaModel.upd_user_id,
            updDateTime: prismaModel.upd_date_time,
            requestId: prismaModel.request_id ?? undefined,
        });
    }

    static questEntityToPrismaInput(questEntity: QuestEntity): Prisma.questUncheckedCreateInput {
        return {
            tourist_spot_id: questEntity.touristSpot?.touristSpotId ?? '',
            quest_name: questEntity.questName ?? '',
            quest_desc: questEntity.questDesc ?? '',
            quest_image: questEntity.questImage ?? null,
            quest_type: questEntity.questType ?? undefined,
            is_unlocked: questEntity.isUnlocked ?? false,
            is_premium: questEntity.isPremium ?? false,
            total_magatama_point_awarded: questEntity.totalMagatamaPointAwarded ?? 0,
            reward_type: questEntity.rewardType ?? undefined,
            del_flag: questEntity.delFlag ?? false,
            ins_user_id: questEntity.insUserId,
            ins_date_time: questEntity.insDateTime,
            upd_user_id: questEntity.updUserId,
            upd_date_time: questEntity.updDateTime,
            request_id: questEntity.requestId ?? null,
            quest_task: {
                create: questEntity.tasks?.map((task) => QuestMapper.taskEntityToPrismaInput(task)),
            },
        };
    }

    static taskEntityToPrismaInput(task: Task): Prisma.quest_taskUncheckedCreateInput {
        return {
            quest_id: task.questId,
            task_theme: task.taskTheme,
            task_type: task.taskType,
            task_name: task.taskName,
            task_desc: task.taskDesc,
            is_unlocked: task.isUnlocked,
            required_action: task.requiredAction,
            group_activity_members: task.groupActivityMembers ?? [],
            select_options: task.selectOptions ?? [],
            anti_cheat_rules: task.antiCheatRules as InputJsonValue,
            magatama_point_awarded: task.magatamaPointAwarded,
            total_magatama_point_awarded: task.totalMagatamaPointAwarded,
            del_flag: task.delFlag,
            ins_user_id: task.insUserId,
            ins_date_time: task.insDateTime,
            upd_user_id: task.updUserId,
            upd_date_time: task.updDateTime,
            request_id: task.requestId ?? null,
        };
    }

    static questEntityToPrismaUpdateInput(
        questEntity: QuestEntity,
    ): Prisma.questUncheckedUpdateInput {
        return {
            tourist_spot_id: questEntity.touristSpot?.touristSpotId ?? undefined,
            quest_name: questEntity.questName ?? '',
            quest_desc: questEntity.questDesc ?? '',
            quest_image: questEntity.questImage ?? null,
            quest_type: questEntity.questType ?? undefined,
            is_unlocked: questEntity.isUnlocked ?? false,
            is_premium: questEntity.isPremium ?? false,
            total_magatama_point_awarded: questEntity.totalMagatamaPointAwarded ?? 0,
            reward_type: questEntity.rewardType ?? undefined,
            del_flag: questEntity.delFlag ?? false,
            upd_user_id: questEntity.updUserId,
            upd_date_time: questEntity.updDateTime,
        };
    }

    static taskEntityToPrismaUpdateInput(task: Task): Prisma.quest_taskUncheckedUpdateInput {
        return {
            quest_id: task.questId,
            task_theme: task.taskTheme,
            task_type: task.taskType,
            task_name: task.taskName,
            task_desc: task.taskDesc,
            is_unlocked: task.isUnlocked,
            required_action: task.requiredAction,
            group_activity_members: task.groupActivityMembers ?? [],
            select_options: task.selectOptions ?? [],
            anti_cheat_rules: task.antiCheatRules as InputJsonValue,
            magatama_point_awarded: task.magatamaPointAwarded,
            total_magatama_point_awarded: task.totalMagatamaPointAwarded,
            del_flag: task.delFlag,
            upd_user_id: task.updUserId,
            upd_date_time: task.updDateTime,
        };
    }
}<|MERGE_RESOLUTION|>--- conflicted
+++ resolved
@@ -1,12 +1,7 @@
 import { QuestEntity, QuestWithTasks } from '@app/core/domain/game/quest/quest.entity';
 import { Task } from '@app/core/domain/game/quest/task';
-<<<<<<< HEAD
-import type { Prisma } from '@prisma/client';
-import type { quest_task } from '@prisma/client';
-=======
-import type { Prisma, quest, quest_task, tourist_spot } from '@prisma/client';
+import type { Prisma, quest_task } from '@prisma/client';
 import { InputJsonValue } from '@prisma/client/runtime/library';
->>>>>>> 8fed52f8
 import { ModelRouteMapper } from './model-route-mapper';
 
 export class QuestMapper {
