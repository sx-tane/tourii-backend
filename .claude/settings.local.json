--- conflicted
+++ resolved
@@ -1,19 +1,15 @@
 {
-<<<<<<< HEAD
   "permissions": {
     "allow": [
       "Bash(rm:*)",
       "Bash(npx jest:*)",
       "Bash(pnpm test:*)",
       "Bash(find:*)",
-      "Bash(ls:*)"
+      "Bash(ls:*)",
+      "Bash(rm:*)",
+      "Bash(npx jest:*)",
+      "Bash(pnpm test:*)"
     ],
     "deny": []
   }
-=======
-    "permissions": {
-        "allow": ["Bash(rm:*)", "Bash(npx jest:*)", "Bash(pnpm test:*)"],
-        "deny": []
-    }
->>>>>>> d26b5ce9
 }