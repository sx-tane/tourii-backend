lockfileVersion: '9.0'

settings:
  autoInstallPeers: true
  excludeLinksFromLockfile: false

importers:

  .:
    dependencies:
      '@aws-sdk/client-s3':
        specifier: ^3.723.0
        version: 3.744.0
      '@aws-sdk/client-sqs':
        specifier: ^3.723.0
        version: 3.744.0
      '@gear-js/api':
        specifier: 0.38.3
        version: 0.38.3(@polkadot/api@13.2.1)(@polkadot/wasm-crypto@7.4.1(@polkadot/util@13.3.1)(@polkadot/x-randomvalues@13.3.1(@polkadot/util@13.3.1)(@polkadot/wasm-util@7.4.1(@polkadot/util@13.3.1))))(rxjs@7.8.1)
      '@nestjs/axios':
        specifier: ^3.1.3
        version: 3.1.3(@nestjs/common@10.4.15(class-transformer@0.5.1)(reflect-metadata@0.2.2)(rxjs@7.8.1))(axios@1.8.4)(rxjs@7.8.1)
      '@nestjs/common':
        specifier: ^10.4.15
        version: 10.4.15(class-transformer@0.5.1)(reflect-metadata@0.2.2)(rxjs@7.8.1)
      '@nestjs/config':
        specifier: ^4.0.1
        version: 4.0.1(@nestjs/common@10.4.15(class-transformer@0.5.1)(reflect-metadata@0.2.2)(rxjs@7.8.1))(rxjs@7.8.1)
      '@nestjs/core':
        specifier: ^10.4.15
        version: 10.4.15(@nestjs/common@10.4.15(class-transformer@0.5.1)(reflect-metadata@0.2.2)(rxjs@7.8.1))(@nestjs/platform-express@10.4.15)(reflect-metadata@0.2.2)(rxjs@7.8.1)
      '@nestjs/platform-express':
        specifier: ^10.4.15
        version: 10.4.15(@nestjs/common@10.4.15(class-transformer@0.5.1)(reflect-metadata@0.2.2)(rxjs@7.8.1))(@nestjs/core@10.4.15)
      '@nestjs/swagger':
        specifier: ^8.1.0
        version: 8.1.1(@nestjs/common@10.4.15(class-transformer@0.5.1)(reflect-metadata@0.2.2)(rxjs@7.8.1))(@nestjs/core@10.4.15)(class-transformer@0.5.1)(reflect-metadata@0.2.2)
      '@polkadot/api':
        specifier: 13.2.1
        version: 13.2.1
      '@polkadot/util':
        specifier: 13.3.1
        version: 13.3.1
      '@prisma/client':
        specifier: ^6.5.0
        version: 6.5.0(prisma@6.5.0(typescript@5.7.2))(typescript@5.7.2)
      '@prisma/extension-read-replicas':
        specifier: ^0.4.1
        version: 0.4.1(@prisma/client@6.5.0(prisma@6.5.0(typescript@5.7.2))(typescript@5.7.2))
      archiver:
        specifier: ^7.0.1
        version: 7.0.1
      axios:
        specifier: ^1.8.4
        version: 1.8.4
      bcrypt:
        specifier: ^5.1.1
        version: 5.1.1
      body-parser:
        specifier: ^1.20.3
        version: 1.20.3
      class-transformer:
        specifier: ^0.5.1
        version: 0.5.1
      compression:
        specifier: ^1.7.5
        version: 1.8.0
      cookie-parser:
        specifier: ^1.4.7
        version: 1.4.7
      crypto-js:
        specifier: ^4.2.0
        version: 4.2.0
      dayjs:
        specifier: ^1.11.13
        version: 1.11.13
      express:
        specifier: 4.21.2
        version: 4.21.2
      jsonwebtoken:
        specifier: ^9.0.2
        version: 9.0.2
      nest-commander:
        specifier: ^3.17.0
        version: 3.17.0(@nestjs/common@10.4.15(class-transformer@0.5.1)(reflect-metadata@0.2.2)(rxjs@7.8.1))(@nestjs/core@10.4.15)(@types/inquirer@8.2.10)(typescript@5.7.2)
      nestjs-zod:
        specifier: ^4.2.0
        version: 4.2.1(@nestjs/common@10.4.15(class-transformer@0.5.1)(reflect-metadata@0.2.2)(rxjs@7.8.1))(@nestjs/core@10.4.15)(@nestjs/swagger@8.1.1(@nestjs/common@10.4.15(class-transformer@0.5.1)(reflect-metadata@0.2.2)(rxjs@7.8.1))(@nestjs/core@10.4.15)(class-transformer@0.5.1)(reflect-metadata@0.2.2))(zod@3.24.2)
      pnpm:
        specifier: 9.15.5
        version: 9.15.5
      prisma:
        specifier: ^6.5.0
        version: 6.5.0(typescript@5.7.2)
      reflect-metadata:
        specifier: ^0.2.2
        version: 0.2.2
      rxjs:
        specifier: ^7.2.0
        version: 7.8.1
      sails-js:
        specifier: 0.3.1
        version: 0.3.1(@gear-js/api@0.38.3(@polkadot/api@13.2.1)(@polkadot/wasm-crypto@7.4.1(@polkadot/util@13.3.1)(@polkadot/x-randomvalues@13.3.1(@polkadot/util@13.3.1)(@polkadot/wasm-util@7.4.1(@polkadot/util@13.3.1))))(rxjs@7.8.1))(@polkadot/api@13.2.1)(@polkadot/types@13.2.1)(sails-js-types@0.0.1)(sails-js-util@0.0.1)
      sails-js-parser:
        specifier: 0.3.1
        version: 0.3.1(sails-js-types@0.0.1)
      sailscalls:
        specifier: Vara-Lab/SailsCalls#types-test
        version: https://codeload.github.com/Vara-Lab/SailsCalls/tar.gz/74f6ff8200acf9d19dc27618258e76d72b906655(@gear-js/api@0.38.3(@polkadot/api@13.2.1)(@polkadot/wasm-crypto@7.4.1(@polkadot/util@13.3.1)(@polkadot/x-randomvalues@13.3.1(@polkadot/util@13.3.1)(@polkadot/wasm-util@7.4.1(@polkadot/util@13.3.1))))(rxjs@7.8.1))(@polkadot/api@13.2.1)(sails-js-parser@0.3.1(sails-js-types@0.0.1))(sails-js@0.3.1(@gear-js/api@0.38.3(@polkadot/api@13.2.1)(@polkadot/wasm-crypto@7.4.1(@polkadot/util@13.3.1)(@polkadot/x-randomvalues@13.3.1(@polkadot/util@13.3.1)(@polkadot/wasm-util@7.4.1(@polkadot/util@13.3.1))))(rxjs@7.8.1))(@polkadot/api@13.2.1)(@polkadot/types@13.2.1)(sails-js-types@0.0.1)(sails-js-util@0.0.1))
      ts-node:
        specifier: ^10.9.2
        version: 10.9.2(@swc/core@1.10.15)(@types/node@20.17.17)(typescript@5.7.2)
      uuid:
        specifier: ^11.1.0
        version: 11.1.0
      winston:
        specifier: ^3.17.0
        version: 3.17.0
      zod:
        specifier: ^3.24.2
        version: 3.24.2
    devDependencies:
      '@biomejs/biome':
        specifier: ^1.9.4
        version: 1.9.4
      '@mermaid-js/mermaid-cli':
        specifier: ^11.4.2
        version: 11.4.2(puppeteer@23.11.1(typescript@5.7.2))(ts-node@10.9.2(@swc/core@1.10.15)(@types/node@20.17.17)(typescript@5.7.2))(typescript@5.7.2)
      '@nestjs/cli':
        specifier: ^11.0.5
        version: 11.0.5(@swc/core@1.10.15)(@types/node@20.17.17)(esbuild@0.25.1)
      '@nestjs/schematics':
        specifier: ^10.2.3
        version: 10.2.3(chokidar@4.0.3)(typescript@5.7.2)
      '@nestjs/testing':
        specifier: ^10.4.15
        version: 10.4.15(@nestjs/common@10.4.15(class-transformer@0.5.1)(reflect-metadata@0.2.2)(rxjs@7.8.1))(@nestjs/core@10.4.15)(@nestjs/platform-express@10.4.15)
      '@polkadot/keyring':
        specifier: 13.3.1
        version: 13.3.1(@polkadot/util-crypto@13.3.1(@polkadot/util@13.3.1))(@polkadot/util@13.3.1)
      '@polkadot/types':
        specifier: 13.2.1
        version: 13.2.1
      '@redocly/cli':
        specifier: ^1.27.0
        version: 1.28.5
      '@swc/jest':
        specifier: ^0.2.37
        version: 0.2.37(@swc/core@1.10.15)
      '@types/archiver':
        specifier: ^6.0.3
        version: 6.0.3
      '@types/bcrypt':
        specifier: ^5.0.2
        version: 5.0.2
      '@types/body-parser':
        specifier: ^1.19.5
        version: 1.19.5
      '@types/compression':
        specifier: ^1.7.5
        version: 1.7.5
      '@types/cookie-parser':
        specifier: ^1.4.8
        version: 1.4.8(@types/express@4.17.21)
      '@types/crypto-js':
        specifier: ^4.2.2
        version: 4.2.2
      '@types/express':
        specifier: ^4.17.13
        version: 4.17.21
      '@types/jest':
        specifier: 29.5.14
        version: 29.5.14
      '@types/jsonwebtoken':
        specifier: ^9.0.9
        version: 9.0.9
      '@types/node':
        specifier: ^20.14.14
        version: 20.17.17
      '@types/supertest':
        specifier: ^2.0.11
        version: 2.0.16
      '@types/uuid':
        specifier: ^9.0.8
        version: 9.0.8
      cross-env:
        specifier: ^7.0.3
        version: 7.0.3
      cspell:
        specifier: ^8.18.1
        version: 8.18.1
      dotenv:
        specifier: 16.4.7
        version: 16.4.7
      dotenv-cli:
        specifier: ^7.4.4
        version: 7.4.4
      dtsgenerator:
        specifier: ^3.19.2
        version: 3.19.2
      husky:
        specifier: ^9.1.7
        version: 9.1.7
      jest:
        specifier: 29.7.0
        version: 29.7.0(@types/node@20.17.17)(ts-node@10.9.2(@swc/core@1.10.15)(@types/node@20.17.17)(typescript@5.7.2))
      lint-staged:
        specifier: ^15.5.0
        version: 15.5.0
      mockdate:
        specifier: ^3.0.5
        version: 3.0.5
      prettier:
        specifier: 3.4.2
        version: 3.4.2
      prisma-erd-generator:
        specifier: ^2.0.4
<<<<<<< HEAD
        version: 2.0.4(@prisma/client@6.3.1(prisma@6.3.1(typescript@5.7.2))(typescript@5.7.2))(puppeteer@23.11.1(typescript@5.7.2))(ts-node@10.9.2(@swc/core@1.10.15)(@types/node@20.17.17)(typescript@5.7.2))(typescript@5.7.2)
      prisma-markdown:
        specifier: ^1.0.9
        version: 1.0.9(@prisma/client@6.3.1(prisma@6.3.1(typescript@5.7.2))(typescript@5.7.2))(prisma@6.3.1(typescript@5.7.2))
=======
        version: 2.0.4(@prisma/client@6.5.0(prisma@6.5.0(typescript@5.7.2))(typescript@5.7.2))(puppeteer@23.11.1(typescript@5.7.2))(ts-node@10.9.2(@swc/core@1.10.15)(@types/node@20.17.17)(typescript@5.7.2))(typescript@5.7.2)
>>>>>>> 13a6d644
      source-map-support:
        specifier: ^0.5.20
        version: 0.5.21
      supertest:
        specifier: ^7.1.0
        version: 7.1.0
      ts-loader:
        specifier: ^9.5.1
        version: 9.5.2(typescript@5.7.2)(webpack@5.98.0(@swc/core@1.10.15)(esbuild@0.25.1))
      tsconfig-paths:
        specifier: 4.2.0
        version: 4.2.0
      typescript:
        specifier: 5.7.2
        version: 5.7.2

packages:

  '@alloc/quick-lru@5.2.0':
    resolution: {integrity: sha512-UrcABB+4bUrFABwbluTIBErXwvbsU/V7TZWfmbgJfbkwiBuziS9gxdODUyuiecfdGQ85jglMW6juS3+z5TsKLw==}
    engines: {node: '>=10'}

  '@ampproject/remapping@2.3.0':
    resolution: {integrity: sha512-30iZtAPgz+LTIYoeivqYo853f02jBYSd5uGnGpkFV0M3xOt9aN73erkgYAmZU43x4VfqcnLxW9Kpg3R5LC4YYw==}
    engines: {node: '>=6.0.0'}

  '@angular-devkit/core@17.3.11':
    resolution: {integrity: sha512-vTNDYNsLIWpYk2I969LMQFH29GTsLzxNk/0cLw5q56ARF0v5sIWfHYwGTS88jdDqIpuuettcSczbxeA7EuAmqQ==}
    engines: {node: ^18.13.0 || >=20.9.0, npm: ^6.11.0 || ^7.5.6 || >=8.0.0, yarn: '>= 1.13.0'}
    peerDependencies:
      chokidar: ^3.5.2
    peerDependenciesMeta:
      chokidar:
        optional: true

  '@angular-devkit/core@19.1.8':
    resolution: {integrity: sha512-j1zHKvOsGwu5YwAZGuzi835R9vcW7PkfxmSRIJeVl+vawgk31K3zFb4UPH8AY/NPWYqXIAnwpka3HC1+JrWLWA==}
    engines: {node: ^18.19.1 || ^20.11.1 || >=22.0.0, npm: ^6.11.0 || ^7.5.6 || >=8.0.0, yarn: '>= 1.13.0'}
    peerDependencies:
      chokidar: ^4.0.0
    peerDependenciesMeta:
      chokidar:
        optional: true

  '@angular-devkit/core@19.2.0':
    resolution: {integrity: sha512-qd2nYoHZOYWRsu4MjXG8KiDtfM9ZDRR2rDGa+rDZ3CYAsngCrPmqOebun10dncUjwAidX49P4S2U2elOmX3VYQ==}
    engines: {node: ^18.19.1 || ^20.11.1 || >=22.0.0, npm: ^6.11.0 || ^7.5.6 || >=8.0.0, yarn: '>= 1.13.0'}
    peerDependencies:
      chokidar: ^4.0.0
    peerDependenciesMeta:
      chokidar:
        optional: true

  '@angular-devkit/schematics-cli@19.1.8':
    resolution: {integrity: sha512-sHblN9EuiJgKwJVYc+nhpU+GlVkAJHJc7lBR8YSoaugNGcCMkWn4f7rJnJDywL/CEOHBICnyWZKfTCMsMyg1Cw==}
    engines: {node: ^18.19.1 || ^20.11.1 || >=22.0.0, npm: ^6.11.0 || ^7.5.6 || >=8.0.0, yarn: '>= 1.13.0'}
    hasBin: true

  '@angular-devkit/schematics@17.3.11':
    resolution: {integrity: sha512-I5wviiIqiFwar9Pdk30Lujk8FczEEc18i22A5c6Z9lbmhPQdTroDnEQdsfXjy404wPe8H62s0I15o4pmMGfTYQ==}
    engines: {node: ^18.13.0 || >=20.9.0, npm: ^6.11.0 || ^7.5.6 || >=8.0.0, yarn: '>= 1.13.0'}

  '@angular-devkit/schematics@19.1.8':
    resolution: {integrity: sha512-2JGUMD3zjfY8G4RYpypm2/1YEO+O4DtFycUvptIpsBYyULgnEbJ3tlp2oRiXI2vp9tC8IyWqa/swlA8DTI6ZYQ==}
    engines: {node: ^18.19.1 || ^20.11.1 || >=22.0.0, npm: ^6.11.0 || ^7.5.6 || >=8.0.0, yarn: '>= 1.13.0'}

  '@angular-devkit/schematics@19.2.0':
    resolution: {integrity: sha512-cGGqUGqBXIGJkeL65l70y0BflDAu/0Zi/ohbYat3hvadFfumRJnVElVfJ59JtWO7FfKQjxcwCVTyuQ/tevX/9A==}
    engines: {node: ^18.19.1 || ^20.11.1 || >=22.0.0, npm: ^6.11.0 || ^7.5.6 || >=8.0.0, yarn: '>= 1.13.0'}

  '@antfu/install-pkg@1.0.0':
    resolution: {integrity: sha512-xvX6P/lo1B3ej0OsaErAjqgFYzYVcJpamjLAFLYh9vRJngBrMoUG7aVnrGTeqM7yxbyTD5p3F2+0/QUEh8Vzhw==}

  '@antfu/utils@8.1.0':
    resolution: {integrity: sha512-XPR7Jfwp0FFl/dFYPX8ZjpmU4/1mIXTjnZ1ba48BLMyKOV62/tiRjdsFcPs2hsYcSud4tzk7w3a3LjX8Fu3huA==}

  '@aws-crypto/crc32@5.2.0':
    resolution: {integrity: sha512-nLbCWqQNgUiwwtFsen1AdzAtvuLRsQS8rYgMuxCrdKf9kOssamGLuPwyTY9wyYblNr9+1XM8v6zoDTPPSIeANg==}
    engines: {node: '>=16.0.0'}

  '@aws-crypto/crc32c@5.2.0':
    resolution: {integrity: sha512-+iWb8qaHLYKrNvGRbiYRHSdKRWhto5XlZUEBwDjYNf+ly5SVYG6zEoYIdxvf5R3zyeP16w4PLBn3rH1xc74Rag==}

  '@aws-crypto/sha1-browser@5.2.0':
    resolution: {integrity: sha512-OH6lveCFfcDjX4dbAvCFSYUjJZjDr/3XJ3xHtjn3Oj5b9RjojQo8npoLeA/bNwkOkrSQ0wgrHzXk4tDRxGKJeg==}

  '@aws-crypto/sha256-browser@5.2.0':
    resolution: {integrity: sha512-AXfN/lGotSQwu6HNcEsIASo7kWXZ5HYWvfOmSNKDsEqC4OashTp8alTmaz+F7TC2L083SFv5RdB+qU3Vs1kZqw==}

  '@aws-crypto/sha256-js@5.2.0':
    resolution: {integrity: sha512-FFQQyu7edu4ufvIZ+OadFpHHOt+eSTBaYaki44c+akjg7qZg9oOQeLlk77F6tSYqjDAFClrHJk9tMf0HdVyOvA==}
    engines: {node: '>=16.0.0'}

  '@aws-crypto/supports-web-crypto@5.2.0':
    resolution: {integrity: sha512-iAvUotm021kM33eCdNfwIN//F77/IADDSs58i+MDaOqFrVjZo9bAal0NK7HurRuWLLpF1iLX7gbWrjHjeo+YFg==}

  '@aws-crypto/util@5.2.0':
    resolution: {integrity: sha512-4RkU9EsI6ZpBve5fseQlGNUWKMa1RLPQ1dnjnQoe07ldfIzcsGb5hC5W0Dm7u423KWzawlrpbjXBrXCEv9zazQ==}

  '@aws-sdk/client-s3@3.744.0':
    resolution: {integrity: sha512-UuiqxVI5FKlnNcWoDP8bsyJcMJa7XjGcCbVCfKSpSboNeBM4tQS3ZIViSYuz+BeO8/MuwCy7hKn7+Zjivit1nA==}
    engines: {node: '>=18.0.0'}

  '@aws-sdk/client-sqs@3.744.0':
    resolution: {integrity: sha512-xLYe8m+gw7J5lW3clXUpX1GgB7ysdYw1lh44B195sUJCuLKI1v170zY21wZKBPYPdkZto8z9nGEZA+VIiMvb0Q==}
    engines: {node: '>=18.0.0'}

  '@aws-sdk/client-sso@3.744.0':
    resolution: {integrity: sha512-mzJxPQ9mcnNY50pi7+pxB34/Dt7PUn0OgkashHdJPTnavoriLWvPcaQCG1NEVAtyzxNdowhpi4KjC+aN1EwAeA==}
    engines: {node: '>=18.0.0'}

  '@aws-sdk/core@3.744.0':
    resolution: {integrity: sha512-R0XLfDDq7MAXYyDf7tPb+m0R7gmzTRRDtPNQ5jvuq8dbkefph5gFMkxZ2zSx7dfTsfYHhBPuTBsQ0c5Xjal3Vg==}
    engines: {node: '>=18.0.0'}

  '@aws-sdk/credential-provider-env@3.744.0':
    resolution: {integrity: sha512-hyjC7xqzAeERorYYjhQG1ivcr1XlxgfBpa+r4pG29toFG60mACyVzaR7+og3kgzjRFAB7D1imMxPQyEvQ1QokA==}
    engines: {node: '>=18.0.0'}

  '@aws-sdk/credential-provider-http@3.744.0':
    resolution: {integrity: sha512-k+P1Tl5ewBvVByR6hB726qFIzANgQVf2cY87hZ/e09pQYlH4bfBcyY16VJhkqYnKmv6HMdWxKHX7D8nwlc8Obg==}
    engines: {node: '>=18.0.0'}

  '@aws-sdk/credential-provider-ini@3.744.0':
    resolution: {integrity: sha512-hjEWgkF86tkvg8PIsDiB3KkTj7z8ZFGR0v0OLQYD47o17q1qfoMzZmg9wae3wXp9KzU+lZETo+8oMqX9a+7aVQ==}
    engines: {node: '>=18.0.0'}

  '@aws-sdk/credential-provider-node@3.744.0':
    resolution: {integrity: sha512-4oUfRd6pe/VGmKoav17pPoOO0WP0L6YXmHqtJHSDmFUOAa+Vh0ZRljTj/yBdleRgdO6rOfdWqoGLFSFiAZDrsQ==}
    engines: {node: '>=18.0.0'}

  '@aws-sdk/credential-provider-process@3.744.0':
    resolution: {integrity: sha512-m0d/pDBIaiEAAxWXt/c79RHsKkUkyPOvF2SAMRddVhhOt1GFZI4ml+3f4drmAZfXldIyJmvJTJJqWluVPwTIqQ==}
    engines: {node: '>=18.0.0'}

  '@aws-sdk/credential-provider-sso@3.744.0':
    resolution: {integrity: sha512-xdMufTZOvpbDoDPI2XLu0/Rg3qJ/txpS8IJR63NsCGotHJZ/ucLNKwTcGS40hllZB8qSHTlvmlOzElDahTtx/A==}
    engines: {node: '>=18.0.0'}

  '@aws-sdk/credential-provider-web-identity@3.744.0':
    resolution: {integrity: sha512-cNk93GZxORzqEojWfXdrPBF6a7Nu3LpPCWG5mV+lH2tbuGsmw6XhKkwpt7o+OiIP4tKCpHlvqOD8f1nmhe1KDA==}
    engines: {node: '>=18.0.0'}

  '@aws-sdk/middleware-bucket-endpoint@3.734.0':
    resolution: {integrity: sha512-etC7G18aF7KdZguW27GE/wpbrNmYLVT755EsFc8kXpZj8D6AFKxc7OuveinJmiy0bYXAMspJUWsF6CrGpOw6CQ==}
    engines: {node: '>=18.0.0'}

  '@aws-sdk/middleware-expect-continue@3.734.0':
    resolution: {integrity: sha512-P38/v1l6HjuB2aFUewt7ueAW5IvKkFcv5dalPtbMGRhLeyivBOHwbCyuRKgVs7z7ClTpu9EaViEGki2jEQqEsQ==}
    engines: {node: '>=18.0.0'}

  '@aws-sdk/middleware-flexible-checksums@3.744.0':
    resolution: {integrity: sha512-4AuBdvkwfwagZQt3kt1b0x2dtC54cOrN5gt96V2b4wIjHBRxB/IfAyynahOgx3fd7Zjf74xwmxasjs7iJ8yglg==}
    engines: {node: '>=18.0.0'}

  '@aws-sdk/middleware-host-header@3.734.0':
    resolution: {integrity: sha512-LW7RRgSOHHBzWZnigNsDIzu3AiwtjeI2X66v+Wn1P1u+eXssy1+up4ZY/h+t2sU4LU36UvEf+jrZti9c6vRnFw==}
    engines: {node: '>=18.0.0'}

  '@aws-sdk/middleware-location-constraint@3.734.0':
    resolution: {integrity: sha512-EJEIXwCQhto/cBfHdm3ZOeLxd2NlJD+X2F+ZTOxzokuhBtY0IONfC/91hOo5tWQweerojwshSMHRCKzRv1tlwg==}
    engines: {node: '>=18.0.0'}

  '@aws-sdk/middleware-logger@3.734.0':
    resolution: {integrity: sha512-mUMFITpJUW3LcKvFok176eI5zXAUomVtahb9IQBwLzkqFYOrMJvWAvoV4yuxrJ8TlQBG8gyEnkb9SnhZvjg67w==}
    engines: {node: '>=18.0.0'}

  '@aws-sdk/middleware-recursion-detection@3.734.0':
    resolution: {integrity: sha512-CUat2d9ITsFc2XsmeiRQO96iWpxSKYFjxvj27Hc7vo87YUHRnfMfnc8jw1EpxEwMcvBD7LsRa6vDNky6AjcrFA==}
    engines: {node: '>=18.0.0'}

  '@aws-sdk/middleware-sdk-s3@3.744.0':
    resolution: {integrity: sha512-zE0kNjMV7B8pC2ClhrV2gCj/gWLiinRkfPeiUevfjl+Hdke9zcAWVNHLeGV54FJjXQEdwIAjeE7WJdHo7hio7g==}
    engines: {node: '>=18.0.0'}

  '@aws-sdk/middleware-sdk-sqs@3.744.0':
    resolution: {integrity: sha512-6P3VQJat6ocaGWgAtGRlPt0FMeM3TeyfQYx0PF7xIyiRlj12Z3sZZR3539ZoZH53zpD/4JzY04jWGFN83bTZag==}
    engines: {node: '>=18.0.0'}

  '@aws-sdk/middleware-ssec@3.734.0':
    resolution: {integrity: sha512-d4yd1RrPW/sspEXizq2NSOUivnheac6LPeLSLnaeTbBG9g1KqIqvCzP1TfXEqv2CrWfHEsWtJpX7oyjySSPvDQ==}
    engines: {node: '>=18.0.0'}

  '@aws-sdk/middleware-user-agent@3.744.0':
    resolution: {integrity: sha512-ROUbDQHfVWiBHXd4m9E9mKj1Azby8XCs8RC8OCf9GVH339GSE6aMrPJSzMlsV1LmzPdPIypgp5qqh5NfSrKztg==}
    engines: {node: '>=18.0.0'}

  '@aws-sdk/nested-clients@3.744.0':
    resolution: {integrity: sha512-Mnrlh4lRY1gZQnKvN2Lh/5WXcGkzC41NM93mtn2uaqOh+DZLCXCttNCfbUesUvYJLOo3lYaOpiDsjTkPVB1yjw==}
    engines: {node: '>=18.0.0'}

  '@aws-sdk/region-config-resolver@3.734.0':
    resolution: {integrity: sha512-Lvj1kPRC5IuJBr9DyJ9T9/plkh+EfKLy+12s/mykOy1JaKHDpvj+XGy2YO6YgYVOb8JFtaqloid+5COtje4JTQ==}
    engines: {node: '>=18.0.0'}

  '@aws-sdk/signature-v4-multi-region@3.744.0':
    resolution: {integrity: sha512-QyrAevGGwceM+knGfV5r2NvSAjI94PETu6u+Fxalf8F/ybpK7qn1va0w3cGDU68oRqC0JHfo53JXjm9yQokj9Q==}
    engines: {node: '>=18.0.0'}

  '@aws-sdk/token-providers@3.744.0':
    resolution: {integrity: sha512-v/1+lWkDCd60Ei6oyhJqli6mTsPEVepLoSMB50vHUVlJP0fzXu/3FMje90/RzeUoh/VugZQJCEv/NNpuC6wztg==}
    engines: {node: '>=18.0.0'}

  '@aws-sdk/types@3.734.0':
    resolution: {integrity: sha512-o11tSPTT70nAkGV1fN9wm/hAIiLPyWX6SuGf+9JyTp7S/rC2cFWhR26MvA69nplcjNaXVzB0f+QFrLXXjOqCrg==}
    engines: {node: '>=18.0.0'}

  '@aws-sdk/util-arn-parser@3.723.0':
    resolution: {integrity: sha512-ZhEfvUwNliOQROcAk34WJWVYTlTa4694kSVhDSjW6lE1bMataPnIN8A0ycukEzBXmd8ZSoBcQLn6lKGl7XIJ5w==}
    engines: {node: '>=18.0.0'}

  '@aws-sdk/util-endpoints@3.743.0':
    resolution: {integrity: sha512-sN1l559zrixeh5x+pttrnd0A3+r34r0tmPkJ/eaaMaAzXqsmKU/xYre9K3FNnsSS1J1k4PEfk/nHDTVUgFYjnw==}
    engines: {node: '>=18.0.0'}

  '@aws-sdk/util-locate-window@3.723.0':
    resolution: {integrity: sha512-Yf2CS10BqK688DRsrKI/EO6B8ff5J86NXe4C+VCysK7UOgN0l1zOTeTukZ3H8Q9tYYX3oaF1961o8vRkFm7Nmw==}
    engines: {node: '>=18.0.0'}

  '@aws-sdk/util-user-agent-browser@3.734.0':
    resolution: {integrity: sha512-xQTCus6Q9LwUuALW+S76OL0jcWtMOVu14q+GoLnWPUM7QeUw963oQcLhF7oq0CtaLLKyl4GOUfcwc773Zmwwng==}

  '@aws-sdk/util-user-agent-node@3.744.0':
    resolution: {integrity: sha512-BJURjwIXhNa4heXkLC0+GcL+8wVXaU7JoyW6ckdvp93LL+sVHeR1d5FxXZHQW/pMI4E3gNlKyBqjKaT75tObNQ==}
    engines: {node: '>=18.0.0'}
    peerDependencies:
      aws-crt: '>=1.0.0'
    peerDependenciesMeta:
      aws-crt:
        optional: true

  '@aws-sdk/xml-builder@3.734.0':
    resolution: {integrity: sha512-Zrjxi5qwGEcUsJ0ru7fRtW74WcTS0rbLcehoFB+rN1GRi2hbLcFaYs4PwVA5diLeAJH0gszv3x4Hr/S87MfbKQ==}
    engines: {node: '>=18.0.0'}

  '@babel/code-frame@7.26.2':
    resolution: {integrity: sha512-RJlIHRueQgwWitWgF8OdFYGZX328Ax5BCemNGlqHfplnRT9ESi8JkFlvaVYbS+UubVY6dpv87Fs2u5M29iNFVQ==}
    engines: {node: '>=6.9.0'}

  '@babel/compat-data@7.26.8':
    resolution: {integrity: sha512-oH5UPLMWR3L2wEFLnFJ1TZXqHufiTKAiLfqw5zkhS4dKXLJ10yVztfil/twG8EDTA4F/tvVNw9nOl4ZMslB8rQ==}
    engines: {node: '>=6.9.0'}

  '@babel/core@7.26.8':
    resolution: {integrity: sha512-l+lkXCHS6tQEc5oUpK28xBOZ6+HwaH7YwoYQbLFiYb4nS2/l1tKnZEtEWkD0GuiYdvArf9qBS0XlQGXzPMsNqQ==}
    engines: {node: '>=6.9.0'}

  '@babel/generator@7.26.8':
    resolution: {integrity: sha512-ef383X5++iZHWAXX0SXQR6ZyQhw/0KtTkrTz61WXRhFM6dhpHulO/RJz79L8S6ugZHJkOOkUrUdxgdF2YiPFnA==}
    engines: {node: '>=6.9.0'}

  '@babel/helper-compilation-targets@7.26.5':
    resolution: {integrity: sha512-IXuyn5EkouFJscIDuFF5EsiSolseme1s0CZB+QxVugqJLYmKdxI1VfIBOst0SUu4rnk2Z7kqTwmoO1lp3HIfnA==}
    engines: {node: '>=6.9.0'}

  '@babel/helper-module-imports@7.25.9':
    resolution: {integrity: sha512-tnUA4RsrmflIM6W6RFTLFSXITtl0wKjgpnLgXyowocVPrbYrLUXSBXDgTs8BlbmIzIdlBySRQjINYs2BAkiLtw==}
    engines: {node: '>=6.9.0'}

  '@babel/helper-module-transforms@7.26.0':
    resolution: {integrity: sha512-xO+xu6B5K2czEnQye6BHA7DolFFmS3LB7stHZFaOLb1pAwO1HWLS8fXA+eh0A2yIvltPVmx3eNNDBJA2SLHXFw==}
    engines: {node: '>=6.9.0'}
    peerDependencies:
      '@babel/core': ^7.0.0

  '@babel/helper-plugin-utils@7.26.5':
    resolution: {integrity: sha512-RS+jZcRdZdRFzMyr+wcsaqOmld1/EqTghfaBGQQd/WnRdzdlvSZ//kF7U8VQTxf1ynZ4cjUcYgjVGx13ewNPMg==}
    engines: {node: '>=6.9.0'}

  '@babel/helper-string-parser@7.25.9':
    resolution: {integrity: sha512-4A/SCr/2KLd5jrtOMFzaKjVtAei3+2r/NChoBNoZ3EyP/+GlhoaEGoWOZUmFmoITP7zOJyHIMm+DYRd8o3PvHA==}
    engines: {node: '>=6.9.0'}

  '@babel/helper-validator-identifier@7.25.9':
    resolution: {integrity: sha512-Ed61U6XJc3CVRfkERJWDz4dJwKe7iLmmJsbOGu9wSloNSFttHV0I8g6UAgb7qnK5ly5bGLPd4oXZlxCdANBOWQ==}
    engines: {node: '>=6.9.0'}

  '@babel/helper-validator-option@7.25.9':
    resolution: {integrity: sha512-e/zv1co8pp55dNdEcCynfj9X7nyUKUXoUEwfXqaZt0omVOmDe9oOTdKStH4GmAw6zxMFs50ZayuMfHDKlO7Tfw==}
    engines: {node: '>=6.9.0'}

  '@babel/helpers@7.26.7':
    resolution: {integrity: sha512-8NHiL98vsi0mbPQmYAGWwfcFaOy4j2HY49fXJCfuDcdE7fMIsH9a7GdaeXpIBsbT7307WU8KCMp5pUVDNL4f9A==}
    engines: {node: '>=6.9.0'}

  '@babel/parser@7.26.8':
    resolution: {integrity: sha512-TZIQ25pkSoaKEYYaHbbxkfL36GNsQ6iFiBbeuzAkLnXayKR1yP1zFe+NxuZWWsUyvt8icPU9CCq0sgWGXR1GEw==}
    engines: {node: '>=6.0.0'}
    hasBin: true

  '@babel/plugin-syntax-async-generators@7.8.4':
    resolution: {integrity: sha512-tycmZxkGfZaxhMRbXlPXuVFpdWlXpir2W4AMhSJgRKzk/eDlIXOhb2LHWoLpDF7TEHylV5zNhykX6KAgHJmTNw==}
    peerDependencies:
      '@babel/core': ^7.0.0-0

  '@babel/plugin-syntax-bigint@7.8.3':
    resolution: {integrity: sha512-wnTnFlG+YxQm3vDxpGE57Pj0srRU4sHE/mDkt1qv2YJJSeUAec2ma4WLUnUPeKjyrfntVwe/N6dCXpU+zL3Npg==}
    peerDependencies:
      '@babel/core': ^7.0.0-0

  '@babel/plugin-syntax-class-properties@7.12.13':
    resolution: {integrity: sha512-fm4idjKla0YahUNgFNLCB0qySdsoPiZP3iQE3rky0mBUtMZ23yDJ9SJdg6dXTSDnulOVqiF3Hgr9nbXvXTQZYA==}
    peerDependencies:
      '@babel/core': ^7.0.0-0

  '@babel/plugin-syntax-class-static-block@7.14.5':
    resolution: {integrity: sha512-b+YyPmr6ldyNnM6sqYeMWE+bgJcJpO6yS4QD7ymxgH34GBPNDM/THBh8iunyvKIZztiwLH4CJZ0RxTk9emgpjw==}
    engines: {node: '>=6.9.0'}
    peerDependencies:
      '@babel/core': ^7.0.0-0

  '@babel/plugin-syntax-import-attributes@7.26.0':
    resolution: {integrity: sha512-e2dttdsJ1ZTpi3B9UYGLw41hifAubg19AtCu/2I/F1QNVclOBr1dYpTdmdyZ84Xiz43BS/tCUkMAZNLv12Pi+A==}
    engines: {node: '>=6.9.0'}
    peerDependencies:
      '@babel/core': ^7.0.0-0

  '@babel/plugin-syntax-import-meta@7.10.4':
    resolution: {integrity: sha512-Yqfm+XDx0+Prh3VSeEQCPU81yC+JWZ2pDPFSS4ZdpfZhp4MkFMaDC1UqseovEKwSUpnIL7+vK+Clp7bfh0iD7g==}
    peerDependencies:
      '@babel/core': ^7.0.0-0

  '@babel/plugin-syntax-json-strings@7.8.3':
    resolution: {integrity: sha512-lY6kdGpWHvjoe2vk4WrAapEuBR69EMxZl+RoGRhrFGNYVK8mOPAW8VfbT/ZgrFbXlDNiiaxQnAtgVCZ6jv30EA==}
    peerDependencies:
      '@babel/core': ^7.0.0-0

  '@babel/plugin-syntax-jsx@7.25.9':
    resolution: {integrity: sha512-ld6oezHQMZsZfp6pWtbjaNDF2tiiCYYDqQszHt5VV437lewP9aSi2Of99CK0D0XB21k7FLgnLcmQKyKzynfeAA==}
    engines: {node: '>=6.9.0'}
    peerDependencies:
      '@babel/core': ^7.0.0-0

  '@babel/plugin-syntax-logical-assignment-operators@7.10.4':
    resolution: {integrity: sha512-d8waShlpFDinQ5MtvGU9xDAOzKH47+FFoney2baFIoMr952hKOLp1HR7VszoZvOsV/4+RRszNY7D17ba0te0ig==}
    peerDependencies:
      '@babel/core': ^7.0.0-0

  '@babel/plugin-syntax-nullish-coalescing-operator@7.8.3':
    resolution: {integrity: sha512-aSff4zPII1u2QD7y+F8oDsz19ew4IGEJg9SVW+bqwpwtfFleiQDMdzA/R+UlWDzfnHFCxxleFT0PMIrR36XLNQ==}
    peerDependencies:
      '@babel/core': ^7.0.0-0

  '@babel/plugin-syntax-numeric-separator@7.10.4':
    resolution: {integrity: sha512-9H6YdfkcK/uOnY/K7/aA2xpzaAgkQn37yzWUMRK7OaPOqOpGS1+n0H5hxT9AUw9EsSjPW8SVyMJwYRtWs3X3ug==}
    peerDependencies:
      '@babel/core': ^7.0.0-0

  '@babel/plugin-syntax-object-rest-spread@7.8.3':
    resolution: {integrity: sha512-XoqMijGZb9y3y2XskN+P1wUGiVwWZ5JmoDRwx5+3GmEplNyVM2s2Dg8ILFQm8rWM48orGy5YpI5Bl8U1y7ydlA==}
    peerDependencies:
      '@babel/core': ^7.0.0-0

  '@babel/plugin-syntax-optional-catch-binding@7.8.3':
    resolution: {integrity: sha512-6VPD0Pc1lpTqw0aKoeRTMiB+kWhAoT24PA+ksWSBrFtl5SIRVpZlwN3NNPQjehA2E/91FV3RjLWoVTglWcSV3Q==}
    peerDependencies:
      '@babel/core': ^7.0.0-0

  '@babel/plugin-syntax-optional-chaining@7.8.3':
    resolution: {integrity: sha512-KoK9ErH1MBlCPxV0VANkXW2/dw4vlbGDrFgz8bmUsBGYkFRcbRwMh6cIJubdPrkxRwuGdtCk0v/wPTKbQgBjkg==}
    peerDependencies:
      '@babel/core': ^7.0.0-0

  '@babel/plugin-syntax-private-property-in-object@7.14.5':
    resolution: {integrity: sha512-0wVnp9dxJ72ZUJDV27ZfbSj6iHLoytYZmh3rFcxNnvsJF3ktkzLDZPy/mA17HGsaQT3/DQsWYX1f1QGWkCoVUg==}
    engines: {node: '>=6.9.0'}
    peerDependencies:
      '@babel/core': ^7.0.0-0

  '@babel/plugin-syntax-top-level-await@7.14.5':
    resolution: {integrity: sha512-hx++upLv5U1rgYfwe1xBQUhRmU41NEvpUvrp8jkrSCdvGSnM5/qdRMtylJ6PG5OFkBaHkbTAKTnd3/YyESRHFw==}
    engines: {node: '>=6.9.0'}
    peerDependencies:
      '@babel/core': ^7.0.0-0

  '@babel/plugin-syntax-typescript@7.25.9':
    resolution: {integrity: sha512-hjMgRy5hb8uJJjUcdWunWVcoi9bGpJp8p5Ol1229PoN6aytsLwNMgmdftO23wnCLMfVmTwZDWMPNq/D1SY60JQ==}
    engines: {node: '>=6.9.0'}
    peerDependencies:
      '@babel/core': ^7.0.0-0

  '@babel/runtime@7.26.7':
    resolution: {integrity: sha512-AOPI3D+a8dXnja+iwsUqGRjr1BbZIe771sXdapOtYI531gSqpi92vXivKcq2asu/DFpdl1ceFAKZyRzK2PCVcQ==}
    engines: {node: '>=6.9.0'}

  '@babel/template@7.26.8':
    resolution: {integrity: sha512-iNKaX3ZebKIsCvJ+0jd6embf+Aulaa3vNBqZ41kM7iTWjx5qzWKXGHiJUW3+nTpQ18SG11hdF8OAzKrpXkb96Q==}
    engines: {node: '>=6.9.0'}

  '@babel/traverse@7.26.8':
    resolution: {integrity: sha512-nic9tRkjYH0oB2dzr/JoGIm+4Q6SuYeLEiIiZDwBscRMYFJ+tMAz98fuel9ZnbXViA2I0HVSSRRK8DW5fjXStA==}
    engines: {node: '>=6.9.0'}

  '@babel/types@7.26.8':
    resolution: {integrity: sha512-eUuWapzEGWFEpHFxgEaBG8e3n6S8L3MSu0oda755rOfabWPnh0Our1AozNFVUxGFIhbKgd1ksprsoDGMinTOTA==}
    engines: {node: '>=6.9.0'}

  '@bcoe/v8-coverage@0.2.3':
    resolution: {integrity: sha512-0hYQ8SB4Db5zvZB4axdMHGwEaQjkZzFjQiN9LVYvIFB2nSUHW9tYpxWriPrWDASIxiaXax83REcLxuSdnGPZtw==}

  '@biomejs/biome@1.9.4':
    resolution: {integrity: sha512-1rkd7G70+o9KkTn5KLmDYXihGoTaIGO9PIIN2ZB7UJxFrWw04CZHPYiMRjYsaDvVV7hP1dYNRLxSANLaBFGpog==}
    engines: {node: '>=14.21.3'}
    hasBin: true

  '@biomejs/cli-darwin-arm64@1.9.4':
    resolution: {integrity: sha512-bFBsPWrNvkdKrNCYeAp+xo2HecOGPAy9WyNyB/jKnnedgzl4W4Hb9ZMzYNbf8dMCGmUdSavlYHiR01QaYR58cw==}
    engines: {node: '>=14.21.3'}
    cpu: [arm64]
    os: [darwin]

  '@biomejs/cli-darwin-x64@1.9.4':
    resolution: {integrity: sha512-ngYBh/+bEedqkSevPVhLP4QfVPCpb+4BBe2p7Xs32dBgs7rh9nY2AIYUL6BgLw1JVXV8GlpKmb/hNiuIxfPfZg==}
    engines: {node: '>=14.21.3'}
    cpu: [x64]
    os: [darwin]

  '@biomejs/cli-linux-arm64-musl@1.9.4':
    resolution: {integrity: sha512-v665Ct9WCRjGa8+kTr0CzApU0+XXtRgwmzIf1SeKSGAv+2scAlW6JR5PMFo6FzqqZ64Po79cKODKf3/AAmECqA==}
    engines: {node: '>=14.21.3'}
    cpu: [arm64]
    os: [linux]

  '@biomejs/cli-linux-arm64@1.9.4':
    resolution: {integrity: sha512-fJIW0+LYujdjUgJJuwesP4EjIBl/N/TcOX3IvIHJQNsAqvV2CHIogsmA94BPG6jZATS4Hi+xv4SkBBQSt1N4/g==}
    engines: {node: '>=14.21.3'}
    cpu: [arm64]
    os: [linux]

  '@biomejs/cli-linux-x64-musl@1.9.4':
    resolution: {integrity: sha512-gEhi/jSBhZ2m6wjV530Yy8+fNqG8PAinM3oV7CyO+6c3CEh16Eizm21uHVsyVBEB6RIM8JHIl6AGYCv6Q6Q9Tg==}
    engines: {node: '>=14.21.3'}
    cpu: [x64]
    os: [linux]

  '@biomejs/cli-linux-x64@1.9.4':
    resolution: {integrity: sha512-lRCJv/Vi3Vlwmbd6K+oQ0KhLHMAysN8lXoCI7XeHlxaajk06u7G+UsFSO01NAs5iYuWKmVZjmiOzJ0OJmGsMwg==}
    engines: {node: '>=14.21.3'}
    cpu: [x64]
    os: [linux]

  '@biomejs/cli-win32-arm64@1.9.4':
    resolution: {integrity: sha512-tlbhLk+WXZmgwoIKwHIHEBZUwxml7bRJgk0X2sPyNR3S93cdRq6XulAZRQJ17FYGGzWne0fgrXBKpl7l4M87Hg==}
    engines: {node: '>=14.21.3'}
    cpu: [arm64]
    os: [win32]

  '@biomejs/cli-win32-x64@1.9.4':
    resolution: {integrity: sha512-8Y5wMhVIPaWe6jw2H+KlEm4wP/f7EW3810ZLmDlrEEy5KvBsb9ECEfu/kMWD484ijfQ8+nIi0giMgu9g1UAuuA==}
    engines: {node: '>=14.21.3'}
    cpu: [x64]
    os: [win32]

  '@braintree/sanitize-url@7.1.1':
    resolution: {integrity: sha512-i1L7noDNxtFyL5DmZafWy1wRVhGehQmzZaz1HiN5e7iylJMSZR7ekOV7NsIqa5qBldlLrsKv4HbgFUVlQrz8Mw==}

  '@chevrotain/cst-dts-gen@11.0.3':
    resolution: {integrity: sha512-BvIKpRLeS/8UbfxXxgC33xOumsacaeCKAjAeLyOn7Pcp95HiRbrpl14S+9vaZLolnbssPIUuiUd8IvgkRyt6NQ==}

  '@chevrotain/gast@11.0.3':
    resolution: {integrity: sha512-+qNfcoNk70PyS/uxmj3li5NiECO+2YKZZQMbmjTqRI3Qchu8Hig/Q9vgkHpI3alNjr7M+a2St5pw5w5F6NL5/Q==}

  '@chevrotain/regexp-to-ast@11.0.3':
    resolution: {integrity: sha512-1fMHaBZxLFvWI067AVbGJav1eRY7N8DDvYCTwGBiE/ytKBgP8azTdgyrKyWZ9Mfh09eHWb5PgTSO8wi7U824RA==}

  '@chevrotain/types@11.0.3':
    resolution: {integrity: sha512-gsiM3G8b58kZC2HaWR50gu6Y1440cHiJ+i3JUvcp/35JchYejb2+5MVeJK0iKThYpAa/P2PYFV4hoi44HD+aHQ==}

  '@chevrotain/utils@11.0.3':
    resolution: {integrity: sha512-YslZMgtJUyuMbZ+aKvfF3x1f5liK4mWNxghFRv7jqRR9C3R3fAOGTTKvxXDa2Y1s9zSbcpuO0cAxDYsc9SrXoQ==}

  '@colors/colors@1.5.0':
    resolution: {integrity: sha512-ooWCrlZP11i8GImSjTHYHLkvFDP48nS4+204nGb1RiX/WXYHmJA2III9/e2DWVabCESdW7hBAEzHRqUn9OUVvQ==}
    engines: {node: '>=0.1.90'}

  '@colors/colors@1.6.0':
    resolution: {integrity: sha512-Ir+AOibqzrIsL6ajt3Rz3LskB7OiMVHqltZmspbW/TJuTVuyOMirVqAkjfY6JISiLHgyNqicAC8AyHHGzNd/dA==}
    engines: {node: '>=0.1.90'}

  '@cspell/cspell-bundled-dicts@8.18.1':
    resolution: {integrity: sha512-gxciVVfQqCVXYH0p2Q5D7x7/SgaW3Wv5UjRwO+TCme0P2lVLl/IcfjkujZX+6UQkT7X4QRglXo1QN141UcCRCQ==}
    engines: {node: '>=18'}

  '@cspell/cspell-json-reporter@8.18.1':
    resolution: {integrity: sha512-/U3/8bcOL5O35fI9F7nN7Mhic0K01ZRxRV/+5jj7atltBbqgFSxViHCZBX0lDZJM96gUHn+3r6q6/8VEJahpDA==}
    engines: {node: '>=18'}

  '@cspell/cspell-pipe@8.18.1':
    resolution: {integrity: sha512-QHndTQPkR1c02pvvQ7UKFtLjCXgY0OcX8zjTLrCkynmcQxJFjAZAh9cJ7NMOAxab+ciSnkaVf4KWaRSEG17z8Q==}
    engines: {node: '>=18'}

  '@cspell/cspell-resolver@8.18.1':
    resolution: {integrity: sha512-T2sUBv0p9Hnfyg1xT1u3ESKuIWaaIDo0I8idh5DSlTpHgLjdIeAwasmFjEJ28qZv8OKSGawcSQKgJbStfbZASQ==}
    engines: {node: '>=18'}

  '@cspell/cspell-service-bus@8.18.1':
    resolution: {integrity: sha512-PwWl7EyhGIu4wHEhvBJb6xVlqMtFwQk0qLDArBvugL6nA+MX9NfG/w7PTgS7tCkFjVF1ku2sDzDLTDWwEk+MLw==}
    engines: {node: '>=18'}

  '@cspell/cspell-types@8.18.1':
    resolution: {integrity: sha512-d/nMG+qnMbI/1JPm+lD0KcKpgtEHMRsHxkdtGyNCDgvHL/JOGaSHc5ERS3IUgBW0Dfya/3z9wPdaMcHEzt7YCQ==}
    engines: {node: '>=18'}

  '@cspell/dict-ada@4.1.0':
    resolution: {integrity: sha512-7SvmhmX170gyPd+uHXrfmqJBY5qLcCX8kTGURPVeGxmt8XNXT75uu9rnZO+jwrfuU2EimNoArdVy5GZRGljGNg==}

  '@cspell/dict-al@1.1.0':
    resolution: {integrity: sha512-PtNI1KLmYkELYltbzuoztBxfi11jcE9HXBHCpID2lou/J4VMYKJPNqe4ZjVzSI9NYbMnMnyG3gkbhIdx66VSXg==}

  '@cspell/dict-aws@4.0.9':
    resolution: {integrity: sha512-bDYdnnJGwSkIZ4gzrauu7qzOs/ZAY/FnU4k11LgdMI8BhwMfsbsy2EI1iS+sD/BI5ZnNT9kU5YR3WADeNOmhRg==}

  '@cspell/dict-bash@4.2.0':
    resolution: {integrity: sha512-HOyOS+4AbCArZHs/wMxX/apRkjxg6NDWdt0jF9i9XkvJQUltMwEhyA2TWYjQ0kssBsnof+9amax2lhiZnh3kCg==}

  '@cspell/dict-companies@3.1.14':
    resolution: {integrity: sha512-iqo1Ce4L7h0l0GFSicm2wCLtfuymwkvgFGhmu9UHyuIcTbdFkDErH+m6lH3Ed+QuskJlpQ9dM7puMIGqUlVERw==}

  '@cspell/dict-cpp@6.0.6':
    resolution: {integrity: sha512-HMV1chsExuZt5IL9rYBW7GmhNZDVdQJEd1WtFgOO6jqiNxbpTG3Is3Pkldl7FpusBQQZr4BdjMit5bnPpVRy3A==}

  '@cspell/dict-cryptocurrencies@5.0.4':
    resolution: {integrity: sha512-6iFu7Abu+4Mgqq08YhTKHfH59mpMpGTwdzDB2Y8bbgiwnGFCeoiSkVkgLn1Kel2++hYcZ8vsAW/MJS9oXxuMag==}

  '@cspell/dict-csharp@4.0.6':
    resolution: {integrity: sha512-w/+YsqOknjQXmIlWDRmkW+BHBPJZ/XDrfJhZRQnp0wzpPOGml7W0q1iae65P2AFRtTdPKYmvSz7AL5ZRkCnSIw==}

  '@cspell/dict-css@4.0.17':
    resolution: {integrity: sha512-2EisRLHk6X/PdicybwlajLGKF5aJf4xnX2uuG5lexuYKt05xV/J/OiBADmi8q9obhxf1nesrMQbqAt+6CsHo/w==}

  '@cspell/dict-dart@2.3.0':
    resolution: {integrity: sha512-1aY90lAicek8vYczGPDKr70pQSTQHwMFLbmWKTAI6iavmb1fisJBS1oTmMOKE4ximDf86MvVN6Ucwx3u/8HqLg==}

  '@cspell/dict-data-science@2.0.7':
    resolution: {integrity: sha512-XhAkK+nSW6zmrnWzusmZ1BpYLc62AWYHZc2p17u4nE2Z9XG5DleG55PCZxXQTKz90pmwlhFM9AfpkJsYaBWATA==}

  '@cspell/dict-django@4.1.4':
    resolution: {integrity: sha512-fX38eUoPvytZ/2GA+g4bbdUtCMGNFSLbdJJPKX2vbewIQGfgSFJKY56vvcHJKAvw7FopjvgyS/98Ta9WN1gckg==}

  '@cspell/dict-docker@1.1.12':
    resolution: {integrity: sha512-6d25ZPBnYZaT9D9An/x6g/4mk542R8bR3ipnby3QFCxnfdd6xaWiTcwDPsCgwN2aQZIQ1jX/fil9KmBEqIK/qA==}

  '@cspell/dict-dotnet@5.0.9':
    resolution: {integrity: sha512-JGD6RJW5sHtO5lfiJl11a5DpPN6eKSz5M1YBa1I76j4dDOIqgZB6rQexlDlK1DH9B06X4GdDQwdBfnpAB0r2uQ==}

  '@cspell/dict-elixir@4.0.7':
    resolution: {integrity: sha512-MAUqlMw73mgtSdxvbAvyRlvc3bYnrDqXQrx5K9SwW8F7fRYf9V4vWYFULh+UWwwkqkhX9w03ZqFYRTdkFku6uA==}

  '@cspell/dict-en-common-misspellings@2.0.10':
    resolution: {integrity: sha512-80mXJLtr0tVEtzowrI7ycVae/ULAYImZUlr0kUTpa8i57AUk7Zy3pYBs44EYIKW7ZC9AHu4Qjjfq4vriAtyTDQ==}

  '@cspell/dict-en-gb@1.1.33':
    resolution: {integrity: sha512-tKSSUf9BJEV+GJQAYGw5e+ouhEe2ZXE620S7BLKe3ZmpnjlNG9JqlnaBhkIMxKnNFkLY2BP/EARzw31AZnOv4g==}

  '@cspell/dict-en_us@4.3.35':
    resolution: {integrity: sha512-HF6QNyPHkxeo/SosaZXRQlnKDUTjIzrGKyqfbw/fPPlPYrXefAZZ40ofheb5HnbUicR7xqV/lsc/HQfqYshGIw==}

  '@cspell/dict-filetypes@3.0.11':
    resolution: {integrity: sha512-bBtCHZLo7MiSRUqx5KEiPdGOmXIlDGY+L7SJEtRWZENpAKE+96rT7hj+TUUYWBbCzheqHr0OXZJFEKDgsG/uZg==}

  '@cspell/dict-flutter@1.1.0':
    resolution: {integrity: sha512-3zDeS7zc2p8tr9YH9tfbOEYfopKY/srNsAa+kE3rfBTtQERAZeOhe5yxrnTPoufctXLyuUtcGMUTpxr3dO0iaA==}

  '@cspell/dict-fonts@4.0.4':
    resolution: {integrity: sha512-cHFho4hjojBcHl6qxidl9CvUb492IuSk7xIf2G2wJzcHwGaCFa2o3gRcxmIg1j62guetAeDDFELizDaJlVRIOg==}

  '@cspell/dict-fsharp@1.1.0':
    resolution: {integrity: sha512-oguWmHhGzgbgbEIBKtgKPrFSVAFtvGHaQS0oj+vacZqMObwkapcTGu7iwf4V3Bc2T3caf0QE6f6rQfIJFIAVsw==}

  '@cspell/dict-fullstack@3.2.6':
    resolution: {integrity: sha512-cSaq9rz5RIU9j+0jcF2vnKPTQjxGXclntmoNp4XB7yFX2621PxJcekGjwf/lN5heJwVxGLL9toR0CBlGKwQBgA==}

  '@cspell/dict-gaming-terms@1.1.0':
    resolution: {integrity: sha512-46AnDs9XkgJ2f1Sqol1WgfJ8gOqp60fojpc9Wxch7x+BA63g4JfMV5/M5x0sI0TLlLY8EBSglcr8wQF/7C80AQ==}

  '@cspell/dict-git@3.0.4':
    resolution: {integrity: sha512-C44M+m56rYn6QCsLbiKiedyPTMZxlDdEYAsPwwlL5bhMDDzXZ3Ic8OCQIhMbiunhCOJJT+er4URmOmM+sllnjg==}

  '@cspell/dict-golang@6.0.19':
    resolution: {integrity: sha512-VS+oinB2/CbgmHE06kMJlj52OVMZM0S2EEXph3oaroNTgTuclSwdFylQmOEjquZi55kW+n3FM9MyWXiitB7Dtg==}

  '@cspell/dict-google@1.0.8':
    resolution: {integrity: sha512-BnMHgcEeaLyloPmBs8phCqprI+4r2Jb8rni011A8hE+7FNk7FmLE3kiwxLFrcZnnb7eqM0agW4zUaNoB0P+z8A==}

  '@cspell/dict-haskell@4.0.5':
    resolution: {integrity: sha512-s4BG/4tlj2pPM9Ha7IZYMhUujXDnI0Eq1+38UTTCpatYLbQqDwRFf2KNPLRqkroU+a44yTUAe0rkkKbwy4yRtQ==}

  '@cspell/dict-html-symbol-entities@4.0.3':
    resolution: {integrity: sha512-aABXX7dMLNFdSE8aY844X4+hvfK7977sOWgZXo4MTGAmOzR8524fjbJPswIBK7GaD3+SgFZ2yP2o0CFvXDGF+A==}

  '@cspell/dict-html@4.0.11':
    resolution: {integrity: sha512-QR3b/PB972SRQ2xICR1Nw/M44IJ6rjypwzA4jn+GH8ydjAX9acFNfc+hLZVyNe0FqsE90Gw3evLCOIF0vy1vQw==}

  '@cspell/dict-java@5.0.11':
    resolution: {integrity: sha512-T4t/1JqeH33Raa/QK/eQe26FE17eUCtWu+JsYcTLkQTci2dk1DfcIKo8YVHvZXBnuM43ATns9Xs0s+AlqDeH7w==}

  '@cspell/dict-julia@1.1.0':
    resolution: {integrity: sha512-CPUiesiXwy3HRoBR3joUseTZ9giFPCydSKu2rkh6I2nVjXnl5vFHzOMLXpbF4HQ1tH2CNfnDbUndxD+I+7eL9w==}

  '@cspell/dict-k8s@1.0.10':
    resolution: {integrity: sha512-313haTrX9prep1yWO7N6Xw4D6tvUJ0Xsx+YhCP+5YrrcIKoEw5Rtlg8R4PPzLqe6zibw6aJ+Eqq+y76Vx5BZkw==}

  '@cspell/dict-kotlin@1.1.0':
    resolution: {integrity: sha512-vySaVw6atY7LdwvstQowSbdxjXG6jDhjkWVWSjg1XsUckyzH1JRHXe9VahZz1i7dpoFEUOWQrhIe5B9482UyJQ==}

  '@cspell/dict-latex@4.0.3':
    resolution: {integrity: sha512-2KXBt9fSpymYHxHfvhUpjUFyzrmN4c4P8mwIzweLyvqntBT3k0YGZJSriOdjfUjwSygrfEwiuPI1EMrvgrOMJw==}

  '@cspell/dict-lorem-ipsum@4.0.4':
    resolution: {integrity: sha512-+4f7vtY4dp2b9N5fn0za/UR0kwFq2zDtA62JCbWHbpjvO9wukkbl4rZg4YudHbBgkl73HRnXFgCiwNhdIA1JPw==}

  '@cspell/dict-lua@4.0.7':
    resolution: {integrity: sha512-Wbr7YSQw+cLHhTYTKV6cAljgMgcY+EUAxVIZW3ljKswEe4OLxnVJ7lPqZF5JKjlXdgCjbPSimsHqyAbC5pQN/Q==}

  '@cspell/dict-makefile@1.0.4':
    resolution: {integrity: sha512-E4hG/c0ekPqUBvlkrVvzSoAA+SsDA9bLi4xSV3AXHTVru7Y2bVVGMPtpfF+fI3zTkww/jwinprcU1LSohI3ylw==}

  '@cspell/dict-markdown@2.0.9':
    resolution: {integrity: sha512-j2e6Eg18BlTb1mMP1DkyRFMM/FLS7qiZjltpURzDckB57zDZbUyskOFdl4VX7jItZZEeY0fe22bSPOycgS1Z5A==}
    peerDependencies:
      '@cspell/dict-css': ^4.0.17
      '@cspell/dict-html': ^4.0.11
      '@cspell/dict-html-symbol-entities': ^4.0.3
      '@cspell/dict-typescript': ^3.2.0

  '@cspell/dict-monkeyc@1.0.10':
    resolution: {integrity: sha512-7RTGyKsTIIVqzbvOtAu6Z/lwwxjGRtY5RkKPlXKHEoEAgIXwfDxb5EkVwzGQwQr8hF/D3HrdYbRT8MFBfsueZw==}

  '@cspell/dict-node@5.0.6':
    resolution: {integrity: sha512-CEbhPCpxGvRNByGolSBTrXXW2rJA4bGqZuTx1KKO85mwR6aadeOmUE7xf/8jiCkXSy+qvr9aJeh+jlfXcsrziQ==}

  '@cspell/dict-npm@5.1.31':
    resolution: {integrity: sha512-Oh9nrhgNV4UD1hlbgO3TFQqQRKziwc7qXKoQiC4oqOYIhMs2WL9Ezozku7FY1e7o5XbCIZX9nRH0ymNx/Rwj6w==}

  '@cspell/dict-php@4.0.14':
    resolution: {integrity: sha512-7zur8pyncYZglxNmqsRycOZ6inpDoVd4yFfz1pQRe5xaRWMiK3Km4n0/X/1YMWhh3e3Sl/fQg5Axb2hlN68t1g==}

  '@cspell/dict-powershell@5.0.14':
    resolution: {integrity: sha512-ktjjvtkIUIYmj/SoGBYbr3/+CsRGNXGpvVANrY0wlm/IoGlGywhoTUDYN0IsGwI2b8Vktx3DZmQkfb3Wo38jBA==}

  '@cspell/dict-public-licenses@2.0.13':
    resolution: {integrity: sha512-1Wdp/XH1ieim7CadXYE7YLnUlW0pULEjVl9WEeziZw3EKCAw8ZI8Ih44m4bEa5VNBLnuP5TfqC4iDautAleQzQ==}

  '@cspell/dict-python@4.2.16':
    resolution: {integrity: sha512-LkQssFt1hPOWXIQiD8ScTkz/41RL7Ti0V/2ytUzEW82dc0atIEksrBg8MuOjWXktp0Dk5tDwRLgmIvhV3CFFOA==}

  '@cspell/dict-r@2.1.0':
    resolution: {integrity: sha512-k2512wgGG0lTpTYH9w5Wwco+lAMf3Vz7mhqV8+OnalIE7muA0RSuD9tWBjiqLcX8zPvEJr4LdgxVju8Gk3OKyA==}

  '@cspell/dict-ruby@5.0.8':
    resolution: {integrity: sha512-ixuTneU0aH1cPQRbWJvtvOntMFfeQR2KxT8LuAv5jBKqQWIHSxzGlp+zX3SVyoeR0kOWiu64/O5Yn836A5yMcQ==}

  '@cspell/dict-rust@4.0.11':
    resolution: {integrity: sha512-OGWDEEzm8HlkSmtD8fV3pEcO2XBpzG2XYjgMCJCRwb2gRKvR+XIm6Dlhs04N/K2kU+iH8bvrqNpM8fS/BFl0uw==}

  '@cspell/dict-scala@5.0.7':
    resolution: {integrity: sha512-yatpSDW/GwulzO3t7hB5peoWwzo+Y3qTc0pO24Jf6f88jsEeKmDeKkfgPbYuCgbE4jisGR4vs4+jfQZDIYmXPA==}

  '@cspell/dict-shell@1.1.0':
    resolution: {integrity: sha512-D/xHXX7T37BJxNRf5JJHsvziFDvh23IF/KvkZXNSh8VqcRdod3BAz9VGHZf6VDqcZXr1VRqIYR3mQ8DSvs3AVQ==}

  '@cspell/dict-software-terms@5.0.2':
    resolution: {integrity: sha512-aCzP+M0WXRLYXTriDMZygUe5s4jKyau/nCA6gBGt4EoHfXn+Ua/+DrW766oXOkkESIlqTBtRgb9gWwQvUdOXSQ==}

  '@cspell/dict-sql@2.2.0':
    resolution: {integrity: sha512-MUop+d1AHSzXpBvQgQkCiok8Ejzb+nrzyG16E8TvKL2MQeDwnIvMe3bv90eukP6E1HWb+V/MA/4pnq0pcJWKqQ==}

  '@cspell/dict-svelte@1.0.6':
    resolution: {integrity: sha512-8LAJHSBdwHCoKCSy72PXXzz7ulGROD0rP1CQ0StOqXOOlTUeSFaJJlxNYjlONgd2c62XBQiN2wgLhtPN+1Zv7Q==}

  '@cspell/dict-swift@2.0.5':
    resolution: {integrity: sha512-3lGzDCwUmnrfckv3Q4eVSW3sK3cHqqHlPprFJZD4nAqt23ot7fic5ALR7J4joHpvDz36nHX34TgcbZNNZOC/JA==}

  '@cspell/dict-terraform@1.1.1':
    resolution: {integrity: sha512-07KFDwCU7EnKl4hOZLsLKlj6Zceq/IsQ3LRWUyIjvGFfZHdoGtFdCp3ZPVgnFaAcd/DKv+WVkrOzUBSYqHopQQ==}

  '@cspell/dict-typescript@3.2.0':
    resolution: {integrity: sha512-Pk3zNePLT8qg51l0M4g1ISowYAEGxTuNfZlgkU5SvHa9Cu7x/BWoyYq9Fvc3kAyoisCjRPyvWF4uRYrPitPDFw==}

  '@cspell/dict-vue@3.0.4':
    resolution: {integrity: sha512-0dPtI0lwHcAgSiQFx8CzvqjdoXROcH+1LyqgROCpBgppommWpVhbQ0eubnKotFEXgpUCONVkeZJ6Ql8NbTEu+w==}

  '@cspell/dynamic-import@8.18.1':
    resolution: {integrity: sha512-VJHfS/Iv0Rx7wn1pjPmwgsaw6r72N5Cx2gL0slWk8Cogc8YiK7/6jsGnsvxJZVkHntJoiT8PrkIvhNKb3awD3g==}
    engines: {node: '>=18.0'}

  '@cspell/filetypes@8.18.1':
    resolution: {integrity: sha512-vTOb2itP0pjrccvt8wcKiTGyw0pFMTPI85H12T6n8ZhqXTktPgQH2gEf/SU/5tkPNnBKr4GJ+FdU5hJ27HzgXQ==}
    engines: {node: '>=18'}

  '@cspell/strong-weak-map@8.18.1':
    resolution: {integrity: sha512-gsgv+5ZQD4aHNHDdfNGoafVYkqRynyYgaodt9Dp/3o0YKYcxGf2jrX8SJ35MfZ61qln0n7P4Djrg+bFV2zNH5w==}
    engines: {node: '>=18'}

  '@cspell/url@8.18.1':
    resolution: {integrity: sha512-FRJbLYDC9ucpTOzbF6MohP2u5X3NU5L0RoVuoYCynqm/QOI38XP6WOEaI4H58CAn857bOIKZk0LZRPTGzi6Qlg==}
    engines: {node: '>=18.0'}

  '@cspotcode/source-map-support@0.8.1':
    resolution: {integrity: sha512-IchNf6dN4tHoMFIn/7OE8LWZ19Y6q/67Bmf6vnGREv8RSbBVb9LPJxEcnwrcwX6ixSvaiGoomAUvu4YSxXrVgw==}
    engines: {node: '>=12'}

  '@dabh/diagnostics@2.0.3':
    resolution: {integrity: sha512-hrlQOIi7hAfzsMqlGSFyVucrx38O+j6wiGOf//H2ecvIEqYN4ADBSS2iLMh5UFyDunCNniUIPk/q3riFv45xRA==}

  '@emotion/is-prop-valid@1.2.2':
    resolution: {integrity: sha512-uNsoYd37AFmaCdXlg6EYD1KaPOaRWRByMCYzbKUX4+hhMfrxdVSelShywL4JVaAeM/eHUOSprYBQls+/neX3pw==}

  '@emotion/memoize@0.8.1':
    resolution: {integrity: sha512-W2P2c/VRW1/1tLox0mVUalvnWXxavmv/Oum2aPsRcoDJuob75FC3Y8FbpfLwUegRcxINtGUMPq0tFCvYNTBXNA==}

  '@emotion/unitless@0.8.1':
    resolution: {integrity: sha512-KOEGMu6dmJZtpadb476IsZBclKvILjopjUii3V+7MnXIQCYh8W3NgNcgwo21n9LXZX6EDIKvqfjYxXebDwxKmQ==}

  '@esbuild/aix-ppc64@0.25.1':
    resolution: {integrity: sha512-kfYGy8IdzTGy+z0vFGvExZtxkFlA4zAxgKEahG9KE1ScBjpQnFsNOX8KTU5ojNru5ed5CVoJYXFtoxaq5nFbjQ==}
    engines: {node: '>=18'}
    cpu: [ppc64]
    os: [aix]

  '@esbuild/android-arm64@0.25.1':
    resolution: {integrity: sha512-50tM0zCJW5kGqgG7fQ7IHvQOcAn9TKiVRuQ/lN0xR+T2lzEFvAi1ZcS8DiksFcEpf1t/GYOeOfCAgDHFpkiSmA==}
    engines: {node: '>=18'}
    cpu: [arm64]
    os: [android]

  '@esbuild/android-arm@0.25.1':
    resolution: {integrity: sha512-dp+MshLYux6j/JjdqVLnMglQlFu+MuVeNrmT5nk6q07wNhCdSnB7QZj+7G8VMUGh1q+vj2Bq8kRsuyA00I/k+Q==}
    engines: {node: '>=18'}
    cpu: [arm]
    os: [android]

  '@esbuild/android-x64@0.25.1':
    resolution: {integrity: sha512-GCj6WfUtNldqUzYkN/ITtlhwQqGWu9S45vUXs7EIYf+7rCiiqH9bCloatO9VhxsL0Pji+PF4Lz2XXCES+Q8hDw==}
    engines: {node: '>=18'}
    cpu: [x64]
    os: [android]

  '@esbuild/darwin-arm64@0.25.1':
    resolution: {integrity: sha512-5hEZKPf+nQjYoSr/elb62U19/l1mZDdqidGfmFutVUjjUZrOazAtwK+Kr+3y0C/oeJfLlxo9fXb1w7L+P7E4FQ==}
    engines: {node: '>=18'}
    cpu: [arm64]
    os: [darwin]

  '@esbuild/darwin-x64@0.25.1':
    resolution: {integrity: sha512-hxVnwL2Dqs3fM1IWq8Iezh0cX7ZGdVhbTfnOy5uURtao5OIVCEyj9xIzemDi7sRvKsuSdtCAhMKarxqtlyVyfA==}
    engines: {node: '>=18'}
    cpu: [x64]
    os: [darwin]

  '@esbuild/freebsd-arm64@0.25.1':
    resolution: {integrity: sha512-1MrCZs0fZa2g8E+FUo2ipw6jw5qqQiH+tERoS5fAfKnRx6NXH31tXBKI3VpmLijLH6yriMZsxJtaXUyFt/8Y4A==}
    engines: {node: '>=18'}
    cpu: [arm64]
    os: [freebsd]

  '@esbuild/freebsd-x64@0.25.1':
    resolution: {integrity: sha512-0IZWLiTyz7nm0xuIs0q1Y3QWJC52R8aSXxe40VUxm6BB1RNmkODtW6LHvWRrGiICulcX7ZvyH6h5fqdLu4gkww==}
    engines: {node: '>=18'}
    cpu: [x64]
    os: [freebsd]

  '@esbuild/linux-arm64@0.25.1':
    resolution: {integrity: sha512-jaN3dHi0/DDPelk0nLcXRm1q7DNJpjXy7yWaWvbfkPvI+7XNSc/lDOnCLN7gzsyzgu6qSAmgSvP9oXAhP973uQ==}
    engines: {node: '>=18'}
    cpu: [arm64]
    os: [linux]

  '@esbuild/linux-arm@0.25.1':
    resolution: {integrity: sha512-NdKOhS4u7JhDKw9G3cY6sWqFcnLITn6SqivVArbzIaf3cemShqfLGHYMx8Xlm/lBit3/5d7kXvriTUGa5YViuQ==}
    engines: {node: '>=18'}
    cpu: [arm]
    os: [linux]

  '@esbuild/linux-ia32@0.25.1':
    resolution: {integrity: sha512-OJykPaF4v8JidKNGz8c/q1lBO44sQNUQtq1KktJXdBLn1hPod5rE/Hko5ugKKZd+D2+o1a9MFGUEIUwO2YfgkQ==}
    engines: {node: '>=18'}
    cpu: [ia32]
    os: [linux]

  '@esbuild/linux-loong64@0.25.1':
    resolution: {integrity: sha512-nGfornQj4dzcq5Vp835oM/o21UMlXzn79KobKlcs3Wz9smwiifknLy4xDCLUU0BWp7b/houtdrgUz7nOGnfIYg==}
    engines: {node: '>=18'}
    cpu: [loong64]
    os: [linux]

  '@esbuild/linux-mips64el@0.25.1':
    resolution: {integrity: sha512-1osBbPEFYwIE5IVB/0g2X6i1qInZa1aIoj1TdL4AaAb55xIIgbg8Doq6a5BzYWgr+tEcDzYH67XVnTmUzL+nXg==}
    engines: {node: '>=18'}
    cpu: [mips64el]
    os: [linux]

  '@esbuild/linux-ppc64@0.25.1':
    resolution: {integrity: sha512-/6VBJOwUf3TdTvJZ82qF3tbLuWsscd7/1w+D9LH0W/SqUgM5/JJD0lrJ1fVIfZsqB6RFmLCe0Xz3fmZc3WtyVg==}
    engines: {node: '>=18'}
    cpu: [ppc64]
    os: [linux]

  '@esbuild/linux-riscv64@0.25.1':
    resolution: {integrity: sha512-nSut/Mx5gnilhcq2yIMLMe3Wl4FK5wx/o0QuuCLMtmJn+WeWYoEGDN1ipcN72g1WHsnIbxGXd4i/MF0gTcuAjQ==}
    engines: {node: '>=18'}
    cpu: [riscv64]
    os: [linux]

  '@esbuild/linux-s390x@0.25.1':
    resolution: {integrity: sha512-cEECeLlJNfT8kZHqLarDBQso9a27o2Zd2AQ8USAEoGtejOrCYHNtKP8XQhMDJMtthdF4GBmjR2au3x1udADQQQ==}
    engines: {node: '>=18'}
    cpu: [s390x]
    os: [linux]

  '@esbuild/linux-x64@0.25.1':
    resolution: {integrity: sha512-xbfUhu/gnvSEg+EGovRc+kjBAkrvtk38RlerAzQxvMzlB4fXpCFCeUAYzJvrnhFtdeyVCDANSjJvOvGYoeKzFA==}
    engines: {node: '>=18'}
    cpu: [x64]
    os: [linux]

  '@esbuild/netbsd-arm64@0.25.1':
    resolution: {integrity: sha512-O96poM2XGhLtpTh+s4+nP7YCCAfb4tJNRVZHfIE7dgmax+yMP2WgMd2OecBuaATHKTHsLWHQeuaxMRnCsH8+5g==}
    engines: {node: '>=18'}
    cpu: [arm64]
    os: [netbsd]

  '@esbuild/netbsd-x64@0.25.1':
    resolution: {integrity: sha512-X53z6uXip6KFXBQ+Krbx25XHV/NCbzryM6ehOAeAil7X7oa4XIq+394PWGnwaSQ2WRA0KI6PUO6hTO5zeF5ijA==}
    engines: {node: '>=18'}
    cpu: [x64]
    os: [netbsd]

  '@esbuild/openbsd-arm64@0.25.1':
    resolution: {integrity: sha512-Na9T3szbXezdzM/Kfs3GcRQNjHzM6GzFBeU1/6IV/npKP5ORtp9zbQjvkDJ47s6BCgaAZnnnu/cY1x342+MvZg==}
    engines: {node: '>=18'}
    cpu: [arm64]
    os: [openbsd]

  '@esbuild/openbsd-x64@0.25.1':
    resolution: {integrity: sha512-T3H78X2h1tszfRSf+txbt5aOp/e7TAz3ptVKu9Oyir3IAOFPGV6O9c2naym5TOriy1l0nNf6a4X5UXRZSGX/dw==}
    engines: {node: '>=18'}
    cpu: [x64]
    os: [openbsd]

  '@esbuild/sunos-x64@0.25.1':
    resolution: {integrity: sha512-2H3RUvcmULO7dIE5EWJH8eubZAI4xw54H1ilJnRNZdeo8dTADEZ21w6J22XBkXqGJbe0+wnNJtw3UXRoLJnFEg==}
    engines: {node: '>=18'}
    cpu: [x64]
    os: [sunos]

  '@esbuild/win32-arm64@0.25.1':
    resolution: {integrity: sha512-GE7XvrdOzrb+yVKB9KsRMq+7a2U/K5Cf/8grVFRAGJmfADr/e/ODQ134RK2/eeHqYV5eQRFxb1hY7Nr15fv1NQ==}
    engines: {node: '>=18'}
    cpu: [arm64]
    os: [win32]

  '@esbuild/win32-ia32@0.25.1':
    resolution: {integrity: sha512-uOxSJCIcavSiT6UnBhBzE8wy3n0hOkJsBOzy7HDAuTDE++1DJMRRVCPGisULScHL+a/ZwdXPpXD3IyFKjA7K8A==}
    engines: {node: '>=18'}
    cpu: [ia32]
    os: [win32]

  '@esbuild/win32-x64@0.25.1':
    resolution: {integrity: sha512-Y1EQdcfwMSeQN/ujR5VayLOJ1BHaK+ssyk0AEzPjC+t1lITgsnccPqFjb6V+LsTp/9Iov4ysfjxLaGJ9RPtkVg==}
    engines: {node: '>=18'}
    cpu: [x64]
    os: [win32]

  '@exodus/schemasafe@1.3.0':
    resolution: {integrity: sha512-5Aap/GaRupgNx/feGBwLLTVv8OQFfv3pq2lPRzPg9R+IOBnDgghTGW7l7EuVXOvg5cc/xSAlRW8rBrjIC3Nvqw==}

  '@fig/complete-commander@3.2.0':
    resolution: {integrity: sha512-1Holl3XtRiANVKURZwgpjCnPuV4RsHp+XC0MhgvyAX/avQwj7F2HUItYOvGi/bXjJCkEzgBZmVfCr0HBA+q+Bw==}
    peerDependencies:
      commander: ^11.1.0

  '@floating-ui/core@1.6.9':
    resolution: {integrity: sha512-uMXCuQ3BItDUbAMhIXw7UPXRfAlOAvZzdK9BWpE60MCn+Svt3aLn9jsPTi/WNGlRUu2uI0v5S7JiIUsbsvh3fw==}

  '@floating-ui/dom@1.6.13':
    resolution: {integrity: sha512-umqzocjDgNRGTuO7Q8CU32dkHkECqI8ZdMZ5Swb6QAM0t5rnlrN3lGo1hdpscRd3WS8T6DKYK4ephgIH9iRh3w==}

  '@floating-ui/utils@0.2.9':
    resolution: {integrity: sha512-MDWhGtE+eHw5JW7lq4qhc5yRLS11ERl1c7Z6Xd0a58DozHES6EnNNwUWbMiG4J9Cgj053Bhk8zvlhFYKVhULwg==}

  '@floating-ui/vue@1.1.6':
    resolution: {integrity: sha512-XFlUzGHGv12zbgHNk5FN2mUB7ROul3oG2ENdTpWdE+qMFxyNxWSRmsoyhiEnpmabNm6WnUvR1OvJfUfN4ojC1A==}

  '@gear-js/api@0.38.3':
    resolution: {integrity: sha512-apHV+wBTY8JWvLNB+VUroSCc/nOI5mLrMNFi48EqYrIvPqa264IyzxLE48dP2g6Glry8qV7lGPVWG+BMw4zDxg==}
    peerDependencies:
      '@polkadot/api': 13.2.1
      '@polkadot/wasm-crypto': 7.3.2
      rxjs: 7.8.1

  '@golevelup/nestjs-discovery@4.0.3':
    resolution: {integrity: sha512-8w3CsXHN7+7Sn2i419Eal1Iw/kOjAd6Kb55M/ZqKBBwACCMn4WiEuzssC71LpBMI1090CiDxuelfPRwwIrQK+A==}
    peerDependencies:
      '@nestjs/common': ^10.x || ^11.0.0
      '@nestjs/core': ^10.x || ^11.0.0

  '@headlessui-float/vue@0.14.4':
    resolution: {integrity: sha512-MSyWCxUTueeex+veRCf++q4KM/fa4HOe9HDttzGrtgVDBULkGduFK6ItJh7EHJp2U/dY7qpyDUqp2KCHpCEplw==}
    peerDependencies:
      '@headlessui/vue': ^1.0.0
      vue: ^3.0.0

  '@headlessui/tailwindcss@0.2.2':
    resolution: {integrity: sha512-xNe42KjdyA4kfUKLLPGzME9zkH7Q3rOZ5huFihWNWOQFxnItxPB3/67yBI8/qBfY8nwBRx5GHn4VprsoluVMGw==}
    engines: {node: '>=10'}
    peerDependencies:
      tailwindcss: ^3.0 || ^4.0

  '@headlessui/vue@1.7.23':
    resolution: {integrity: sha512-JzdCNqurrtuu0YW6QaDtR2PIYCKPUWq28csDyMvN4zmGccmE7lz40Is6hc3LA4HFeCI7sekZ/PQMTNmn9I/4Wg==}
    engines: {node: '>=10'}
    peerDependencies:
      vue: ^3.2.0

  '@iconify/types@2.0.0':
    resolution: {integrity: sha512-+wluvCrRhXrhyOmRDJ3q8mux9JkKy5SJ/v8ol2tu4FVjyYvtEzkc/3pK15ET6RKg4b4w4BmTk1+gsCUhf21Ykg==}

  '@iconify/utils@2.3.0':
    resolution: {integrity: sha512-GmQ78prtwYW6EtzXRU1rY+KwOKfz32PD7iJh6Iyqw68GiKuoZ2A6pRtzWONz5VQJbp50mEjXh/7NkumtrAgRKA==}

  '@inquirer/checkbox@4.1.4':
    resolution: {integrity: sha512-d30576EZdApjAMceijXA5jDzRQHT/MygbC+J8I7EqA6f/FRpYxlRtRJbHF8gHeWYeSdOuTEJqonn7QLB1ELezA==}
    engines: {node: '>=18'}
    peerDependencies:
      '@types/node': '>=18'
    peerDependenciesMeta:
      '@types/node':
        optional: true

  '@inquirer/confirm@5.1.8':
    resolution: {integrity: sha512-dNLWCYZvXDjO3rnQfk2iuJNL4Ivwz/T2+C3+WnNfJKsNGSuOs3wAo2F6e0p946gtSAk31nZMfW+MRmYaplPKsg==}
    engines: {node: '>=18'}
    peerDependencies:
      '@types/node': '>=18'
    peerDependenciesMeta:
      '@types/node':
        optional: true

  '@inquirer/core@10.1.9':
    resolution: {integrity: sha512-sXhVB8n20NYkUBfDYgizGHlpRVaCRjtuzNZA6xpALIUbkgfd2Hjz+DfEN6+h1BRnuxw0/P4jCIMjMsEOAMwAJw==}
    engines: {node: '>=18'}
    peerDependencies:
      '@types/node': '>=18'
    peerDependenciesMeta:
      '@types/node':
        optional: true

  '@inquirer/editor@4.2.9':
    resolution: {integrity: sha512-8HjOppAxO7O4wV1ETUlJFg6NDjp/W2NP5FB9ZPAcinAlNT4ZIWOLe2pUVwmmPRSV0NMdI5r/+lflN55AwZOKSw==}
    engines: {node: '>=18'}
    peerDependencies:
      '@types/node': '>=18'
    peerDependenciesMeta:
      '@types/node':
        optional: true

  '@inquirer/expand@4.0.11':
    resolution: {integrity: sha512-OZSUW4hFMW2TYvX/Sv+NnOZgO8CHT2TU1roUCUIF2T+wfw60XFRRp9MRUPCT06cRnKL+aemt2YmTWwt7rOrNEA==}
    engines: {node: '>=18'}
    peerDependencies:
      '@types/node': '>=18'
    peerDependenciesMeta:
      '@types/node':
        optional: true

  '@inquirer/figures@1.0.11':
    resolution: {integrity: sha512-eOg92lvrn/aRUqbxRyvpEWnrvRuTYRifixHkYVpJiygTgVSBIHDqLh0SrMQXkafvULg3ck11V7xvR+zcgvpHFw==}
    engines: {node: '>=18'}

  '@inquirer/input@4.1.8':
    resolution: {integrity: sha512-WXJI16oOZ3/LiENCAxe8joniNp8MQxF6Wi5V+EBbVA0ZIOpFcL4I9e7f7cXse0HJeIPCWO8Lcgnk98juItCi7Q==}
    engines: {node: '>=18'}
    peerDependencies:
      '@types/node': '>=18'
    peerDependenciesMeta:
      '@types/node':
        optional: true

  '@inquirer/number@3.0.11':
    resolution: {integrity: sha512-pQK68CsKOgwvU2eA53AG/4npRTH2pvs/pZ2bFvzpBhrznh8Mcwt19c+nMO7LHRr3Vreu1KPhNBF3vQAKrjIulw==}
    engines: {node: '>=18'}
    peerDependencies:
      '@types/node': '>=18'
    peerDependenciesMeta:
      '@types/node':
        optional: true

  '@inquirer/password@4.0.11':
    resolution: {integrity: sha512-dH6zLdv+HEv1nBs96Case6eppkRggMe8LoOTl30+Gq5Wf27AO/vHFgStTVz4aoevLdNXqwE23++IXGw4eiOXTg==}
    engines: {node: '>=18'}
    peerDependencies:
      '@types/node': '>=18'
    peerDependenciesMeta:
      '@types/node':
        optional: true

  '@inquirer/prompts@7.2.1':
    resolution: {integrity: sha512-v2JSGri6/HXSfoGIwuKEn8sNCQK6nsB2BNpy2lSX6QH9bsECrMv93QHnj5+f+1ZWpF/VNioIV2B/PDox8EvGuQ==}
    engines: {node: '>=18'}
    peerDependencies:
      '@types/node': '>=18'

  '@inquirer/prompts@7.3.2':
    resolution: {integrity: sha512-G1ytyOoHh5BphmEBxSwALin3n1KGNYB6yImbICcRQdzXfOGbuJ9Jske/Of5Sebk339NSGGNfUshnzK8YWkTPsQ==}
    engines: {node: '>=18'}
    peerDependencies:
      '@types/node': '>=18'
    peerDependenciesMeta:
      '@types/node':
        optional: true

  '@inquirer/rawlist@4.0.11':
    resolution: {integrity: sha512-uAYtTx0IF/PqUAvsRrF3xvnxJV516wmR6YVONOmCWJbbt87HcDHLfL9wmBQFbNJRv5kCjdYKrZcavDkH3sVJPg==}
    engines: {node: '>=18'}
    peerDependencies:
      '@types/node': '>=18'
    peerDependenciesMeta:
      '@types/node':
        optional: true

  '@inquirer/search@3.0.11':
    resolution: {integrity: sha512-9CWQT0ikYcg6Ls3TOa7jljsD7PgjcsYEM0bYE+Gkz+uoW9u8eaJCRHJKkucpRE5+xKtaaDbrND+nPDoxzjYyew==}
    engines: {node: '>=18'}
    peerDependencies:
      '@types/node': '>=18'
    peerDependenciesMeta:
      '@types/node':
        optional: true

  '@inquirer/select@4.1.0':
    resolution: {integrity: sha512-z0a2fmgTSRN+YBuiK1ROfJ2Nvrpij5lVN3gPDkQGhavdvIVGHGW29LwYZfM/j42Ai2hUghTI/uoBuTbrJk42bA==}
    engines: {node: '>=18'}
    peerDependencies:
      '@types/node': '>=18'
    peerDependenciesMeta:
      '@types/node':
        optional: true

  '@inquirer/type@3.0.5':
    resolution: {integrity: sha512-ZJpeIYYueOz/i/ONzrfof8g89kNdO2hjGuvULROo3O8rlB2CRtSseE5KeirnyE4t/thAn/EwvS/vuQeJCn+NZg==}
    engines: {node: '>=18'}
    peerDependencies:
      '@types/node': '>=18'
    peerDependenciesMeta:
      '@types/node':
        optional: true

  '@isaacs/cliui@8.0.2':
    resolution: {integrity: sha512-O8jcjabXaleOG9DQ0+ARXWZBTfnP4WNAqzuiJK7ll44AmxGKv/J2M4TPjxjY3znBCfvBXFzucm1twdyFybFqEA==}
    engines: {node: '>=12'}

  '@istanbuljs/load-nyc-config@1.1.0':
    resolution: {integrity: sha512-VjeHSlIzpv/NyD3N0YuHfXOPDIixcA1q2ZV98wsMqcYlPmv2n3Yb2lYP9XMElnaFVXg5A7YLTeLu6V84uQDjmQ==}
    engines: {node: '>=8'}

  '@istanbuljs/schema@0.1.3':
    resolution: {integrity: sha512-ZXRY4jNvVgSVQ8DL3LTcakaAtXwTVUxE81hslsyD2AtoXW/wVob10HkOJ1X/pAlcI7D+2YoZKg5do8G/w6RYgA==}
    engines: {node: '>=8'}

  '@jest/console@29.7.0':
    resolution: {integrity: sha512-5Ni4CU7XHQi32IJ398EEP4RrB8eV09sXP2ROqD4bksHrnTree52PsxvX8tpL8LvTZ3pFzXyPbNQReSN41CAhOg==}
    engines: {node: ^14.15.0 || ^16.10.0 || >=18.0.0}

  '@jest/core@29.7.0':
    resolution: {integrity: sha512-n7aeXWKMnGtDA48y8TLWJPJmLmmZ642Ceo78cYWEpiD7FzDgmNDV/GCVRorPABdXLJZ/9wzzgZAlHjXjxDHGsg==}
    engines: {node: ^14.15.0 || ^16.10.0 || >=18.0.0}
    peerDependencies:
      node-notifier: ^8.0.1 || ^9.0.0 || ^10.0.0
    peerDependenciesMeta:
      node-notifier:
        optional: true

  '@jest/create-cache-key-function@29.7.0':
    resolution: {integrity: sha512-4QqS3LY5PBmTRHj9sAg1HLoPzqAI0uOX6wI/TRqHIcOxlFidy6YEmCQJk6FSZjNLGCeubDMfmkWL+qaLKhSGQA==}
    engines: {node: ^14.15.0 || ^16.10.0 || >=18.0.0}

  '@jest/environment@29.7.0':
    resolution: {integrity: sha512-aQIfHDq33ExsN4jP1NWGXhxgQ/wixs60gDiKO+XVMd8Mn0NWPWgc34ZQDTb2jKaUWQ7MuwoitXAsN2XVXNMpAw==}
    engines: {node: ^14.15.0 || ^16.10.0 || >=18.0.0}

  '@jest/expect-utils@29.7.0':
    resolution: {integrity: sha512-GlsNBWiFQFCVi9QVSx7f5AgMeLxe9YCCs5PuP2O2LdjDAA8Jh9eX7lA1Jq/xdXw3Wb3hyvlFNfZIfcRetSzYcA==}
    engines: {node: ^14.15.0 || ^16.10.0 || >=18.0.0}

  '@jest/expect@29.7.0':
    resolution: {integrity: sha512-8uMeAMycttpva3P1lBHB8VciS9V0XAr3GymPpipdyQXbBcuhkLQOSe8E/p92RyAdToS6ZD1tFkX+CkhoECE0dQ==}
    engines: {node: ^14.15.0 || ^16.10.0 || >=18.0.0}

  '@jest/fake-timers@29.7.0':
    resolution: {integrity: sha512-q4DH1Ha4TTFPdxLsqDXK1d3+ioSL7yL5oCMJZgDYm6i+6CygW5E5xVr/D1HdsGxjt1ZWSfUAs9OxSB/BNelWrQ==}
    engines: {node: ^14.15.0 || ^16.10.0 || >=18.0.0}

  '@jest/globals@29.7.0':
    resolution: {integrity: sha512-mpiz3dutLbkW2MNFubUGUEVLkTGiqW6yLVTA+JbP6fI6J5iL9Y0Nlg8k95pcF8ctKwCS7WVxteBs29hhfAotzQ==}
    engines: {node: ^14.15.0 || ^16.10.0 || >=18.0.0}

  '@jest/reporters@29.7.0':
    resolution: {integrity: sha512-DApq0KJbJOEzAFYjHADNNxAE3KbhxQB1y5Kplb5Waqw6zVbuWatSnMjE5gs8FUgEPmNsnZA3NCWl9NG0ia04Pg==}
    engines: {node: ^14.15.0 || ^16.10.0 || >=18.0.0}
    peerDependencies:
      node-notifier: ^8.0.1 || ^9.0.0 || ^10.0.0
    peerDependenciesMeta:
      node-notifier:
        optional: true

  '@jest/schemas@29.6.3':
    resolution: {integrity: sha512-mo5j5X+jIZmJQveBKeS/clAueipV7KgiX1vMgCxam1RNYiqE1w62n0/tJJnHtjW8ZHcQco5gY85jA3mi0L+nSA==}
    engines: {node: ^14.15.0 || ^16.10.0 || >=18.0.0}

  '@jest/source-map@29.6.3':
    resolution: {integrity: sha512-MHjT95QuipcPrpLM+8JMSzFx6eHp5Bm+4XeFDJlwsvVBjmKNiIAvasGK2fxz2WbGRlnvqehFbh07MMa7n3YJnw==}
    engines: {node: ^14.15.0 || ^16.10.0 || >=18.0.0}

  '@jest/test-result@29.7.0':
    resolution: {integrity: sha512-Fdx+tv6x1zlkJPcWXmMDAG2HBnaR9XPSd5aDWQVsfrZmLVT3lU1cwyxLgRmXR9yrq4NBoEm9BMsfgFzTQAbJYA==}
    engines: {node: ^14.15.0 || ^16.10.0 || >=18.0.0}

  '@jest/test-sequencer@29.7.0':
    resolution: {integrity: sha512-GQwJ5WZVrKnOJuiYiAF52UNUJXgTZx1NHjFSEB0qEMmSZKAkdMoIzw/Cj6x6NF4AvV23AUqDpFzQkN/eYCYTxw==}
    engines: {node: ^14.15.0 || ^16.10.0 || >=18.0.0}

  '@jest/transform@29.7.0':
    resolution: {integrity: sha512-ok/BTPFzFKVMwO5eOHRrvnBVHdRy9IrsrW1GpMaQ9MCnilNLXQKmAX8s1YXDFaai9xJpac2ySzV0YeRRECr2Vw==}
    engines: {node: ^14.15.0 || ^16.10.0 || >=18.0.0}

  '@jest/types@29.6.3':
    resolution: {integrity: sha512-u3UPsIilWKOM3F9CXtrG8LEJmNxwoCQC/XVj4IKYXvvpx7QIi/Kg1LI5uDmDpKlac62NUtX7eLjRh+jVZcLOzw==}
    engines: {node: ^14.15.0 || ^16.10.0 || >=18.0.0}

  '@jridgewell/gen-mapping@0.3.8':
    resolution: {integrity: sha512-imAbBGkb+ebQyxKgzv5Hu2nmROxoDOXHh80evxdoXNOrvAnVx7zimzc1Oo5h9RlfV4vPXaE2iM5pOFbvOCClWA==}
    engines: {node: '>=6.0.0'}

  '@jridgewell/resolve-uri@3.1.2':
    resolution: {integrity: sha512-bRISgCIjP20/tbWSPWMEi54QVPRZExkuD9lJL+UIxUKtwVJA8wW1Trb1jMs1RFXo1CBTNZ/5hpC9QvmKWdopKw==}
    engines: {node: '>=6.0.0'}

  '@jridgewell/set-array@1.2.1':
    resolution: {integrity: sha512-R8gLRTZeyp03ymzP/6Lil/28tGeGEzhx1q2k703KGWRAI1VdvPIXdG70VJc2pAMw3NA6JKL5hhFu1sJX0Mnn/A==}
    engines: {node: '>=6.0.0'}

  '@jridgewell/source-map@0.3.6':
    resolution: {integrity: sha512-1ZJTZebgqllO79ue2bm3rIGud/bOe0pP5BjSRCRxxYkEZS8STV7zN84UBbiYu7jy+eCKSnVIUgoWWE/tt+shMQ==}

  '@jridgewell/sourcemap-codec@1.5.0':
    resolution: {integrity: sha512-gv3ZRaISU3fjPAgNsriBRqGWQL6quFx04YMPW/zD8XMLsU32mhCCbfbO6KZFLjvYpCZ8zyDEgqsgf+PwPaM7GQ==}

  '@jridgewell/trace-mapping@0.3.25':
    resolution: {integrity: sha512-vNk6aEwybGtawWmy/PzwnGDOjCkLWSD2wqvjGGAgOAwCGWySYXfYoxt00IJkTF+8Lb57DwOb3Aa0o9CApepiYQ==}

  '@jridgewell/trace-mapping@0.3.9':
    resolution: {integrity: sha512-3Belt6tdc8bPgAtbcmdtNJlirVoTmEb5e2gC94PnkwEW9jI6CAHUeoG85tjWP5WquqfavoMtMwiG4P926ZKKuQ==}

  '@lukeed/csprng@1.1.0':
    resolution: {integrity: sha512-Z7C/xXCiGWsg0KuKsHTKJxbWhpI3Vs5GwLfOean7MGyVFGqdRgBbAjOCh6u4bbjPc/8MJ2pZmK/0DLdCbivLDA==}
    engines: {node: '>=8'}

  '@mapbox/node-pre-gyp@1.0.11':
    resolution: {integrity: sha512-Yhlar6v9WQgUp/He7BdgzOz8lqMQ8sU+jkCq7Wx8Myc5YFJLbEe7lgui/V7G1qB1DJykHSGwreceSaD60Y0PUQ==}
    hasBin: true

  '@mermaid-js/mermaid-cli@11.4.2':
    resolution: {integrity: sha512-nBsEW1AxHsjsjTBrqFInkh91Vvb5vNPmnN7UGWkutExcQQZev6XzMlEZp0i6HYFSoGTHZT2tOT0l/KLzvDyPfg==}
    engines: {node: ^18.19 || >=20.0}
    hasBin: true
    peerDependencies:
      puppeteer: ^23

  '@mermaid-js/mermaid-zenuml@0.2.0':
    resolution: {integrity: sha512-Lv7xNlFT5y2TIlts+yYl1HfeEgjoqw5cfSZsWYejoJvt9K0QfdPBoj5D9Tft1aN0pj1mxjuTZbZQ1Anmem/RMg==}
    peerDependencies:
      mermaid: '>=10.0.0'

  '@mermaid-js/parser@0.3.0':
    resolution: {integrity: sha512-HsvL6zgE5sUPGgkIDlmAWR1HTNHz2Iy11BAWPTa4Jjabkpguy4Ze2gzfLrg6pdRuBvFwgUYyxiaNqZwrEEXepA==}

  '@microsoft/tsdoc@0.15.1':
    resolution: {integrity: sha512-4aErSrCR/On/e5G2hDP0wjooqDdauzEbIq8hIkIe5pXV0rtWJZvdCEKL0ykZxex+IxIwBp0eGeV48hQN07dXtw==}

  '@nest-zod/z@2.0.0':
    resolution: {integrity: sha512-OqmJUZlpcx9ECzPYSIjaR/q/xLKrm9FkV+0FIWLEb9MVc9YeP21GmnQJBxE1dPRlLJ1kybNFBlt4D/PB8YAPkA==}
    peerDependencies:
      '@nestjs/common': ^10.0.0 || ^11.0.0
      '@nestjs/core': ^10.0.0 || ^11.0.0
      '@nestjs/swagger': ^7.4.2 || ^8.0.0 || ^11.0.0
      zod: '>= 3.14.3'
    peerDependenciesMeta:
      '@nestjs/common':
        optional: true
      '@nestjs/core':
        optional: true
      '@nestjs/swagger':
        optional: true

  '@nestjs/axios@3.1.3':
    resolution: {integrity: sha512-RZ/63c1tMxGLqyG3iOCVt7A72oy4x1eM6QEhd4KzCYpaVWW0igq0WSREeRoEZhIxRcZfDfIIkvsOMiM7yfVGZQ==}
    peerDependencies:
      '@nestjs/common': ^7.0.0 || ^8.0.0 || ^9.0.0 || ^10.0.0
      axios: ^1.3.1
      rxjs: ^6.0.0 || ^7.0.0

  '@nestjs/cli@11.0.5':
    resolution: {integrity: sha512-ab/d8Ple+dMSQ4pC7RSNjhntpT8gFQQE8y/F/ilaplp7zPGpuxbayRtYbsA/wc1UkJHORDckrqFc8Jh8mrTq2A==}
    engines: {node: '>= 20.11'}
    hasBin: true
    peerDependencies:
      '@swc/cli': ^0.1.62 || ^0.3.0 || ^0.4.0 || ^0.5.0 || ^0.6.0
      '@swc/core': ^1.3.62
    peerDependenciesMeta:
      '@swc/cli':
        optional: true
      '@swc/core':
        optional: true

  '@nestjs/common@10.4.15':
    resolution: {integrity: sha512-vaLg1ZgwhG29BuLDxPA9OAcIlgqzp9/N8iG0wGapyUNTf4IY4O6zAHgN6QalwLhFxq7nOI021vdRojR1oF3bqg==}
    peerDependencies:
      class-transformer: '*'
      class-validator: '*'
      reflect-metadata: ^0.1.12 || ^0.2.0
      rxjs: ^7.1.0
    peerDependenciesMeta:
      class-transformer:
        optional: true
      class-validator:
        optional: true

  '@nestjs/config@4.0.1':
    resolution: {integrity: sha512-0hr6lKS//Wf8A6VcV69ts8uD0fke6jtmmmXSxzvwAzOM/HEXEKYEp21nRU+cpYxlYqm7Khb0oTOoVuDGk+AWUw==}
    peerDependencies:
      '@nestjs/common': ^10.0.0 || ^11.0.0
      rxjs: ^7.1.0

  '@nestjs/core@10.4.15':
    resolution: {integrity: sha512-UBejmdiYwaH6fTsz2QFBlC1cJHM+3UDeLZN+CiP9I1fRv2KlBZsmozGLbV5eS1JAVWJB4T5N5yQ0gjN8ZvcS2w==}
    peerDependencies:
      '@nestjs/common': ^10.0.0
      '@nestjs/microservices': ^10.0.0
      '@nestjs/platform-express': ^10.0.0
      '@nestjs/websockets': ^10.0.0
      reflect-metadata: ^0.1.12 || ^0.2.0
      rxjs: ^7.1.0
    peerDependenciesMeta:
      '@nestjs/microservices':
        optional: true
      '@nestjs/platform-express':
        optional: true
      '@nestjs/websockets':
        optional: true

  '@nestjs/mapped-types@2.0.6':
    resolution: {integrity: sha512-84ze+CPfp1OWdpRi1/lOu59hOhTz38eVzJvRKrg9ykRFwDz+XleKfMsG0gUqNZYFa6v53XYzeD+xItt8uDW7NQ==}
    peerDependencies:
      '@nestjs/common': ^8.0.0 || ^9.0.0 || ^10.0.0
      class-transformer: ^0.4.0 || ^0.5.0
      class-validator: ^0.13.0 || ^0.14.0
      reflect-metadata: ^0.1.12 || ^0.2.0
    peerDependenciesMeta:
      class-transformer:
        optional: true
      class-validator:
        optional: true

  '@nestjs/platform-express@10.4.15':
    resolution: {integrity: sha512-63ZZPkXHjoDyO7ahGOVcybZCRa7/Scp6mObQKjcX/fTEq1YJeU75ELvMsuQgc8U2opMGOBD7GVuc4DV0oeDHoA==}
    peerDependencies:
      '@nestjs/common': ^10.0.0
      '@nestjs/core': ^10.0.0

  '@nestjs/schematics@10.2.3':
    resolution: {integrity: sha512-4e8gxaCk7DhBxVUly2PjYL4xC2ifDFexCqq1/u4TtivLGXotVk0wHdYuPYe1tHTHuR1lsOkRbfOCpkdTnigLVg==}
    peerDependencies:
      typescript: '>=4.8.2'

  '@nestjs/schematics@11.0.2':
    resolution: {integrity: sha512-C4KM3BHBG6tRX8t5UrHdUq8Y49asEfJUora/fBXge3UTAnxKGlXc20p5s2Q0Q1+l+1YaXqTrKGSIbYXdPX8r9g==}
    peerDependencies:
      typescript: '>=4.8.2'

  '@nestjs/swagger@8.1.1':
    resolution: {integrity: sha512-5Mda7H1DKnhKtlsb0C7PYshcvILv8UFyUotHzxmWh0G65Z21R3LZH/J8wmpnlzL4bmXIfr42YwbEwRxgzpJ5sQ==}
    peerDependencies:
      '@fastify/static': ^6.0.0 || ^7.0.0
      '@nestjs/common': ^9.0.0 || ^10.0.0
      '@nestjs/core': ^9.0.0 || ^10.0.0
      class-transformer: '*'
      class-validator: '*'
      reflect-metadata: ^0.1.12 || ^0.2.0
    peerDependenciesMeta:
      '@fastify/static':
        optional: true
      class-transformer:
        optional: true
      class-validator:
        optional: true

  '@nestjs/testing@10.4.15':
    resolution: {integrity: sha512-eGlWESkACMKti+iZk1hs6FUY/UqObmMaa8HAN9JLnaYkoLf1Jeh+EuHlGnfqo/Rq77oznNLIyaA3PFjrFDlNUg==}
    peerDependencies:
      '@nestjs/common': ^10.0.0
      '@nestjs/core': ^10.0.0
      '@nestjs/microservices': ^10.0.0
      '@nestjs/platform-express': ^10.0.0
    peerDependenciesMeta:
      '@nestjs/microservices':
        optional: true
      '@nestjs/platform-express':
        optional: true

  '@noble/curves@1.8.1':
    resolution: {integrity: sha512-warwspo+UYUPep0Q+vtdVB4Ugn8GGQj8iyB3gnRWsztmUHTI3S1nhdiWNsPUGL0vud7JlRRk1XEu7Lq1KGTnMQ==}
    engines: {node: ^14.21.3 || >=16}

  '@noble/hashes@1.7.1':
    resolution: {integrity: sha512-B8XBPsn4vT/KJAGqDzbwztd+6Yte3P4V7iafm24bxgDe/mlRuK6xmWPuCNrKt2vDafZ8MfJLlchDG/vYafQEjQ==}
    engines: {node: ^14.21.3 || >=16}

  '@nodelib/fs.scandir@2.1.5':
    resolution: {integrity: sha512-vq24Bq3ym5HEQm2NKCr3yXDwjc7vTsEThRDnkp2DK9p1uqLR+DHurm/NOTo0KG7HYHU7eppKZj3MyqYuMBf62g==}
    engines: {node: '>= 8'}

  '@nodelib/fs.stat@2.0.5':
    resolution: {integrity: sha512-RkhPPp2zrqDAQA/2jNhnztcPAlv64XdhIp7a7454A5ovI7Bukxgt7MX7udwAu3zg1DcpPU0rz3VV1SeaqvY4+A==}
    engines: {node: '>= 8'}

  '@nodelib/fs.walk@1.2.8':
    resolution: {integrity: sha512-oGB+UxlgWcgQkgwo8GcEGwemoTFt3FIO9ababBmaGwXIoBKZ+GTy0pP185beGg7Llih/NSHSV2XAs1lnznocSg==}
    engines: {node: '>= 8'}

  '@nuxtjs/opencollective@0.3.2':
    resolution: {integrity: sha512-um0xL3fO7Mf4fDxcqx9KryrB7zgRM5JSlvGN5AGkP6JLM5XEKyjeAiPbNxdXVXQ16isuAhYpvP88NgL2BGd6aA==}
    engines: {node: '>=8.0.0', npm: '>=5.0.0'}
    hasBin: true

  '@pkgjs/parseargs@0.11.0':
    resolution: {integrity: sha512-+1VkjdD0QBLPodGrJUeqarH8VAIvQODIbwh9XpP5Syisf7YoQgsJKPNFoqqLQlu+VQ/tVSshMR6loPMn8U+dPg==}
    engines: {node: '>=14'}

  '@polkadot-api/json-rpc-provider-proxy@0.1.0':
    resolution: {integrity: sha512-8GSFE5+EF73MCuLQm8tjrbCqlgclcHBSRaswvXziJ0ZW7iw3UEMsKkkKvELayWyBuOPa2T5i1nj6gFOeIsqvrg==}

  '@polkadot-api/json-rpc-provider@0.0.1':
    resolution: {integrity: sha512-/SMC/l7foRjpykLTUTacIH05H3mr9ip8b5xxfwXlVezXrNVLp3Cv0GX6uItkKd+ZjzVPf3PFrDF2B2/HLSNESA==}

  '@polkadot-api/metadata-builders@0.3.2':
    resolution: {integrity: sha512-TKpfoT6vTb+513KDzMBTfCb/ORdgRnsS3TDFpOhAhZ08ikvK+hjHMt5plPiAX/OWkm1Wc9I3+K6W0hX5Ab7MVg==}

  '@polkadot-api/observable-client@0.3.2':
    resolution: {integrity: sha512-HGgqWgEutVyOBXoGOPp4+IAq6CNdK/3MfQJmhCJb8YaJiaK4W6aRGrdQuQSTPHfERHCARt9BrOmEvTXAT257Ug==}
    peerDependencies:
      '@polkadot-api/substrate-client': 0.1.4
      rxjs: '>=7.8.0'

  '@polkadot-api/substrate-bindings@0.6.0':
    resolution: {integrity: sha512-lGuhE74NA1/PqdN7fKFdE5C1gNYX357j1tWzdlPXI0kQ7h3kN0zfxNOpPUN7dIrPcOFZ6C0tRRVrBylXkI6xPw==}

  '@polkadot-api/substrate-client@0.1.4':
    resolution: {integrity: sha512-MljrPobN0ZWTpn++da9vOvt+Ex+NlqTlr/XT7zi9sqPtDJiQcYl+d29hFAgpaeTqbeQKZwz3WDE9xcEfLE8c5A==}

  '@polkadot-api/utils@0.1.0':
    resolution: {integrity: sha512-MXzWZeuGxKizPx2Xf/47wx9sr/uxKw39bVJUptTJdsaQn/TGq+z310mHzf1RCGvC1diHM8f593KrnDgc9oNbJA==}

  '@polkadot/api-augment@13.2.1':
    resolution: {integrity: sha512-NTkI+/Hm48eWc/4Ojh/5elxnjnow5ptXK97IZdkWAe7mWi9hJR05Uq5lGt/T/57E9LSRWEuYje8cIDS3jbbAAw==}
    engines: {node: '>=18'}

  '@polkadot/api-base@13.2.1':
    resolution: {integrity: sha512-00twdIjTjzdYNdU19i2YKLoWBmf2Yr6b3qrvqIVScHipUkKMbfFBgoPRB5FtcviBbEvLurgfyzHklwnrbWo8GQ==}
    engines: {node: '>=18'}

  '@polkadot/api-derive@13.2.1':
    resolution: {integrity: sha512-npxvS0kYcSFqmYv2G8QKWAJwFhIv/MBuGU0bV7cGP9K1A3j2Do3yYjvN1dTtY20jBavWNwmWFdXBV6/TRRsgmg==}
    engines: {node: '>=18'}

  '@polkadot/api@13.2.1':
    resolution: {integrity: sha512-QvgKD3/q6KIU3ZuNYFJUNc6B8bGBoqeMF+iaPxJn3Twhh4iVD5XIymD5fVszSqiL1uPXMhzcWecjwE8rDidBoQ==}
    engines: {node: '>=18'}

  '@polkadot/keyring@13.3.1':
    resolution: {integrity: sha512-PT3uG9MqciPyoEz/f23RRMSlht77fo1hZaA1Vbcs1Rz7h7qFC0+7jFI9Ak30EJh9V0I2YugfzqAe3NjjyDxlvw==}
    engines: {node: '>=18'}
    peerDependencies:
      '@polkadot/util': 13.3.1
      '@polkadot/util-crypto': 13.3.1

  '@polkadot/networks@13.3.1':
    resolution: {integrity: sha512-g/0OmCMUrbbW4RQ/xajTYd2SMJvFKY4kmMvpxtNN57hWQpY7c5oDXSz57jGH2uwvcBWeDfaNokcS+9hJL1RBcA==}
    engines: {node: '>=18'}

  '@polkadot/rpc-augment@13.2.1':
    resolution: {integrity: sha512-HkndaAJPR1fi2xrzvP3q4g48WUCb26btGTeg1AKG9FGx9P2dgtpaPRmbMitmgVSzzRurrkxf3Meip8nC7BwDeg==}
    engines: {node: '>=18'}

  '@polkadot/rpc-core@13.2.1':
    resolution: {integrity: sha512-hy0GksUlb/TfQ38m3ysIWj3qD+rIsyCdxx8Ug5rIx1u0odv86NZ7nTqtH066Ct2riVaPBgBkObFnlpDWTJ6auA==}
    engines: {node: '>=18'}

  '@polkadot/rpc-provider@13.2.1':
    resolution: {integrity: sha512-bbMVYHTNFUa89aY3UQ1hFYD+dP+v+0vhjsnHYYlv37rSUTqOGqW91rkHd63xYCpLAimFt7KRw8xR+SMSYiuDjw==}
    engines: {node: '>=18'}

  '@polkadot/types-augment@13.2.1':
    resolution: {integrity: sha512-FpV7/2kIJmmswRmwUbp41lixdNX15olueUjHnSweFk0xEn2Ur43oC0Y3eU3Ab7Y5gPJpceMCfwYz+PjCUGedDA==}
    engines: {node: '>=18'}

  '@polkadot/types-codec@13.2.1':
    resolution: {integrity: sha512-tFAzzS8sMYItoD5a91sFMD+rskWyv4WjSmUZaj0Y4OfLtDAiQvgO0KncdGJIB6D+zZ/T7khpgsv/CZbN3YnezA==}
    engines: {node: '>=18'}

  '@polkadot/types-create@13.2.1':
    resolution: {integrity: sha512-O/WKdsrNuMaZLf+XRCdum2xJYs5OKC6N3EMPF5Uhg10b80Y/hQCbzA/iWd3/aMNDLUA5XWhixwzJdrZWIMVIzg==}
    engines: {node: '>=18'}

  '@polkadot/types-known@13.2.1':
    resolution: {integrity: sha512-uz3c4/IvspLpgN8q15A+QH8KWFauzcrV3RfLFlMP2BkkF5qpOwNeP7c4U8j0CZGQySqBsJRCGWmgBXrXg669KA==}
    engines: {node: '>=18'}

  '@polkadot/types-support@13.2.1':
    resolution: {integrity: sha512-jSbbUTXU+yZJQPRAWmxaDoe4NRO6SjpZPzBIbpuiadx1slON8XB80fVYIGBXuM2xRVrNrB6fCjyCTG7Razj6Hg==}
    engines: {node: '>=18'}

  '@polkadot/types@13.2.1':
    resolution: {integrity: sha512-5yQ0mHMNvwgXeHQ1RZOuHaeak3utAdcBqCpHoagnYrAnGHqtO7kg7YLtT4LkFw2nwL85axu8tOQMv6/3kpFy9w==}
    engines: {node: '>=18'}

  '@polkadot/util-crypto@13.3.1':
    resolution: {integrity: sha512-FU6yf3IY++DKlf0eqO9/obe2y1zuZ5rbqRs75fyOME/5VXio1fA3GIpW7aFphyneFRd78G8QLh8kn0oIwBGMNg==}
    engines: {node: '>=18'}
    peerDependencies:
      '@polkadot/util': 13.3.1

  '@polkadot/util@13.3.1':
    resolution: {integrity: sha512-5crLP/rUZOJzuo/W8t73J8PxpibJ5vrxY57rR6V+mIpCZd1ORiw0wxeHcV5F9Adpn7yJyuGBwxPbueNR5Rr1Zw==}
    engines: {node: '>=18'}

  '@polkadot/wasm-bridge@7.4.1':
    resolution: {integrity: sha512-tdkJaV453tezBxhF39r4oeG0A39sPKGDJmN81LYLf+Fihb7astzwju+u75BRmDrHZjZIv00un3razJEWCxze6g==}
    engines: {node: '>=18'}
    peerDependencies:
      '@polkadot/util': '*'
      '@polkadot/x-randomvalues': '*'

  '@polkadot/wasm-crypto-asmjs@7.4.1':
    resolution: {integrity: sha512-pwU8QXhUW7IberyHJIQr37IhbB6DPkCG5FhozCiNTq4vFBsFPjm9q8aZh7oX1QHQaiAZa2m2/VjIVE+FHGbvHQ==}
    engines: {node: '>=18'}
    peerDependencies:
      '@polkadot/util': '*'

  '@polkadot/wasm-crypto-init@7.4.1':
    resolution: {integrity: sha512-AVka33+f7MvXEEIGq5U0dhaA2SaXMXnxVCQyhJTaCnJ5bRDj0Xlm3ijwDEQUiaDql7EikbkkRtmlvs95eSUWYQ==}
    engines: {node: '>=18'}
    peerDependencies:
      '@polkadot/util': '*'
      '@polkadot/x-randomvalues': '*'

  '@polkadot/wasm-crypto-wasm@7.4.1':
    resolution: {integrity: sha512-PE1OAoupFR0ZOV2O8tr7D1FEUAwaggzxtfs3Aa5gr+yxlSOaWUKeqsOYe1KdrcjmZVV3iINEAXxgrbzCmiuONg==}
    engines: {node: '>=18'}
    peerDependencies:
      '@polkadot/util': '*'

  '@polkadot/wasm-crypto@7.4.1':
    resolution: {integrity: sha512-kHN/kF7hYxm1y0WeFLWeWir6oTzvcFmR4N8fJJokR+ajYbdmrafPN+6iLgQVbhZnDdxyv9jWDuRRsDnBx8tPMQ==}
    engines: {node: '>=18'}
    peerDependencies:
      '@polkadot/util': '*'
      '@polkadot/x-randomvalues': '*'

  '@polkadot/wasm-util@7.4.1':
    resolution: {integrity: sha512-RAcxNFf3zzpkr+LX/ItAsvj+QyM56TomJ0xjUMo4wKkHjwsxkz4dWJtx5knIgQz/OthqSDMR59VNEycQeNuXzA==}
    engines: {node: '>=18'}
    peerDependencies:
      '@polkadot/util': '*'

  '@polkadot/x-bigint@13.3.1':
    resolution: {integrity: sha512-ewc708a7LUdrT92v9DsSAIbcJQBn3aR9/LavF/iyMOq5lZJyPXDSjAnskfMs818R3RLCrKVKfs+aKkxt2eqo8g==}
    engines: {node: '>=18'}

  '@polkadot/x-fetch@13.3.1':
    resolution: {integrity: sha512-J+HM42j0KGqdC/eo7vmsdLPz74MR7+0My4km6TG9HGjKqqztwygtenpopPod2SbRnL4nHiEG0wZzpVOW6HN2gw==}
    engines: {node: '>=18'}

  '@polkadot/x-global@13.3.1':
    resolution: {integrity: sha512-861TeIw49a3JvkwlUWrddfG+JaUqtFZDsemYxxZIjjcRJLrKOsoKNqHbiHi2OPrwlX8PwAA/wc5I9Q4XRQ7KEg==}
    engines: {node: '>=18'}

  '@polkadot/x-randomvalues@13.3.1':
    resolution: {integrity: sha512-GIb0au3vIX2U/DRH0PRckM+1I4EIbU8PLX1roGJgN1MAYKWiylJTKPVoBMafMM87o8qauOevJ46uYB/qlfbiWg==}
    engines: {node: '>=18'}
    peerDependencies:
      '@polkadot/util': 13.3.1
      '@polkadot/wasm-util': '*'

  '@polkadot/x-textdecoder@13.3.1':
    resolution: {integrity: sha512-g2R9O1p0ZsNDhZ3uEBZh6fQaVLlo3yFr0YNqt15v7e9lBI4APvTJ202EINlo2jB5lz/R438/BdjEA3AL+0zUtQ==}
    engines: {node: '>=18'}

  '@polkadot/x-textencoder@13.3.1':
    resolution: {integrity: sha512-DnHLUdoKDYxekfxopuUuPB+j5Mu7Jemejcduu5gz3/89GP/sYPAu0CAVbq9B+hK1yGjBBj31eA4wkAV1oktYmg==}
    engines: {node: '>=18'}

  '@polkadot/x-ws@13.3.1':
    resolution: {integrity: sha512-ytqkC7FwVs4BlzNFAmPMFp+xD1KIdMMP/mvCSOrnxjlsyM5DVGop4x4c2ZgDUBmrFqmIiVkWDfMIZeOxui2OLQ==}
    engines: {node: '>=18'}

  '@prisma/client@6.5.0':
    resolution: {integrity: sha512-M6w1Ql/BeiGoZmhMdAZUXHu5sz5HubyVcKukbLs3l0ELcQb8hTUJxtGEChhv4SVJ0QJlwtLnwOLgIRQhpsm9dw==}
    engines: {node: '>=18.18'}
    peerDependencies:
      prisma: '*'
      typescript: '>=5.1.0'
    peerDependenciesMeta:
      prisma:
        optional: true
      typescript:
        optional: true

<<<<<<< HEAD
  '@prisma/debug@5.22.0':
    resolution: {integrity: sha512-AUt44v3YJeggO2ZU5BkXI7M4hu9BF2zzH2iF2V5pyXT/lRTyWiElZ7It+bRH1EshoMRxHgpYg4VB6rCM+mG5jQ==}
=======
  '@prisma/config@6.5.0':
    resolution: {integrity: sha512-sOH/2Go9Zer67DNFLZk6pYOHj+rumSb0VILgltkoxOjYnlLqUpHPAN826vnx8HigqnOCxj9LRhT6U7uLiIIWgw==}
>>>>>>> 13a6d644

  '@prisma/debug@6.3.1':
    resolution: {integrity: sha512-RrEBkd+HLZx+ydfmYT0jUj7wjLiS95wfTOSQ+8FQbvb6vHh5AeKfEPt/XUQ5+Buljj8hltEfOslEW57/wQIVeA==}

  '@prisma/debug@6.5.0':
    resolution: {integrity: sha512-fc/nusYBlJMzDmDepdUtH9aBsJrda2JNErP9AzuHbgUEQY0/9zQYZdNlXmKoIWENtio+qarPNe/+DQtrX5kMcQ==}

  '@prisma/engines-version@6.5.0-73.173f8d54f8d52e692c7e27e72a88314ec7aeff60':
    resolution: {integrity: sha512-iK3EmiVGFDCmXjSpdsKGNqy9hOdLnvYBrJB61far/oP03hlIxrb04OWmDjNTwtmZ3UZdA5MCvI+f+3k2jPTflQ==}

  '@prisma/engines@6.5.0':
    resolution: {integrity: sha512-FVPQYHgOllJklN9DUyujXvh3hFJCY0NX86sDmBErLvoZjy2OXGiZ5FNf3J/C4/RZZmCypZBYpBKEhx7b7rEsdw==}

  '@prisma/extension-read-replicas@0.4.1':
    resolution: {integrity: sha512-mCMDloqUKUwx2o5uedTs1FHX3Nxdt1GdRMoeyp1JggjiwOALmIYWhxfIN08M2BZ0w8SKwvJqicJZMjkQYkkijw==}
    peerDependencies:
      '@prisma/client': ^6.5.0

  '@prisma/fetch-engine@6.5.0':
    resolution: {integrity: sha512-3LhYA+FXP6pqY8FLHCjewyE8pGXXJ7BxZw2rhPq+CZAhvflVzq4K8Qly3OrmOkn6wGlz79nyLQdknyCG2HBTuA==}

  '@prisma/generator-helper@5.22.0':
    resolution: {integrity: sha512-LwqcBQ5/QsuAaLNQZAIVIAJDJBMjHwMwn16e06IYx/3Okj/xEEfw9IvrqB2cJCl3b2mCBlh3eVH0w9WGmi4aHg==}

  '@prisma/generator-helper@6.3.1':
    resolution: {integrity: sha512-hX2fxjMksyAWAS0OcDi7GVmRUqsZ35ZY3Zla1EfO+uDYW6BY+om8kuKHyKkIvvRcUlTmL+xccl+nJwNToqP/aA==}

  '@prisma/get-platform@6.5.0':
    resolution: {integrity: sha512-xYcvyJwNMg2eDptBYFqFLUCfgi+wZLcj6HDMsj0Qw0irvauG4IKmkbywnqwok0B+k+W+p+jThM2DKTSmoPCkzw==}

  '@puppeteer/browsers@2.6.1':
    resolution: {integrity: sha512-aBSREisdsGH890S2rQqK82qmQYU3uFpSH8wcZWHgHzl3LfzsxAKbLNiAG9mO8v1Y0UICBeClICxPJvyr0rcuxg==}
    engines: {node: '>=18'}
    hasBin: true

  '@redocly/ajv@8.11.2':
    resolution: {integrity: sha512-io1JpnwtIcvojV7QKDUSIuMN/ikdOUd1ReEnUnMKGfDVridQZ31J0MmIuqwuRjWDZfmvr+Q0MqCcfHM2gTivOg==}

  '@redocly/cli@1.28.5':
    resolution: {integrity: sha512-06EIhhqW9tmrlGutpZFFqjnNTIX7wXHvP7BBw6vKJjy6nd++9nHz+B8feeeoJHC7Q2vK7XoCuOMDzqY6BNCCug==}
    engines: {node: '>=18.17.0', npm: '>=9.5.0'}
    hasBin: true

  '@redocly/config@0.20.3':
    resolution: {integrity: sha512-Nyyv1Bj7GgYwj/l46O0nkH1GTKWbO3Ixe7KFcn021aZipkZd+z8Vlu1BwkhqtVgivcKaClaExtWU/lDHkjBzag==}

  '@redocly/openapi-core@1.28.5':
    resolution: {integrity: sha512-eAuL+x1oBbodJksPm4UpFU57A6z1n1rx9JNpD87CObwtbRf5EzW29Ofd0t057bPGcHc8cYZtZzJ69dcRQ9xGdg==}
    engines: {node: '>=18.17.0', npm: '>=9.5.0'}

  '@scarf/scarf@1.4.0':
    resolution: {integrity: sha512-xxeapPiUXdZAE3che6f3xogoJPeZgig6omHEy1rIY5WVsB3H2BHNnZH+gHG6x91SCWyQCzWGsuL2Hh3ClO5/qQ==}

  '@scure/base@1.2.4':
    resolution: {integrity: sha512-5Yy9czTO47mqz+/J8GM6GIId4umdCk1wc1q8rKERQulIoc8VP9pzDcghv10Tl2E7R96ZUx/PhND3ESYUQX8NuQ==}

  '@sinclair/typebox@0.27.8':
    resolution: {integrity: sha512-+Fj43pSMwJs4KRrH/938Uf+uAELIgVBmQzg/q1YG10djyfA3TnrU8N8XzqCh/okZdszqBQTZf96idMfE5lnwTA==}

  '@sinonjs/commons@3.0.1':
    resolution: {integrity: sha512-K3mCHKQ9sVh8o1C9cxkwxaOmXoAMlDxC1mYyHrjqOWEcBjYr76t96zL2zlj5dUGZ3HSw240X1qgH3Mjf1yJWpQ==}

  '@sinonjs/fake-timers@10.3.0':
    resolution: {integrity: sha512-V4BG07kuYSUkTCSBHG8G8TNhM+F19jXFWnQtzj+we8DrkpSBCee9Z3Ms8yiGer/dlmhe35/Xdgyo3/0rQKg7YA==}

  '@smithy/abort-controller@4.0.1':
    resolution: {integrity: sha512-fiUIYgIgRjMWznk6iLJz35K2YxSLHzLBA/RC6lBrKfQ8fHbPfvk7Pk9UvpKoHgJjI18MnbPuEju53zcVy6KF1g==}
    engines: {node: '>=18.0.0'}

  '@smithy/chunked-blob-reader-native@4.0.0':
    resolution: {integrity: sha512-R9wM2yPmfEMsUmlMlIgSzOyICs0x9uu7UTHoccMyt7BWw8shcGM8HqB355+BZCPBcySvbTYMs62EgEQkNxz2ig==}
    engines: {node: '>=18.0.0'}

  '@smithy/chunked-blob-reader@5.0.0':
    resolution: {integrity: sha512-+sKqDBQqb036hh4NPaUiEkYFkTUGYzRsn3EuFhyfQfMy6oGHEUJDurLP9Ufb5dasr/XiAmPNMr6wa9afjQB+Gw==}
    engines: {node: '>=18.0.0'}

  '@smithy/config-resolver@4.0.1':
    resolution: {integrity: sha512-Igfg8lKu3dRVkTSEm98QpZUvKEOa71jDX4vKRcvJVyRc3UgN3j7vFMf0s7xLQhYmKa8kyJGQgUJDOV5V3neVlQ==}
    engines: {node: '>=18.0.0'}

  '@smithy/core@3.1.2':
    resolution: {integrity: sha512-htwQXkbdF13uwwDevz9BEzL5ABK+1sJpVQXywwGSH973AVOvisHNfpcB8A8761G6XgHoS2kHPqc9DqHJ2gp+/Q==}
    engines: {node: '>=18.0.0'}

  '@smithy/credential-provider-imds@4.0.1':
    resolution: {integrity: sha512-l/qdInaDq1Zpznpmev/+52QomsJNZ3JkTl5yrTl02V6NBgJOQ4LY0SFw/8zsMwj3tLe8vqiIuwF6nxaEwgf6mg==}
    engines: {node: '>=18.0.0'}

  '@smithy/eventstream-codec@4.0.1':
    resolution: {integrity: sha512-Q2bCAAR6zXNVtJgifsU16ZjKGqdw/DyecKNgIgi7dlqw04fqDu0mnq+JmGphqheypVc64CYq3azSuCpAdFk2+A==}
    engines: {node: '>=18.0.0'}

  '@smithy/eventstream-serde-browser@4.0.1':
    resolution: {integrity: sha512-HbIybmz5rhNg+zxKiyVAnvdM3vkzjE6ccrJ620iPL8IXcJEntd3hnBl+ktMwIy12Te/kyrSbUb8UCdnUT4QEdA==}
    engines: {node: '>=18.0.0'}

  '@smithy/eventstream-serde-config-resolver@4.0.1':
    resolution: {integrity: sha512-lSipaiq3rmHguHa3QFF4YcCM3VJOrY9oq2sow3qlhFY+nBSTF/nrO82MUQRPrxHQXA58J5G1UnU2WuJfi465BA==}
    engines: {node: '>=18.0.0'}

  '@smithy/eventstream-serde-node@4.0.1':
    resolution: {integrity: sha512-o4CoOI6oYGYJ4zXo34U8X9szDe3oGjmHgsMGiZM0j4vtNoT+h80TLnkUcrLZR3+E6HIxqW+G+9WHAVfl0GXK0Q==}
    engines: {node: '>=18.0.0'}

  '@smithy/eventstream-serde-universal@4.0.1':
    resolution: {integrity: sha512-Z94uZp0tGJuxds3iEAZBqGU2QiaBHP4YytLUjwZWx+oUeohCsLyUm33yp4MMBmhkuPqSbQCXq5hDet6JGUgHWA==}
    engines: {node: '>=18.0.0'}

  '@smithy/fetch-http-handler@5.0.1':
    resolution: {integrity: sha512-3aS+fP28urrMW2KTjb6z9iFow6jO8n3MFfineGbndvzGZit3taZhKWtTorf+Gp5RpFDDafeHlhfsGlDCXvUnJA==}
    engines: {node: '>=18.0.0'}

  '@smithy/hash-blob-browser@4.0.1':
    resolution: {integrity: sha512-rkFIrQOKZGS6i1D3gKJ8skJ0RlXqDvb1IyAphksaFOMzkn3v3I1eJ8m7OkLj0jf1McP63rcCEoLlkAn/HjcTRw==}
    engines: {node: '>=18.0.0'}

  '@smithy/hash-node@4.0.1':
    resolution: {integrity: sha512-TJ6oZS+3r2Xu4emVse1YPB3Dq3d8RkZDKcPr71Nj/lJsdAP1c7oFzYqEn1IBc915TsgLl2xIJNuxCz+gLbLE0w==}
    engines: {node: '>=18.0.0'}

  '@smithy/hash-stream-node@4.0.1':
    resolution: {integrity: sha512-U1rAE1fxmReCIr6D2o/4ROqAQX+GffZpyMt3d7njtGDr2pUNmAKRWa49gsNVhCh2vVAuf3wXzWwNr2YN8PAXIw==}
    engines: {node: '>=18.0.0'}

  '@smithy/invalid-dependency@4.0.1':
    resolution: {integrity: sha512-gdudFPf4QRQ5pzj7HEnu6FhKRi61BfH/Gk5Yf6O0KiSbr1LlVhgjThcvjdu658VE6Nve8vaIWB8/fodmS1rBPQ==}
    engines: {node: '>=18.0.0'}

  '@smithy/is-array-buffer@2.2.0':
    resolution: {integrity: sha512-GGP3O9QFD24uGeAXYUjwSTXARoqpZykHadOmA8G5vfJPK0/DC67qa//0qvqrJzL1xc8WQWX7/yc7fwudjPHPhA==}
    engines: {node: '>=14.0.0'}

  '@smithy/is-array-buffer@4.0.0':
    resolution: {integrity: sha512-saYhF8ZZNoJDTvJBEWgeBccCg+yvp1CX+ed12yORU3NilJScfc6gfch2oVb4QgxZrGUx3/ZJlb+c/dJbyupxlw==}
    engines: {node: '>=18.0.0'}

  '@smithy/md5-js@4.0.1':
    resolution: {integrity: sha512-HLZ647L27APi6zXkZlzSFZIjpo8po45YiyjMGJZM3gyDY8n7dPGdmxIIljLm4gPt/7rRvutLTTkYJpZVfG5r+A==}
    engines: {node: '>=18.0.0'}

  '@smithy/middleware-content-length@4.0.1':
    resolution: {integrity: sha512-OGXo7w5EkB5pPiac7KNzVtfCW2vKBTZNuCctn++TTSOMpe6RZO/n6WEC1AxJINn3+vWLKW49uad3lo/u0WJ9oQ==}
    engines: {node: '>=18.0.0'}

  '@smithy/middleware-endpoint@4.0.3':
    resolution: {integrity: sha512-YdbmWhQF5kIxZjWqPIgboVfi8i5XgiYMM7GGKFMTvBei4XjNQfNv8sukT50ITvgnWKKKpOtp0C0h7qixLgb77Q==}
    engines: {node: '>=18.0.0'}

  '@smithy/middleware-retry@4.0.4':
    resolution: {integrity: sha512-wmxyUBGHaYUqul0wZiset4M39SMtDBOtUr2KpDuftKNN74Do9Y36Go6Eqzj9tL0mIPpr31ulB5UUtxcsCeGXsQ==}
    engines: {node: '>=18.0.0'}

  '@smithy/middleware-serde@4.0.2':
    resolution: {integrity: sha512-Sdr5lOagCn5tt+zKsaW+U2/iwr6bI9p08wOkCp6/eL6iMbgdtc2R5Ety66rf87PeohR0ExI84Txz9GYv5ou3iQ==}
    engines: {node: '>=18.0.0'}

  '@smithy/middleware-stack@4.0.1':
    resolution: {integrity: sha512-dHwDmrtR/ln8UTHpaIavRSzeIk5+YZTBtLnKwDW3G2t6nAupCiQUvNzNoHBpik63fwUaJPtlnMzXbQrNFWssIA==}
    engines: {node: '>=18.0.0'}

  '@smithy/node-config-provider@4.0.1':
    resolution: {integrity: sha512-8mRTjvCtVET8+rxvmzRNRR0hH2JjV0DFOmwXPrISmTIJEfnCBugpYYGAsCj8t41qd+RB5gbheSQ/6aKZCQvFLQ==}
    engines: {node: '>=18.0.0'}

  '@smithy/node-http-handler@4.0.2':
    resolution: {integrity: sha512-X66H9aah9hisLLSnGuzRYba6vckuFtGE+a5DcHLliI/YlqKrGoxhisD5XbX44KyoeRzoNlGr94eTsMVHFAzPOw==}
    engines: {node: '>=18.0.0'}

  '@smithy/property-provider@4.0.1':
    resolution: {integrity: sha512-o+VRiwC2cgmk/WFV0jaETGOtX16VNPp2bSQEzu0whbReqE1BMqsP2ami2Vi3cbGVdKu1kq9gQkDAGKbt0WOHAQ==}
    engines: {node: '>=18.0.0'}

  '@smithy/protocol-http@5.0.1':
    resolution: {integrity: sha512-TE4cpj49jJNB/oHyh/cRVEgNZaoPaxd4vteJNB0yGidOCVR0jCw/hjPVsT8Q8FRmj8Bd3bFZt8Dh7xGCT+xMBQ==}
    engines: {node: '>=18.0.0'}

  '@smithy/querystring-builder@4.0.1':
    resolution: {integrity: sha512-wU87iWZoCbcqrwszsOewEIuq+SU2mSoBE2CcsLwE0I19m0B2gOJr1MVjxWcDQYOzHbR1xCk7AcOBbGFUYOKvdg==}
    engines: {node: '>=18.0.0'}

  '@smithy/querystring-parser@4.0.1':
    resolution: {integrity: sha512-Ma2XC7VS9aV77+clSFylVUnPZRindhB7BbmYiNOdr+CHt/kZNJoPP0cd3QxCnCFyPXC4eybmyE98phEHkqZ5Jw==}
    engines: {node: '>=18.0.0'}

  '@smithy/service-error-classification@4.0.1':
    resolution: {integrity: sha512-3JNjBfOWpj/mYfjXJHB4Txc/7E4LVq32bwzE7m28GN79+M1f76XHflUaSUkhOriprPDzev9cX/M+dEB80DNDKA==}
    engines: {node: '>=18.0.0'}

  '@smithy/shared-ini-file-loader@4.0.1':
    resolution: {integrity: sha512-hC8F6qTBbuHRI/uqDgqqi6J0R4GtEZcgrZPhFQnMhfJs3MnUTGSnR1NSJCJs5VWlMydu0kJz15M640fJlRsIOw==}
    engines: {node: '>=18.0.0'}

  '@smithy/signature-v4@5.0.1':
    resolution: {integrity: sha512-nCe6fQ+ppm1bQuw5iKoeJ0MJfz2os7Ic3GBjOkLOPtavbD1ONoyE3ygjBfz2ythFWm4YnRm6OxW+8p/m9uCoIA==}
    engines: {node: '>=18.0.0'}

  '@smithy/smithy-client@4.1.3':
    resolution: {integrity: sha512-A2Hz85pu8BJJaYFdX8yb1yocqigyqBzn+OVaVgm+Kwi/DkN8vhN2kbDVEfADo6jXf5hPKquMLGA3UINA64UZ7A==}
    engines: {node: '>=18.0.0'}

  '@smithy/types@4.1.0':
    resolution: {integrity: sha512-enhjdwp4D7CXmwLtD6zbcDMbo6/T6WtuuKCY49Xxc6OMOmUWlBEBDREsxxgV2LIdeQPW756+f97GzcgAwp3iLw==}
    engines: {node: '>=18.0.0'}

  '@smithy/url-parser@4.0.1':
    resolution: {integrity: sha512-gPXcIEUtw7VlK8f/QcruNXm7q+T5hhvGu9tl63LsJPZ27exB6dtNwvh2HIi0v7JcXJ5emBxB+CJxwaLEdJfA+g==}
    engines: {node: '>=18.0.0'}

  '@smithy/util-base64@4.0.0':
    resolution: {integrity: sha512-CvHfCmO2mchox9kjrtzoHkWHxjHZzaFojLc8quxXY7WAAMAg43nuxwv95tATVgQFNDwd4M9S1qFzj40Ul41Kmg==}
    engines: {node: '>=18.0.0'}

  '@smithy/util-body-length-browser@4.0.0':
    resolution: {integrity: sha512-sNi3DL0/k64/LO3A256M+m3CDdG6V7WKWHdAiBBMUN8S3hK3aMPhwnPik2A/a2ONN+9doY9UxaLfgqsIRg69QA==}
    engines: {node: '>=18.0.0'}

  '@smithy/util-body-length-node@4.0.0':
    resolution: {integrity: sha512-q0iDP3VsZzqJyje8xJWEJCNIu3lktUGVoSy1KB0UWym2CL1siV3artm+u1DFYTLejpsrdGyCSWBdGNjJzfDPjg==}
    engines: {node: '>=18.0.0'}

  '@smithy/util-buffer-from@2.2.0':
    resolution: {integrity: sha512-IJdWBbTcMQ6DA0gdNhh/BwrLkDR+ADW5Kr1aZmd4k3DIF6ezMV4R2NIAmT08wQJ3yUK82thHWmC/TnK/wpMMIA==}
    engines: {node: '>=14.0.0'}

  '@smithy/util-buffer-from@4.0.0':
    resolution: {integrity: sha512-9TOQ7781sZvddgO8nxueKi3+yGvkY35kotA0Y6BWRajAv8jjmigQ1sBwz0UX47pQMYXJPahSKEKYFgt+rXdcug==}
    engines: {node: '>=18.0.0'}

  '@smithy/util-config-provider@4.0.0':
    resolution: {integrity: sha512-L1RBVzLyfE8OXH+1hsJ8p+acNUSirQnWQ6/EgpchV88G6zGBTDPdXiiExei6Z1wR2RxYvxY/XLw6AMNCCt8H3w==}
    engines: {node: '>=18.0.0'}

  '@smithy/util-defaults-mode-browser@4.0.4':
    resolution: {integrity: sha512-Ej1bV5sbrIfH++KnWxjjzFNq9nyP3RIUq2c9Iqq7SmMO/idUR24sqvKH2LUQFTSPy/K7G4sB2m8n7YYlEAfZaw==}
    engines: {node: '>=18.0.0'}

  '@smithy/util-defaults-mode-node@4.0.4':
    resolution: {integrity: sha512-HE1I7gxa6yP7ZgXPCFfZSDmVmMtY7SHqzFF55gM/GPegzZKaQWZZ+nYn9C2Cc3JltCMyWe63VPR3tSFDEvuGjw==}
    engines: {node: '>=18.0.0'}

  '@smithy/util-endpoints@3.0.1':
    resolution: {integrity: sha512-zVdUENQpdtn9jbpD9SCFK4+aSiavRb9BxEtw9ZGUR1TYo6bBHbIoi7VkrFQ0/RwZlzx0wRBaRmPclj8iAoJCLA==}
    engines: {node: '>=18.0.0'}

  '@smithy/util-hex-encoding@4.0.0':
    resolution: {integrity: sha512-Yk5mLhHtfIgW2W2WQZWSg5kuMZCVbvhFmC7rV4IO2QqnZdbEFPmQnCcGMAX2z/8Qj3B9hYYNjZOhWym+RwhePw==}
    engines: {node: '>=18.0.0'}

  '@smithy/util-middleware@4.0.1':
    resolution: {integrity: sha512-HiLAvlcqhbzhuiOa0Lyct5IIlyIz0PQO5dnMlmQ/ubYM46dPInB+3yQGkfxsk6Q24Y0n3/JmcA1v5iEhmOF5mA==}
    engines: {node: '>=18.0.0'}

  '@smithy/util-retry@4.0.1':
    resolution: {integrity: sha512-WmRHqNVwn3kI3rKk1LsKcVgPBG6iLTBGC1iYOV3GQegwJ3E8yjzHytPt26VNzOWr1qu0xE03nK0Ug8S7T7oufw==}
    engines: {node: '>=18.0.0'}

  '@smithy/util-stream@4.0.2':
    resolution: {integrity: sha512-0eZ4G5fRzIoewtHtwaYyl8g2C+osYOT4KClXgfdNEDAgkbe2TYPqcnw4GAWabqkZCax2ihRGPe9LZnsPdIUIHA==}
    engines: {node: '>=18.0.0'}

  '@smithy/util-uri-escape@4.0.0':
    resolution: {integrity: sha512-77yfbCbQMtgtTylO9itEAdpPXSog3ZxMe09AEhm0dU0NLTalV70ghDZFR+Nfi1C60jnJoh/Re4090/DuZh2Omg==}
    engines: {node: '>=18.0.0'}

  '@smithy/util-utf8@2.3.0':
    resolution: {integrity: sha512-R8Rdn8Hy72KKcebgLiv8jQcQkXoLMOGGv5uI1/k0l+snqkOzQ1R0ChUBCxWMlBsFMekWjq0wRudIweFs7sKT5A==}
    engines: {node: '>=14.0.0'}

  '@smithy/util-utf8@4.0.0':
    resolution: {integrity: sha512-b+zebfKCfRdgNJDknHCob3O7FpeYQN6ZG6YLExMcasDHsCXlsXCEuiPZeLnJLpwa5dvPetGlnGCiMHuLwGvFow==}
    engines: {node: '>=18.0.0'}

  '@smithy/util-waiter@4.0.2':
    resolution: {integrity: sha512-piUTHyp2Axx3p/kc2CIJkYSv0BAaheBQmbACZgQSSfWUumWNW+R1lL+H9PDBxKJkvOeEX+hKYEFiwO8xagL8AQ==}
    engines: {node: '>=18.0.0'}

  '@substrate/connect-extension-protocol@2.2.1':
    resolution: {integrity: sha512-GoafTgm/Jey9E4Xlj4Z5ZBt/H4drH2CNq8VrAro80rtoznrXnFDNVivLQzZN0Xaj2g8YXSn9pC9Oc9IovYZJXw==}

  '@substrate/connect-known-chains@1.9.1':
    resolution: {integrity: sha512-dWNf5x3hjrY4s+WEovPKL0jH58pyIaIiAM918aAdnp/VKkAMqOfhKzRWL7BqJDKCm95bL4fqnOfaXZ3SQpVoYw==}

  '@substrate/connect@0.8.11':
    resolution: {integrity: sha512-ofLs1PAO9AtDdPbdyTYj217Pe+lBfTLltdHDs3ds8no0BseoLeAGxpz1mHfi7zB4IxI3YyAiLjH6U8cw4pj4Nw==}
    deprecated: versions below 1.x are no longer maintained

  '@substrate/light-client-extension-helpers@1.0.0':
    resolution: {integrity: sha512-TdKlni1mBBZptOaeVrKnusMg/UBpWUORNDv5fdCaJklP4RJiFOzBCrzC+CyVI5kQzsXBisZ+2pXm+rIjS38kHg==}
    peerDependencies:
      smoldot: 2.x

  '@substrate/ss58-registry@1.51.0':
    resolution: {integrity: sha512-TWDurLiPxndFgKjVavCniytBIw+t4ViOi7TYp9h/D0NMmkEc9klFTo+827eyEJ0lELpqO207Ey7uGxUa+BS1jQ==}

  '@swc/core-darwin-arm64@1.10.15':
    resolution: {integrity: sha512-zFdZ6/yHqMCPk7OhLFqHy/MQ1EqJhcZMpNHd1gXYT7VRU3FaqvvKETrUlG3VYl65McPC7AhMRfXPyJ0JO/jARQ==}
    engines: {node: '>=10'}
    cpu: [arm64]
    os: [darwin]

  '@swc/core-darwin-x64@1.10.15':
    resolution: {integrity: sha512-8g4yiQwbr8fxOOjKXdot0dEkE5zgE8uNZudLy/ZyAhiwiZ8pbJ8/wVrDOu6dqbX7FBXAoDnvZ7fwN1jk4C8jdA==}
    engines: {node: '>=10'}
    cpu: [x64]
    os: [darwin]

  '@swc/core-linux-arm-gnueabihf@1.10.15':
    resolution: {integrity: sha512-rl+eVOltl2+7WXOnvmWBpMgh6aO13G5x0U0g8hjwlmD6ku3Y9iRcThpOhm7IytMEarUp5pQxItNoPq+VUGjVHg==}
    engines: {node: '>=10'}
    cpu: [arm]
    os: [linux]

  '@swc/core-linux-arm64-gnu@1.10.15':
    resolution: {integrity: sha512-qxWEQeyAJMWJqjaN4hi58WMpPdt3Tn0biSK9CYRegQtvZWCbewr6v2agtSu5AZ2rudeH6OfCWAMDQQeSgn6PJQ==}
    engines: {node: '>=10'}
    cpu: [arm64]
    os: [linux]

  '@swc/core-linux-arm64-musl@1.10.15':
    resolution: {integrity: sha512-QcELd9/+HjZx0WCxRrKcyKGWTiQ0485kFb5w8waxcSNd0d9Lgk4EFfWWVyvIb5gIHpDQmhrgzI/yRaWQX4YSZQ==}
    engines: {node: '>=10'}
    cpu: [arm64]
    os: [linux]

  '@swc/core-linux-x64-gnu@1.10.15':
    resolution: {integrity: sha512-S1+ZEEn3+a/MiMeQqQypbwTGoBG8/sPoCvpNbk+uValyygT+jSn3U0xVr45FbukpmMB+NhBMqfedMLqKA0QnJA==}
    engines: {node: '>=10'}
    cpu: [x64]
    os: [linux]

  '@swc/core-linux-x64-musl@1.10.15':
    resolution: {integrity: sha512-qW+H9g/2zTJ4jP7NDw4VAALY0ZlNEKzYsEoSj/HKi7k3tYEHjMzsxjfsY9I8WZCft23bBdV3RTCPoxCshaj1CQ==}
    engines: {node: '>=10'}
    cpu: [x64]
    os: [linux]

  '@swc/core-win32-arm64-msvc@1.10.15':
    resolution: {integrity: sha512-AhRB11aA6LxjIqut+mg7qsu/7soQDmbK6MKR9nP3hgBszpqtXbRba58lr24xIbBCMr+dpo6kgEapWt+t5Po6Zg==}
    engines: {node: '>=10'}
    cpu: [arm64]
    os: [win32]

  '@swc/core-win32-ia32-msvc@1.10.15':
    resolution: {integrity: sha512-UGdh430TQwbDn6KjgvRTg1fO022sbQ4yCCHUev0+5B8uoBwi9a89qAz3emy2m56C8TXxUoihW9Y9OMfaRwPXUw==}
    engines: {node: '>=10'}
    cpu: [ia32]
    os: [win32]

  '@swc/core-win32-x64-msvc@1.10.15':
    resolution: {integrity: sha512-XJzBCqO1m929qbJsOG7FZXQWX26TnEoMctS3QjuCoyBmkHxxQmZsy78KjMes1aomTcKHCyFYgrRGWgVmk7tT4Q==}
    engines: {node: '>=10'}
    cpu: [x64]
    os: [win32]

  '@swc/core@1.10.15':
    resolution: {integrity: sha512-/iFeQuNaGdK7mfJbQcObhAhsMqLT7qgMYl7jX2GEIO+VDTejESpzAyKwaMeYXExN8D6e5BRHBCe7M5YlsuzjDA==}
    engines: {node: '>=10'}
    peerDependencies:
      '@swc/helpers': '*'
    peerDependenciesMeta:
      '@swc/helpers':
        optional: true

  '@swc/counter@0.1.3':
    resolution: {integrity: sha512-e2BR4lsJkkRlKZ/qCHPw9ZaSxc0MVUd7gtbtaB7aMvHeJVYe8sOB8DBZkP2DtISHGSku9sCK6T6cnY0CtXrOCQ==}

  '@swc/jest@0.2.37':
    resolution: {integrity: sha512-CR2BHhmXKGxTiFr21DYPRHQunLkX3mNIFGFkxBGji6r9uyIR5zftTOVYj1e0sFNMV2H7mf/+vpaglqaryBtqfQ==}
    engines: {npm: '>= 7.0.0'}
    peerDependencies:
      '@swc/core': '*'

  '@swc/types@0.1.20':
    resolution: {integrity: sha512-/rlIpxwKrhz4BIplXf6nsEHtqlhzuNN34/k3kMAXH4/lvVoA3cdq+60aqVNnyvw2uITEaCi0WV3pxBe4dQqoXQ==}

  '@tanstack/virtual-core@3.13.0':
    resolution: {integrity: sha512-NBKJP3OIdmZY3COJdWkSonr50FMVIi+aj5ZJ7hI/DTpEKg2RMfo/KvP8A3B/zOSpMgIe52B5E2yn7rryULzA6g==}

  '@tanstack/vue-virtual@3.13.0':
    resolution: {integrity: sha512-EPgcTc41KGJAK2N2Ux2PeUnG3cPpdkldTib05nwq+0zdS2Ihpbq8BsWXz/eXPyNc5noDBh1GBgAe36yMYiW6WA==}
    peerDependencies:
      vue: ^2.7.0 || ^3.0.0

  '@tootallnate/quickjs-emscripten@0.23.0':
    resolution: {integrity: sha512-C5Mc6rdnsaJDjO3UpGW/CQTHtCKaYlScZTly4JIu97Jxo/odCiH0ITnDXSJPTOrEKk/ycSZ0AOgTmkDtkOsvIA==}

  '@tsconfig/node10@1.0.11':
    resolution: {integrity: sha512-DcRjDCujK/kCk/cUe8Xz8ZSpm8mS3mNNpta+jGCA6USEDfktlNvm1+IuZ9eTcDbNk41BHwpHHeW+N1lKCz4zOw==}

  '@tsconfig/node12@1.0.11':
    resolution: {integrity: sha512-cqefuRsh12pWyGsIoBKJA9luFu3mRxCA+ORZvA4ktLSzIuCUtWVxGIuXigEwO5/ywWFMZ2QEGKWvkZG1zDMTag==}

  '@tsconfig/node14@1.0.3':
    resolution: {integrity: sha512-ysT8mhdixWK6Hw3i1V2AeRqZ5WfXg1G43mqoYlM2nc6388Fq5jcXyr5mRsqViLx/GJYdoL0bfXD8nmF+Zn/Iow==}

  '@tsconfig/node16@1.0.4':
    resolution: {integrity: sha512-vxhUy4J8lyeyinH7Azl1pdd43GJhZH/tP2weN8TntQblOY+A0XbT8DJk1/oCPuOOyg/Ja757rG0CgHcWC8OfMA==}

  '@types/archiver@6.0.3':
    resolution: {integrity: sha512-a6wUll6k3zX6qs5KlxIggs1P1JcYJaTCx2gnlr+f0S1yd2DoaEwoIK10HmBaLnZwWneBz+JBm0dwcZu0zECBcQ==}

  '@types/assert@1.5.11':
    resolution: {integrity: sha512-FjS1mxq2dlGr9N4z72/DO+XmyRS3ZZIoVn998MEopAN/OmyN28F4yumRL5pOw2z+hbFLuWGYuF2rrw5p11xM5A==}

  '@types/babel__core@7.20.5':
    resolution: {integrity: sha512-qoQprZvz5wQFJwMDqeseRXWv3rqMvhgpbXFfVyWhbx9X47POIA6i/+dXefEmZKoAgOaTdaIgNSMqMIU61yRyzA==}

  '@types/babel__generator@7.6.8':
    resolution: {integrity: sha512-ASsj+tpEDsEiFr1arWrlN6V3mdfjRMZt6LtK/Vp/kreFLnr5QH5+DhvD5nINYZXzwJvXeGq+05iUXcAzVrqWtw==}

  '@types/babel__template@7.4.4':
    resolution: {integrity: sha512-h/NUaSyG5EyxBIp8YRxo4RMe2/qQgvyowRwVMzhYhBCONbW8PUsg4lkFMrhgZhUe5z3L3MiLDuvyJ/CaPa2A8A==}

  '@types/babel__traverse@7.20.6':
    resolution: {integrity: sha512-r1bzfrm0tomOI8g1SzvCaQHo6Lcv6zu0EA+W2kHrt8dyrHQxGzBBL4kdkzIS+jBMV+EYcMAEAqXqYaLJq5rOZg==}

  '@types/bcrypt@5.0.2':
    resolution: {integrity: sha512-6atioO8Y75fNcbmj0G7UjI9lXN2pQ/IGJ2FWT4a/btd0Lk9lQalHLKhkgKVZ3r+spnmWUKfbMi1GEe9wyHQfNQ==}

  '@types/bn.js@5.1.6':
    resolution: {integrity: sha512-Xh8vSwUeMKeYYrj3cX4lGQgFSF/N03r+tv4AiLl1SucqV+uTQpxRcnM8AkXKHwYP9ZPXOYXRr2KPXpVlIvqh9w==}

  '@types/body-parser@1.19.5':
    resolution: {integrity: sha512-fB3Zu92ucau0iQ0JMCFQE7b/dv8Ot07NI3KaZIkIUNXq82k4eBAqUaneXfleGY9JWskeS9y+u0nXMyspcuQrCg==}

  '@types/compression@1.7.5':
    resolution: {integrity: sha512-AAQvK5pxMpaT+nDvhHrsBhLSYG5yQdtkaJE1WYieSNY2mVFKAgmU4ks65rkZD5oqnGCFLyQpUr1CqI4DmUMyDg==}

  '@types/connect@3.4.38':
    resolution: {integrity: sha512-K6uROf1LD88uDQqJCktA4yzL1YYAK6NgfsI0v/mTgyPKWsX1CnJ0XPSDhViejru1GcRkLWb8RlzFYJRqGUbaug==}

  '@types/cookie-parser@1.4.8':
    resolution: {integrity: sha512-l37JqFrOJ9yQfRQkljb41l0xVphc7kg5JTjjr+pLRZ0IyZ49V4BQ8vbF4Ut2C2e+WH4al3xD3ZwYwIUfnbT4NQ==}
    peerDependencies:
      '@types/express': '*'

  '@types/cookiejar@2.1.5':
    resolution: {integrity: sha512-he+DHOWReW0nghN24E1WUqM0efK4kI9oTqDm6XmK8ZPe2djZ90BSNdGnIyCLzCPw7/pogPlGbzI2wHGGmi4O/Q==}

  '@types/crypto-js@4.2.2':
    resolution: {integrity: sha512-sDOLlVbHhXpAUAL0YHDUUwDZf3iN4Bwi4W6a0W0b+QcAezUbRtH4FVb+9J4h+XFPW7l/gQ9F8qC7P+Ec4k8QVQ==}

  '@types/d3-array@3.2.1':
    resolution: {integrity: sha512-Y2Jn2idRrLzUfAKV2LyRImR+y4oa2AntrgID95SHJxuMUrkNXmanDSed71sRNZysveJVt1hLLemQZIady0FpEg==}

  '@types/d3-axis@3.0.6':
    resolution: {integrity: sha512-pYeijfZuBd87T0hGn0FO1vQ/cgLk6E1ALJjfkC0oJ8cbwkZl3TpgS8bVBLZN+2jjGgg38epgxb2zmoGtSfvgMw==}

  '@types/d3-brush@3.0.6':
    resolution: {integrity: sha512-nH60IZNNxEcrh6L1ZSMNA28rj27ut/2ZmI3r96Zd+1jrZD++zD3LsMIjWlvg4AYrHn/Pqz4CF3veCxGjtbqt7A==}

  '@types/d3-chord@3.0.6':
    resolution: {integrity: sha512-LFYWWd8nwfwEmTZG9PfQxd17HbNPksHBiJHaKuY1XeqscXacsS2tyoo6OdRsjf+NQYeB6XrNL3a25E3gH69lcg==}

  '@types/d3-color@3.1.3':
    resolution: {integrity: sha512-iO90scth9WAbmgv7ogoq57O9YpKmFBbmoEoCHDB2xMBY0+/KVrqAaCDyCE16dUspeOvIxFFRI+0sEtqDqy2b4A==}

  '@types/d3-contour@3.0.6':
    resolution: {integrity: sha512-BjzLgXGnCWjUSYGfH1cpdo41/hgdWETu4YxpezoztawmqsvCeep+8QGfiY6YbDvfgHz/DkjeIkkZVJavB4a3rg==}

  '@types/d3-delaunay@6.0.4':
    resolution: {integrity: sha512-ZMaSKu4THYCU6sV64Lhg6qjf1orxBthaC161plr5KuPHo3CNm8DTHiLw/5Eq2b6TsNP0W0iJrUOFscY6Q450Hw==}

  '@types/d3-dispatch@3.0.6':
    resolution: {integrity: sha512-4fvZhzMeeuBJYZXRXrRIQnvUYfyXwYmLsdiN7XXmVNQKKw1cM8a5WdID0g1hVFZDqT9ZqZEY5pD44p24VS7iZQ==}

  '@types/d3-drag@3.0.7':
    resolution: {integrity: sha512-HE3jVKlzU9AaMazNufooRJ5ZpWmLIoc90A37WU2JMmeq28w1FQqCZswHZ3xR+SuxYftzHq6WU6KJHvqxKzTxxQ==}

  '@types/d3-dsv@3.0.7':
    resolution: {integrity: sha512-n6QBF9/+XASqcKK6waudgL0pf/S5XHPPI8APyMLLUHd8NqouBGLsU8MgtO7NINGtPBtk9Kko/W4ea0oAspwh9g==}

  '@types/d3-ease@3.0.2':
    resolution: {integrity: sha512-NcV1JjO5oDzoK26oMzbILE6HW7uVXOHLQvHshBUW4UMdZGfiY6v5BeQwh9a9tCzv+CeefZQHJt5SRgK154RtiA==}

  '@types/d3-fetch@3.0.7':
    resolution: {integrity: sha512-fTAfNmxSb9SOWNB9IoG5c8Hg6R+AzUHDRlsXsDZsNp6sxAEOP0tkP3gKkNSO/qmHPoBFTxNrjDprVHDQDvo5aA==}

  '@types/d3-force@3.0.10':
    resolution: {integrity: sha512-ZYeSaCF3p73RdOKcjj+swRlZfnYpK1EbaDiYICEEp5Q6sUiqFaFQ9qgoshp5CzIyyb/yD09kD9o2zEltCexlgw==}

  '@types/d3-format@3.0.4':
    resolution: {integrity: sha512-fALi2aI6shfg7vM5KiR1wNJnZ7r6UuggVqtDA+xiEdPZQwy/trcQaHnwShLuLdta2rTymCNpxYTiMZX/e09F4g==}

  '@types/d3-geo@3.1.0':
    resolution: {integrity: sha512-856sckF0oP/diXtS4jNsiQw/UuK5fQG8l/a9VVLeSouf1/PPbBE1i1W852zVwKwYCBkFJJB7nCFTbk6UMEXBOQ==}

  '@types/d3-hierarchy@3.1.7':
    resolution: {integrity: sha512-tJFtNoYBtRtkNysX1Xq4sxtjK8YgoWUNpIiUee0/jHGRwqvzYxkq0hGVbbOGSz+JgFxxRu4K8nb3YpG3CMARtg==}

  '@types/d3-interpolate@3.0.4':
    resolution: {integrity: sha512-mgLPETlrpVV1YRJIglr4Ez47g7Yxjl1lj7YKsiMCb27VJH9W8NVM6Bb9d8kkpG/uAQS5AmbA48q2IAolKKo1MA==}

  '@types/d3-path@3.1.1':
    resolution: {integrity: sha512-VMZBYyQvbGmWyWVea0EHs/BwLgxc+MKi1zLDCONksozI4YJMcTt8ZEuIR4Sb1MMTE8MMW49v0IwI5+b7RmfWlg==}

  '@types/d3-polygon@3.0.2':
    resolution: {integrity: sha512-ZuWOtMaHCkN9xoeEMr1ubW2nGWsp4nIql+OPQRstu4ypeZ+zk3YKqQT0CXVe/PYqrKpZAi+J9mTs05TKwjXSRA==}

  '@types/d3-quadtree@3.0.6':
    resolution: {integrity: sha512-oUzyO1/Zm6rsxKRHA1vH0NEDG58HrT5icx/azi9MF1TWdtttWl0UIUsjEQBBh+SIkrpd21ZjEv7ptxWys1ncsg==}

  '@types/d3-random@3.0.3':
    resolution: {integrity: sha512-Imagg1vJ3y76Y2ea0871wpabqp613+8/r0mCLEBfdtqC7xMSfj9idOnmBYyMoULfHePJyxMAw3nWhJxzc+LFwQ==}

  '@types/d3-scale-chromatic@3.1.0':
    resolution: {integrity: sha512-iWMJgwkK7yTRmWqRB5plb1kadXyQ5Sj8V/zYlFGMUBbIPKQScw+Dku9cAAMgJG+z5GYDoMjWGLVOvjghDEFnKQ==}

  '@types/d3-scale@4.0.9':
    resolution: {integrity: sha512-dLmtwB8zkAeO/juAMfnV+sItKjlsw2lKdZVVy6LRr0cBmegxSABiLEpGVmSJJ8O08i4+sGR6qQtb6WtuwJdvVw==}

  '@types/d3-selection@3.0.11':
    resolution: {integrity: sha512-bhAXu23DJWsrI45xafYpkQ4NtcKMwWnAC/vKrd2l+nxMFuvOT3XMYTIj2opv8vq8AO5Yh7Qac/nSeP/3zjTK0w==}

  '@types/d3-shape@3.1.7':
    resolution: {integrity: sha512-VLvUQ33C+3J+8p+Daf+nYSOsjB4GXp19/S/aGo60m9h1v6XaxjiT82lKVWJCfzhtuZ3yD7i/TPeC/fuKLLOSmg==}

  '@types/d3-time-format@4.0.3':
    resolution: {integrity: sha512-5xg9rC+wWL8kdDj153qZcsJ0FWiFt0J5RB6LYUNZjwSnesfblqrI/bJ1wBdJ8OQfncgbJG5+2F+qfqnqyzYxyg==}

  '@types/d3-time@3.0.4':
    resolution: {integrity: sha512-yuzZug1nkAAaBlBBikKZTgzCeA+k1uy4ZFwWANOfKw5z5LRhV0gNA7gNkKm7HoK+HRN0wX3EkxGk0fpbWhmB7g==}

  '@types/d3-timer@3.0.2':
    resolution: {integrity: sha512-Ps3T8E8dZDam6fUyNiMkekK3XUsaUEik+idO9/YjPtfj2qruF8tFBXS7XhtE4iIXBLxhmLjP3SXpLhVf21I9Lw==}

  '@types/d3-transition@3.0.9':
    resolution: {integrity: sha512-uZS5shfxzO3rGlu0cC3bjmMFKsXv+SmZZcgp0KD22ts4uGXp5EVYGzu/0YdwZeKmddhcAccYtREJKkPfXkZuCg==}

  '@types/d3-zoom@3.0.8':
    resolution: {integrity: sha512-iqMC4/YlFCSlO8+2Ii1GGGliCAY4XdeG748w5vQUbevlbDu0zSjH/+jojorQVBK/se0j6DUFNPBGSqD3YWYnDw==}

  '@types/d3@7.4.3':
    resolution: {integrity: sha512-lZXZ9ckh5R8uiFVt8ogUNf+pIrK4EsWrx2Np75WvF/eTpJ0FMHNhjXk8CKEx/+gpHbNQyJWehbFaTvqmHWB3ww==}

  '@types/eslint-scope@3.7.7':
    resolution: {integrity: sha512-MzMFlSLBqNF2gcHWO0G1vP/YQyfvrxZ0bF+u7mzUdZ1/xK4A4sru+nraZz5i3iEIk1l1uyicaDVTB4QbbEkAYg==}

  '@types/eslint@9.6.1':
    resolution: {integrity: sha512-FXx2pKgId/WyYo2jXw63kk7/+TY7u7AziEJxJAnSFzHlqTAS3Ync6SvgYAN/k4/PQpnnVuzoMuVnByKK2qp0ag==}

  '@types/estree@1.0.7':
    resolution: {integrity: sha512-w28IoSUCJpidD/TGviZwwMJckNESJZXFu7NBZ5YJ4mEUnNraUn9Pm8HSZm/jDF1pDWYKspWE7oVphigUPRakIQ==}

  '@types/express-serve-static-core@4.19.6':
    resolution: {integrity: sha512-N4LZ2xG7DatVqhCZzOGb1Yi5lMbXSZcmdLDe9EzSndPV2HpWYWzRbaerl2n27irrm94EPpprqa8KpskPT085+A==}

  '@types/express@4.17.21':
    resolution: {integrity: sha512-ejlPM315qwLpaQlQDTjPdsUFSc6ZsP4AN6AlWnogPjQ7CVi7PYF3YVz+CY3jE2pwYf7E/7HlDAN0rV2GxTG0HQ==}

  '@types/gensync@1.0.4':
    resolution: {integrity: sha512-C3YYeRQWp2fmq9OryX+FoDy8nXS6scQ7dPptD8LnFDAUNcKWJjXQKDNJD3HVm+kOUsXhTOkpi69vI4EuAr95bA==}

  '@types/geojson@7946.0.16':
    resolution: {integrity: sha512-6C8nqWur3j98U6+lXDfTUWIfgvZU+EumvpHKcYjujKH7woYyLj2sUmff0tRhrqM7BohUw7Pz3ZB1jj2gW9Fvmg==}

  '@types/graceful-fs@4.1.9':
    resolution: {integrity: sha512-olP3sd1qOEe5dXTSaFvQG+02VdRXcdytWLAZsAq1PecU8uqQAhkrnbli7DagjtXKW/Bl7YJbUsa8MPcuc8LHEQ==}

  '@types/http-errors@2.0.4':
    resolution: {integrity: sha512-D0CFMMtydbJAegzOyHjtiKPLlvnm3iTZyZRSZoLq2mRhDdmLfIWOCYPfQJ4cu2erKghU++QvjcUjp/5h7hESpA==}

  '@types/inquirer@8.2.10':
    resolution: {integrity: sha512-IdD5NmHyVjWM8SHWo/kPBgtzXatwPkfwzyP3fN1jF2g9BWt5WO+8hL2F4o2GKIYsU40PpqeevuUWvkS/roXJkA==}

  '@types/istanbul-lib-coverage@2.0.6':
    resolution: {integrity: sha512-2QF/t/auWm0lsy8XtKVPG19v3sSOQlJe/YHZgfjb/KBBHOGSV+J2q/S671rcq9uTBrLAXmZpqJiaQbMT+zNU1w==}

  '@types/istanbul-lib-report@3.0.3':
    resolution: {integrity: sha512-NQn7AHQnk/RSLOxrBbGyJM/aVQ+pjj5HCgasFxc0K/KhoATfQ/47AyUl15I2yBUpihjmas+a+VJBOqecrFH+uA==}

  '@types/istanbul-reports@3.0.4':
    resolution: {integrity: sha512-pk2B1NWalF9toCRu6gjBzR69syFjP4Od8WRAX+0mmf9lAjCRicLOWc+ZrxZHx/0XRjotgkF9t6iaMJ+aXcOdZQ==}

  '@types/jest@29.5.14':
    resolution: {integrity: sha512-ZN+4sdnLUbo8EVvVc2ao0GFW6oVrQRPn4K2lglySj7APvSrgzxHiNNK99us4WDMi57xxA2yggblIAMNhXOotLQ==}

  '@types/json-schema@7.0.15':
    resolution: {integrity: sha512-5+fP8P8MFNC+AyZCDxrB2pkZFPGzqQWUzpSeuuVLvm8VMcorNYavBqoFcxK8bQz4Qsbn4oUEEem4wDLfcysGHA==}

  '@types/jsonwebtoken@9.0.9':
    resolution: {integrity: sha512-uoe+GxEuHbvy12OUQct2X9JenKM3qAscquYymuQN4fMWG9DBQtykrQEFcAbVACF7qaLw9BePSodUL0kquqBJpQ==}

  '@types/methods@1.1.4':
    resolution: {integrity: sha512-ymXWVrDiCxTBE3+RIrrP533E70eA+9qu7zdWoHuOmGujkYtzf4HQF96b8nwHLqhuf4ykX61IGRIB38CC6/sImQ==}

  '@types/mime@1.3.5':
    resolution: {integrity: sha512-/pyBZWSLD2n0dcHE3hq8s8ZvcETHtEuF+3E7XVt0Ig2nvsVQXdghHVcEkIWjy9A0wKfTn97a/PSDYohKIlnP/w==}

  '@types/ms@2.1.0':
    resolution: {integrity: sha512-GsCCIZDE/p3i96vtEqx+7dBUGXrc7zeSK3wwPHIaRThS+9OhWIXRqzs4d6k1SVU8g91DrNRWxWUGhp5KXQb2VA==}

  '@types/node@20.17.17':
    resolution: {integrity: sha512-/WndGO4kIfMicEQLTi/mDANUu/iVUhT7KboZPdEqqHQ4aTS+3qT3U5gIqWDFV+XouorjfgGqvKILJeHhuQgFYg==}

  '@types/node@20.17.27':
    resolution: {integrity: sha512-U58sbKhDrthHlxHRJw7ZLiLDZGmAUOZUbpw0S6nL27sYUdhvgBLCRu/keSd6qcTsfArd1sRFCCBxzWATGr/0UA==}

  '@types/node@20.17.28':
    resolution: {integrity: sha512-DHlH/fNL6Mho38jTy7/JT7sn2wnXI+wULR6PV4gy4VHLVvnrV/d3pHAMQHhc4gjdLmK2ZiPoMxzp6B3yRajLSQ==}

  '@types/qs@6.9.18':
    resolution: {integrity: sha512-kK7dgTYDyGqS+e2Q4aK9X3D7q234CIZ1Bv0q/7Z5IwRDoADNU81xXJK/YVyLbLTZCoIwUoDoffFeF+p/eIklAA==}

  '@types/ramda@0.28.25':
    resolution: {integrity: sha512-HrQNqQAGcITpn9HAJFamDxm7iZeeXiP/95pN5OMbNniDjzCCeOHbBKNGmUy8NRi0fhYS+/cXeo91MFC+06gbow==}

  '@types/range-parser@1.2.7':
    resolution: {integrity: sha512-hKormJbkJqzQGhziax5PItDUTMAM9uE2XXQmM37dyd4hVM+5aVl7oVxMVUiVQn2oCQFN/LKCZdvSM0pFRqbSmQ==}

  '@types/readdir-glob@1.1.5':
    resolution: {integrity: sha512-raiuEPUYqXu+nvtY2Pe8s8FEmZ3x5yAH4VkLdihcPdalvsHltomrRC9BzuStrJ9yk06470hS0Crw0f1pXqD+Hg==}

  '@types/send@0.17.4':
    resolution: {integrity: sha512-x2EM6TJOybec7c52BX0ZspPodMsQUd5L6PRwOunVyVUhXiBSKf3AezDL8Dgvgt5o0UfKNfuA0eMLr2wLT4AiBA==}

  '@types/serve-static@1.15.7':
    resolution: {integrity: sha512-W8Ym+h8nhuRwaKPaDw34QUkwsGi6Rc4yYqvKFo5rm2FUEhCFbzVWrxXUxuKK8TASjWsysJY0nsmNCGhCOIsrOw==}

  '@types/stack-utils@2.0.3':
    resolution: {integrity: sha512-9aEbYZ3TbYMznPdcdr3SmIrLXwC/AKZXQeCf9Pgao5CKb8CyHuEX5jzWPTkvregvhRJHcpRO6BFoGW9ycaOkYw==}

  '@types/stylis@4.2.5':
    resolution: {integrity: sha512-1Xve+NMN7FWjY14vLoY5tL3BVEQ/n42YLwaqJIPYhotZ9uBHt87VceMwWQpzmdEt2TNXIorIFG+YeCUUW7RInw==}

  '@types/superagent@8.1.9':
    resolution: {integrity: sha512-pTVjI73witn+9ILmoJdajHGW2jkSaOzhiFYF1Rd3EQ94kymLqB9PjD9ISg7WaALC7+dCHT0FGe9T2LktLq/3GQ==}

  '@types/supertest@2.0.16':
    resolution: {integrity: sha512-6c2ogktZ06tr2ENoZivgm7YnprnhYE4ZoXGMY+oA7IuAf17M8FWvujXZGmxLv8y0PTyts4x5A+erSwVUFA8XSg==}

  '@types/through@0.0.33':
    resolution: {integrity: sha512-HsJ+z3QuETzP3cswwtzt2vEIiHBk/dCcHGhbmG5X3ecnwFD/lPrMpliGXxSCg03L9AhrdwA4Oz/qfspkDW+xGQ==}

  '@types/triple-beam@1.3.5':
    resolution: {integrity: sha512-6WaYesThRMCl19iryMYP7/x2OVgCtbIVflDGFpWnb9irXI3UjYE4AzmYuiUKY1AJstGijoY+MgUszMgRxIYTYw==}

  '@types/trusted-types@2.0.7':
    resolution: {integrity: sha512-ScaPdn1dQczgbl0QFTeTOmVHFULt394XJgOQNoyVhZ6r2vLnMLJfBPd53SB52T/3G36VI1/g2MZaX0cwDuXsfw==}

  '@types/uuid@9.0.8':
    resolution: {integrity: sha512-jg+97EGIcY9AGHJJRaaPVgetKDsrTgbRjQ5Msgjh/DQKEFl0DtyRr/VCOyD1T2R1MNeWPK/u7JoGhlDZnKBAfA==}

  '@types/yargs-parser@21.0.3':
    resolution: {integrity: sha512-I4q9QU9MQv4oEOz4tAHJtNz1cwuLxn2F3xcc2iV5WdqLPpUnj30aUuxt1mAxYTG+oe8CZMV/+6rU4S4gRDzqtQ==}

  '@types/yargs@17.0.33':
    resolution: {integrity: sha512-WpxBCKWPLr4xSsHgz511rFJAM+wS28w2zEO1QDNY5zM/S8ok70NNfztH0xwhqKyaK0OHCbN98LDAZuy1ctxDkA==}

  '@types/yauzl@2.10.3':
    resolution: {integrity: sha512-oJoftv0LSuaDZE3Le4DbKX+KS9G36NzOeSap90UIK0yMA/NhKJhqlSGtNDORNRaIbQfzjXDrQa0ytJ6mNRGz/Q==}

  '@vue/compat@3.5.13':
    resolution: {integrity: sha512-Q3xRdTPN4l+kddxU98REyUBgvc0meAo9CefCWE2lW8Fg3dyPn3vSCce52b338ihrJAx1RQQhO5wMWhJ/PAKUpA==}
    peerDependencies:
      vue: 3.5.13

  '@vue/compiler-core@3.5.13':
    resolution: {integrity: sha512-oOdAkwqUfW1WqpwSYJce06wvt6HljgY3fGeM9NcVA1HaYOij3mZG9Rkysn0OHuyUAGMbEbARIpsG+LPVlBJ5/Q==}

  '@vue/compiler-dom@3.5.13':
    resolution: {integrity: sha512-ZOJ46sMOKUjO3e94wPdCzQ6P1Lx/vhp2RSvfaab88Ajexs0AHeV0uasYhi99WPaogmBlRHNRuly8xV75cNTMDA==}

  '@vue/compiler-sfc@3.5.13':
    resolution: {integrity: sha512-6VdaljMpD82w6c2749Zhf5T9u5uLBWKnVue6XWxprDobftnletJ8+oel7sexFfM3qIxNmVE7LSFGTpv6obNyaQ==}

  '@vue/compiler-ssr@3.5.13':
    resolution: {integrity: sha512-wMH6vrYHxQl/IybKJagqbquvxpWCuVYpoUJfCqFZwa/JY1GdATAQ+TgVtgrwwMZ0D07QhA99rs/EAAWfvG6KpA==}

  '@vue/devtools-api@6.6.4':
    resolution: {integrity: sha512-sGhTPMuXqZ1rVOk32RylztWkfXTRhuS7vgAKv0zjqk8gbsHkJ7xfFf+jbySxt7tWObEJwyKaHMikV/WGDiQm8g==}

  '@vue/reactivity@3.5.13':
    resolution: {integrity: sha512-NaCwtw8o48B9I6L1zl2p41OHo/2Z4wqYGGIK1Khu5T7yxrn+ATOixn/Udn2m+6kZKB/J7cuT9DbWWhRxqixACg==}

  '@vue/runtime-core@3.5.13':
    resolution: {integrity: sha512-Fj4YRQ3Az0WTZw1sFe+QDb0aXCerigEpw418pw1HBUKFtnQHWzwojaukAs2X/c9DQz4MQ4bsXTGlcpGxU/RCIw==}

  '@vue/runtime-dom@3.5.13':
    resolution: {integrity: sha512-dLaj94s93NYLqjLiyFzVs9X6dWhTdAlEAciC3Moq7gzAc13VJUdCnjjRurNM6uTLFATRHexHCTu/Xp3eW6yoog==}

  '@vue/server-renderer@3.5.13':
    resolution: {integrity: sha512-wAi4IRJV/2SAW3htkTlB+dHeRmpTiVIK1OGLWV1yeStVSebSQQOwGwIq0D3ZIoBj2C2qpgz5+vX9iEBkTdk5YA==}
    peerDependencies:
      vue: 3.5.13

  '@vue/shared@3.5.13':
    resolution: {integrity: sha512-/hnE/qP5ZoGpol0a5mDi45bOd7t3tjYJBjsgCsivow7D48cJeV5l05RD82lPqi7gRiphZM37rnhW1l6ZoCNNnQ==}

  '@webassemblyjs/ast@1.14.1':
    resolution: {integrity: sha512-nuBEDgQfm1ccRp/8bCQrx1frohyufl4JlbMMZ4P1wpeOfDhF6FQkxZJ1b/e+PLwr6X1Nhw6OLme5usuBWYBvuQ==}

  '@webassemblyjs/floating-point-hex-parser@1.13.2':
    resolution: {integrity: sha512-6oXyTOzbKxGH4steLbLNOu71Oj+C8Lg34n6CqRvqfS2O71BxY6ByfMDRhBytzknj9yGUPVJ1qIKhRlAwO1AovA==}

  '@webassemblyjs/helper-api-error@1.13.2':
    resolution: {integrity: sha512-U56GMYxy4ZQCbDZd6JuvvNV/WFildOjsaWD3Tzzvmw/mas3cXzRJPMjP83JqEsgSbyrmaGjBfDtV7KDXV9UzFQ==}

  '@webassemblyjs/helper-buffer@1.14.1':
    resolution: {integrity: sha512-jyH7wtcHiKssDtFPRB+iQdxlDf96m0E39yb0k5uJVhFGleZFoNw1c4aeIcVUPPbXUVJ94wwnMOAqUHyzoEPVMA==}

  '@webassemblyjs/helper-numbers@1.13.2':
    resolution: {integrity: sha512-FE8aCmS5Q6eQYcV3gI35O4J789wlQA+7JrqTTpJqn5emA4U2hvwJmvFRC0HODS+3Ye6WioDklgd6scJ3+PLnEA==}

  '@webassemblyjs/helper-wasm-bytecode@1.13.2':
    resolution: {integrity: sha512-3QbLKy93F0EAIXLh0ogEVR6rOubA9AoZ+WRYhNbFyuB70j3dRdwH9g+qXhLAO0kiYGlg3TxDV+I4rQTr/YNXkA==}

  '@webassemblyjs/helper-wasm-section@1.14.1':
    resolution: {integrity: sha512-ds5mXEqTJ6oxRoqjhWDU83OgzAYjwsCV8Lo/N+oRsNDmx/ZDpqalmrtgOMkHwxsG0iI//3BwWAErYRHtgn0dZw==}

  '@webassemblyjs/ieee754@1.13.2':
    resolution: {integrity: sha512-4LtOzh58S/5lX4ITKxnAK2USuNEvpdVV9AlgGQb8rJDHaLeHciwG4zlGr0j/SNWlr7x3vO1lDEsuePvtcDNCkw==}

  '@webassemblyjs/leb128@1.13.2':
    resolution: {integrity: sha512-Lde1oNoIdzVzdkNEAWZ1dZ5orIbff80YPdHx20mrHwHrVNNTjNr8E3xz9BdpcGqRQbAEa+fkrCb+fRFTl/6sQw==}

  '@webassemblyjs/utf8@1.13.2':
    resolution: {integrity: sha512-3NQWGjKTASY1xV5m7Hr0iPeXD9+RDobLll3T9d2AO+g3my8xy5peVyjSag4I50mR1bBSN/Ct12lo+R9tJk0NZQ==}

  '@webassemblyjs/wasm-edit@1.14.1':
    resolution: {integrity: sha512-RNJUIQH/J8iA/1NzlE4N7KtyZNHi3w7at7hDjvRNm5rcUXa00z1vRz3glZoULfJ5mpvYhLybmVcwcjGrC1pRrQ==}

  '@webassemblyjs/wasm-gen@1.14.1':
    resolution: {integrity: sha512-AmomSIjP8ZbfGQhumkNvgC33AY7qtMCXnN6bL2u2Js4gVCg8fp735aEiMSBbDR7UQIj90n4wKAFUSEd0QN2Ukg==}

  '@webassemblyjs/wasm-opt@1.14.1':
    resolution: {integrity: sha512-PTcKLUNvBqnY2U6E5bdOQcSM+oVP/PmrDY9NzowJjislEjwP/C4an2303MCVS2Mg9d3AJpIGdUFIQQWbPds0Sw==}

  '@webassemblyjs/wasm-parser@1.14.1':
    resolution: {integrity: sha512-JLBl+KZ0R5qB7mCnud/yyX08jWFw5MsoalJ1pQ4EdFlgj9VdXKGuENGsiCIjegI1W7p91rUlcB/LB5yRJKNTcQ==}

  '@webassemblyjs/wast-printer@1.14.1':
    resolution: {integrity: sha512-kPSSXE6De1XOR820C90RIo2ogvZG+c3KiHzqUoO/F34Y2shGzesfqv7o57xrxovZJH/MetF5UjroJ/R/3isoiw==}

  '@xtuc/ieee754@1.2.0':
    resolution: {integrity: sha512-DX8nKgqcGwsc0eJSqYt5lwP4DH5FlHnmuWWBRy7X0NcaGR0ZtuyeESgMwTYVEtxmsNGY+qit4QYT/MIYTOTPeA==}

  '@xtuc/long@4.2.2':
    resolution: {integrity: sha512-NuHqBY1PB/D8xU6s/thBgOAiAP7HOYDQ32+BFZILJ8ivkUkAHQnWfn6WhL79Owj1qmUnoN/YPhktdIoucipkAQ==}

  '@zenuml/core@3.27.12':
    resolution: {integrity: sha512-cNIQM6CCcsz4VqgHySIxjIlqjRnVO7d3HfBQtBkw8woBrvssHfU6FxSg23RVUsb8j98TdruPgEgLbpFbKCGlHA==}
    engines: {node: '>=12.0.0'}

  abbrev@1.1.1:
    resolution: {integrity: sha512-nne9/IiQ/hzIhY6pdDnbBtz7DjPTKrY00P/zvPSm5pOFkl6xuGrGnXn/VtTNNfNtAfZ9/1RtehkszU9qcTii0Q==}

  abort-controller@3.0.0:
    resolution: {integrity: sha512-h8lQ8tacZYnR3vNQTgibj+tODHI5/+l06Au2Pcriv/Gmet0eaj4TwWH41sO9wnHDiQsEj19q0drzdWdeAHtweg==}
    engines: {node: '>=6.5'}

  accepts@1.3.8:
    resolution: {integrity: sha512-PYAthTa2m2VKxuvSD3DPC/Gy+U+sOA1LAuT8mkmRuvw+NACSaeXEQ+NHcVF7rONl6qcaxV3Uuemwawk+7+SJLw==}
    engines: {node: '>= 0.6'}

  acorn-walk@8.3.4:
    resolution: {integrity: sha512-ueEepnujpqee2o5aIYnvHU6C0A42MNdsIDeqy5BydrkuC5R1ZuUFnm27EeFJGoEHJQgn3uleRvmTXaJgfXbt4g==}
    engines: {node: '>=0.4.0'}

  acorn@8.14.0:
    resolution: {integrity: sha512-cl669nCJTZBsL97OF4kUQm5g5hC2uihk0NxY3WENAC0TYdILVkAyHymAntgxGkl7K+t0cXIrH5siy5S4XkFycA==}
    engines: {node: '>=0.4.0'}
    hasBin: true

  acorn@8.14.1:
    resolution: {integrity: sha512-OvQ/2pUDKmgfCg++xsTX1wGxfTaszcHVcTctW4UJB4hibJx2HXxxO5UmVgyjMa+ZDsiaf5wWLXYpRWMmBI0QHg==}
    engines: {node: '>=0.4.0'}
    hasBin: true

  agent-base@6.0.2:
    resolution: {integrity: sha512-RZNwNclF7+MS/8bDg70amg32dyeZGZxiDuQmZxKLAlQjr3jGyLx+4Kkk58UO7D2QdgFIQCovuSuZESne6RG6XQ==}
    engines: {node: '>= 6.0.0'}

  agent-base@7.1.3:
    resolution: {integrity: sha512-jRR5wdylq8CkOe6hei19GGZnxM6rBGwFl3Bg0YItGDimvjGtAvdZk4Pu6Cl4u4Igsws4a1fd1Vq3ezrhn4KmFw==}
    engines: {node: '>= 14'}

  ajv-formats@2.1.1:
    resolution: {integrity: sha512-Wx0Kx52hxE7C18hkMEggYlEifqWZtYaRgouJor+WMdPnQyEK13vgEWyVNup7SoeeoLMsr4kf5h6dOW11I15MUA==}
    peerDependencies:
      ajv: ^8.0.0
    peerDependenciesMeta:
      ajv:
        optional: true

  ajv-formats@3.0.1:
    resolution: {integrity: sha512-8iUql50EUR+uUcdRQ3HDqa6EVyo3docL8g5WJ3FNcWmu62IbkGUue/pEyLBW8VGKKucTPgqeks4fIU1DA4yowQ==}
    peerDependencies:
      ajv: ^8.0.0
    peerDependenciesMeta:
      ajv:
        optional: true

  ajv-keywords@3.5.2:
    resolution: {integrity: sha512-5p6WTN0DdTGVQk6VjcEju19IgaHudalcfabD7yhDGeA6bcQnmL+CpveLJq/3hvfwd1aof6L386Ougkx6RfyMIQ==}
    peerDependencies:
      ajv: ^6.9.1

  ajv-keywords@5.1.0:
    resolution: {integrity: sha512-YCS/JNFAUyr5vAuhk1DWm1CBxRHW9LbJ2ozWeemrIqpbsqKjHVxYPyi5GC0rjZIT5JxJ3virVTS8wk4i/Z+krw==}
    peerDependencies:
      ajv: ^8.8.2

  ajv@6.12.6:
    resolution: {integrity: sha512-j3fVLgvTo527anyYyJOGTYJbG+vnnQYvE0m5mmkc1TK+nxAppkCLMIL0aZ4dblVCNoGShhm+kzE4ZUykBoMg4g==}

  ajv@8.12.0:
    resolution: {integrity: sha512-sRu1kpcO9yLtYxBKvqfTeh9KzZEwO3STyX1HT+4CaDzC6HpTGYhIhPIzj9XuKU7KYDwnaeh5hcOwjy1QuJzBPA==}

  ajv@8.17.1:
    resolution: {integrity: sha512-B/gBuNg5SiMTrPkC+A2+cW0RszwxYmn6VYxB/inlBStS5nx6xHIt/ehKRhIMhqusl7a8LjQoZnjCs5vhwxOQ1g==}

  ansi-colors@4.1.3:
    resolution: {integrity: sha512-/6w/C21Pm1A7aZitlI5Ni/2J6FFQN8i1Cvz3kHABAAbw93v/NlvKdVOqz7CCWz/3iv/JplRSEEZ83XION15ovw==}
    engines: {node: '>=6'}

  ansi-escapes@4.3.2:
    resolution: {integrity: sha512-gKXj5ALrKWQLsYG9jlTRmR/xKluxHV+Z9QEwNIgCfM1/uwPMCuzVVnh5mwTd+OuBZcwSIMbqssNWRm1lE51QaQ==}
    engines: {node: '>=8'}

  ansi-escapes@7.0.0:
    resolution: {integrity: sha512-GdYO7a61mR0fOlAsvC9/rIHf7L96sBc6dEWzeOu+KAea5bZyQRPIpojrVoI4AXGJS/ycu/fBTdLrUkA4ODrvjw==}
    engines: {node: '>=18'}

  ansi-regex@5.0.1:
    resolution: {integrity: sha512-quJQXlTSUGL2LH9SUXo8VwsY4soanhgo6LNSm84E1LBcE8s3O0wpdiRzyR9z/ZZJMlMWv37qOOb9pdJlMUEKFQ==}
    engines: {node: '>=8'}

  ansi-regex@6.1.0:
    resolution: {integrity: sha512-7HSX4QQb4CspciLpVFwyRe79O3xsIZDDLER21kERQ71oaPodF8jL725AgJMFAYbooIqolJoRLuM81SpeUkpkvA==}
    engines: {node: '>=12'}

  ansi-styles@4.3.0:
    resolution: {integrity: sha512-zbB9rCJAT1rbjiVDb2hqKFHNYLxgtk8NURxZ3IZwD3F6NtxbXZQCnnSi1Lkx+IDohdPlFp222wVALIheZJQSEg==}
    engines: {node: '>=8'}

  ansi-styles@5.2.0:
    resolution: {integrity: sha512-Cxwpt2SfTzTtXcfOlzGEee8O+c+MmUgGrNiBcXnuWxuFJHe6a5Hz7qwhwe5OgaSYI0IJvkLqWX1ASG+cJOkEiA==}
    engines: {node: '>=10'}

  ansi-styles@6.2.1:
    resolution: {integrity: sha512-bN798gFfQX+viw3R7yrGWRqnrN2oRkEkUjjl4JNn4E8GxxbjtG3FbrEIIY3l8/hrwUwIeCZvi4QuOTP4MErVug==}
    engines: {node: '>=12'}

  ansis@3.16.0:
    resolution: {integrity: sha512-sU7d/tfZiYrsIAXbdL/CNZld5bCkruzwT5KmqmadCJYxuLxHAOBjidxD5+iLmN/6xEfjcQq1l7OpsiCBlc4LzA==}
    engines: {node: '>=14'}

  antlr4@4.11.0:
    resolution: {integrity: sha512-GUGlpE2JUjAN+G8G5vY+nOoeyNhHsXoIJwP1XF1oRw89vifA1K46T6SEkwLwr7drihN7I/lf0DIjKc4OZvBX8w==}
    engines: {node: '>=14'}

  any-promise@1.3.0:
    resolution: {integrity: sha512-7UvmKalWRt1wgjL1RrGxoSJW/0QZFIegpeGvZG9kjp8vrRu55XTHbwnqq2GpXm9uLbcuhxm3IqX9OB4MZR1b2A==}

  anymatch@3.1.3:
    resolution: {integrity: sha512-KMReFUr0B4t+D+OBkjR3KYqvocp2XaSzO55UcB6mgQMd3KbcE+mWTyvVV7D/zsdEbNnV6acZUutkiHQXvTr1Rw==}
    engines: {node: '>= 8'}

  append-field@1.0.0:
    resolution: {integrity: sha512-klpgFSWLW1ZEs8svjfb7g4qWY0YS5imI82dTg+QahUvJ8YqAY0P10Uk8tTyh9ZGuYEZEMaeJYCF5BFuX552hsw==}

  aproba@2.0.0:
    resolution: {integrity: sha512-lYe4Gx7QT+MKGbDsA+Z+he/Wtef0BiwDOlK/XkBrdfsh9J/jPPXbX0tE9x9cl27Tmu5gg3QUbUrQYa/y+KOHPQ==}

  archiver-utils@5.0.2:
    resolution: {integrity: sha512-wuLJMmIBQYCsGZgYLTy5FIB2pF6Lfb6cXMSF8Qywwk3t20zWnAi7zLcQFdKQmIB8wyZpY5ER38x08GbwtR2cLA==}
    engines: {node: '>= 14'}

  archiver@7.0.1:
    resolution: {integrity: sha512-ZcbTaIqJOfCc03QwD468Unz/5Ir8ATtvAHsK+FdXbDIbGfihqh9mrvdcYunQzqn4HrvWWaFyaxJhGZagaJJpPQ==}
    engines: {node: '>= 14'}

  are-we-there-yet@2.0.0:
    resolution: {integrity: sha512-Ci/qENmwHnsYo9xKIcUJN5LeDKdJ6R1Z1j9V/J5wyq8nh/mYPEpIKJbBZXtZjG04HiK7zV/p6Vs9952MrMeUIw==}
    engines: {node: '>=10'}
    deprecated: This package is no longer supported.

  arg@4.1.3:
    resolution: {integrity: sha512-58S9QDqG0Xx27YwPSt9fJxivjYl432YCwfDMfZ+71RAqUrZef7LrKQZ3LHLOwCS4FLNBplP533Zx895SeOCHvA==}

  arg@5.0.2:
    resolution: {integrity: sha512-PYjyFOLKQ9y57JvQ6QLo8dAgNqswh8M1RMJYdQduT6xbWSgK36P/Z/v+p888pM69jMMfS8Xd8F6I1kQ/I9HUGg==}

  argparse@1.0.10:
    resolution: {integrity: sha512-o5Roy6tNG4SL/FOkCAN6RzjiakZS25RLYFrcMttJqbdd8BWrnA+fGz57iN5Pb06pvBGvl5gQ0B48dJlslXvoTg==}

  argparse@2.0.1:
    resolution: {integrity: sha512-8+9WqebbFzpX9OR+Wa6O29asIogeRMzcGtAINdpMHHyAg10f05aSFVBbcEqGf/PXw1EjAZ+q2/bEBg3DvurK3Q==}

  array-flatten@1.1.1:
    resolution: {integrity: sha512-PCVAQswWemu6UdxsDFFX/+gVeYqKAod3D3UVm91jHwynguOwAvYPhx8nNlM++NqRcK6CxxpUafjmhIdKiHibqg==}

  array-timsort@1.0.3:
    resolution: {integrity: sha512-/+3GRL7dDAGEfM6TseQk/U+mi18TU2Ms9I3UlLdUMhz2hbvGNTKdj9xniwXfUqgYhHxRx0+8UnKkvlNwVU+cWQ==}

  asap@2.0.6:
    resolution: {integrity: sha512-BSHWgDSAiKs50o2Re8ppvp3seVHXSRM44cdSsT9FfNEUUZLOGWVCsiWaRPWM1Znn+mqZ1OfVZ3z3DWEzSp7hRA==}

  ast-types@0.13.4:
    resolution: {integrity: sha512-x1FCFnFifvYDDzTaLII71vG5uvDwgtmDTEVWAxrgeiR8VjMONcCXJx7E+USjDtHlwFmt9MysbqgF9b9Vjr6w+w==}
    engines: {node: '>=4'}

  async@3.2.6:
    resolution: {integrity: sha512-htCUDlxyyCLMgaM3xXg0C0LW2xqfuQ6p05pCEIsXuyQ+a1koYKTuBMzRNwmybfLgvJDMd0r1LTn4+E0Ti6C2AA==}

  asynckit@0.4.0:
    resolution: {integrity: sha512-Oei9OH4tRh0YqU3GxhX79dM/mwVgvbZJaSNaRk+bshkj0S5cfHcgYakreBjrHwatXKbz+IoIdYLxrKim2MjW0Q==}

  atomic-sleep@1.0.0:
    resolution: {integrity: sha512-kNOjDqAh7px0XWNI+4QbzoiR/nTkHAWNud2uvnJquD1/x5a7EQZMJT0AczqK0Qn67oY/TTQ1LbUKajZpp3I9tQ==}
    engines: {node: '>=8.0.0'}

  axios@1.8.4:
    resolution: {integrity: sha512-eBSYY4Y68NNlHbHBMdeDmKNtDgXWhQsJcGqzO3iLUM0GraQFSS9cVgPX5I9b3lbdFKyYoAEGAZF1DwhTaljNAw==}

  b4a@1.6.7:
    resolution: {integrity: sha512-OnAYlL5b7LEkALw87fUVafQw5rVR9RjwGd4KUwNQ6DrrNmaVaUCgLipfVlzrPQ4tWOR9P0IXGNOx50jYCCdSJg==}

  babel-jest@29.7.0:
    resolution: {integrity: sha512-BrvGY3xZSwEcCzKvKsCi2GgHqDqsYkOP4/by5xCgIwGXQxIEh+8ew3gmrE1y7XRR6LHZIj6yLYnUi/mm2KXKBg==}
    engines: {node: ^14.15.0 || ^16.10.0 || >=18.0.0}
    peerDependencies:
      '@babel/core': ^7.8.0

  babel-plugin-istanbul@6.1.1:
    resolution: {integrity: sha512-Y1IQok9821cC9onCx5otgFfRm7Lm+I+wwxOx738M/WLPZ9Q42m4IG5W0FNX8WLL2gYMZo3JkuXIH2DOpWM+qwA==}
    engines: {node: '>=8'}

  babel-plugin-jest-hoist@29.6.3:
    resolution: {integrity: sha512-ESAc/RJvGTFEzRwOTT4+lNDk/GNHMkKbNzsvT0qKRfDyyYTskxB5rnU2njIDYVxXCBHHEI1c0YwHob3WaYujOg==}
    engines: {node: ^14.15.0 || ^16.10.0 || >=18.0.0}

  babel-preset-current-node-syntax@1.1.0:
    resolution: {integrity: sha512-ldYss8SbBlWva1bs28q78Ju5Zq1F+8BrqBZZ0VFhLBvhh6lCpC2o3gDJi/5DRLs9FgYZCnmPYIVFU4lRXCkyUw==}
    peerDependencies:
      '@babel/core': ^7.0.0

  babel-preset-jest@29.6.3:
    resolution: {integrity: sha512-0B3bhxR6snWXJZtR/RliHTDPRgn1sNHOR0yVtq/IiQFyuOVjFS+wuio/R4gSNkyYmKmJB4wGZv2NZanmKmTnNA==}
    engines: {node: ^14.15.0 || ^16.10.0 || >=18.0.0}
    peerDependencies:
      '@babel/core': ^7.0.0

  balanced-match@1.0.2:
    resolution: {integrity: sha512-3oSeUO0TMV67hN1AmbXsK4yaqU7tjiHlbxRDZOpH0KW9+CeX4bRAaX0Anxt0tx2MrpRpWwQaPwIlISEJhYU5Pw==}

  bare-events@2.5.4:
    resolution: {integrity: sha512-+gFfDkR8pj4/TrWCGUGWmJIkBwuxPS5F+a5yWjOHQt2hHvNZd5YLzadjmDUtFmMM4y429bnKLa8bYBMHcYdnQA==}

  bare-fs@4.0.2:
    resolution: {integrity: sha512-S5mmkMesiduMqnz51Bfh0Et9EX0aTCJxhsI4bvzFFLs8Z1AV8RDHadfY5CyLwdoLHgXbNBEN1gQcbEtGwuvixw==}
    engines: {bare: '>=1.16.0'}
    peerDependencies:
      bare-buffer: '*'
    peerDependenciesMeta:
      bare-buffer:
        optional: true

  bare-os@3.6.1:
    resolution: {integrity: sha512-uaIjxokhFidJP+bmmvKSgiMzj2sV5GPHaZVAIktcxcpCyBFFWO+YlikVAdhmUo2vYFvFhOXIAlldqV29L8126g==}
    engines: {bare: '>=1.14.0'}

  bare-path@3.0.0:
    resolution: {integrity: sha512-tyfW2cQcB5NN8Saijrhqn0Zh7AnFNsnczRcuWODH0eYAXBsJ5gVxAUuNr7tsHSC6IZ77cA0SitzT+s47kot8Mw==}

  bare-stream@2.6.5:
    resolution: {integrity: sha512-jSmxKJNJmHySi6hC42zlZnq00rga4jjxcgNZjY9N5WlOe/iOoGRtdwGsHzQv2RlH2KOYMwGUXhf2zXd32BA9RA==}
    peerDependencies:
      bare-buffer: '*'
      bare-events: '*'
    peerDependenciesMeta:
      bare-buffer:
        optional: true
      bare-events:
        optional: true

  base64-js@1.5.1:
    resolution: {integrity: sha512-AKpaYlHn8t4SVbOHCy+b5+KKgvR4vrsD8vbvrbiQJps7fKDTkjkDry6ji0rUJjC0kzbNePLwzxq8iypo41qeWA==}

  basic-ftp@5.0.5:
    resolution: {integrity: sha512-4Bcg1P8xhUuqcii/S0Z9wiHIrQVPMermM1any+MX5GeGD7faD3/msQUDGLol9wOcz4/jbg/WJnGqoJF6LiBdtg==}
    engines: {node: '>=10.0.0'}

  bcrypt@5.1.1:
    resolution: {integrity: sha512-AGBHOG5hPYZ5Xl9KXzU5iKq9516yEmvCKDg3ecP5kX2aB6UqTeXZxk2ELnDgDm6BQSMlLt9rDB4LoSMx0rYwww==}
    engines: {node: '>= 10.0.0'}

  binary-extensions@2.3.0:
    resolution: {integrity: sha512-Ceh+7ox5qe7LJuLHoY0feh3pHuUDHAcRUeyL2VYghZwfpkNIy/+8Ocg0a3UuSoYzavmylwuLWQOf3hl0jjMMIw==}
    engines: {node: '>=8'}

  bl@4.1.0:
    resolution: {integrity: sha512-1W07cM9gS6DcLperZfFSj+bWLtaPGSOHWhPiGzXmvVJbRLdG82sH/Kn8EtW1VqWVA54AKf2h5k5BbnIbwF3h6w==}

  bn.js@5.2.1:
    resolution: {integrity: sha512-eXRvHzWyYPBuB4NBy0cmYQjGitUrtqwbvlzP3G6VFnNRbsZQIxQ10PbKKHt8gZ/HW/D/747aDl+QkDqg3KQLMQ==}

  body-parser@1.20.3:
    resolution: {integrity: sha512-7rAxByjUMqQ3/bHJy7D6OGXvx/MMc4IqBn/X0fcM1QUcAItpZrBEYhWGem+tzXH90c+G01ypMcYJBO9Y30203g==}
    engines: {node: '>= 0.8', npm: 1.2.8000 || >= 1.4.16}

  bowser@2.11.0:
    resolution: {integrity: sha512-AlcaJBi/pqqJBIQ8U9Mcpc9i8Aqxn88Skv5d+xBX006BY5u8N3mGLHa5Lgppa7L/HfwgwLgZ6NYs+Ag6uUmJRA==}

  brace-expansion@1.1.11:
    resolution: {integrity: sha512-iCuPHDFgrHX7H2vEI/5xpz07zSHB00TpugqhmYtVmMO6518mCuRMoOYFldEBl0g187ufozdaHgWKcYFb61qGiA==}

  brace-expansion@2.0.1:
    resolution: {integrity: sha512-XnAIvQ8eM+kC6aULx6wuQiwVsnzsi9d3WxzV3FpWTGA19F621kwdbsAcFKXgKUHZWsy+mY6iL1sHTxWEFCytDA==}

  braces@3.0.3:
    resolution: {integrity: sha512-yQbXgO/OSZVD2IsiLlro+7Hf6Q18EJrKSEsdoMzKePKXct3gvD8oLcOQdIzGupr5Fj+EDe8gO/lxc1BzfMpxvA==}
    engines: {node: '>=8'}

  browserslist@4.24.4:
    resolution: {integrity: sha512-KDi1Ny1gSePi1vm0q4oxSF8b4DR44GF4BbmS2YdhPLOEqd8pDviZOGH/GsmRwoWJ2+5Lr085X7naowMwKHDG1A==}
    engines: {node: ^6 || ^7 || ^8 || ^9 || ^10 || ^11 || ^12 || >=13.7}
    hasBin: true

  bser@2.1.1:
    resolution: {integrity: sha512-gQxTNE/GAfIIrmHLUE3oJyp5FO6HRBfhjnw4/wMmA63ZGDJnWBmgY/lyQBpnDUkGmAhbSe39tx2d/iTOAfglwQ==}

  buffer-crc32@0.2.13:
    resolution: {integrity: sha512-VO9Ht/+p3SN7SKWqcrgEzjGbRSJYTx+Q1pTQC0wrWqHx0vpJraQ6GtHx8tvcg1rlK1byhU5gccxgOgj7B0TDkQ==}

  buffer-crc32@1.0.0:
    resolution: {integrity: sha512-Db1SbgBS/fg/392AblrMJk97KggmvYhr4pB5ZIMTWtaivCPMWLkmb7m21cJvpvgK+J3nsU2CmmixNBZx4vFj/w==}
    engines: {node: '>=8.0.0'}

  buffer-equal-constant-time@1.0.1:
    resolution: {integrity: sha512-zRpUiDwd/xk6ADqPMATG8vc9VPrkck7T07OIx0gnjmJAnHnTVXNQG3vfvWNuiZIkwu9KrKdA1iJKfsfTVxE6NA==}

  buffer-from@1.1.2:
    resolution: {integrity: sha512-E+XQCRwSbaaiChtv6k6Dwgc+bx+Bs6vuKJHHl5kox/BaKbhiXzqQOwK4cO22yElGp2OCmjwVhT3HmxgyPGnJfQ==}

  buffer@5.7.1:
    resolution: {integrity: sha512-EHcyIPBQ4BSGlvjB16k5KgAJ27CIsHY/2JBmCRReo48y9rQ3MaUzWX3KVlBa4U7MyX02HdVj0K7C3WaB3ju7FQ==}

  buffer@6.0.3:
    resolution: {integrity: sha512-FTiCpNxtwiZZHEZbcbTIcZjERVICn9yq/pDFkTl95/AxzD1naBctN7YO68riM/gLSDY7sdrMby8hofADYuuqOA==}

  busboy@1.6.0:
    resolution: {integrity: sha512-8SFQbg/0hQ9xy3UNTB0YEnsNBbWfhf7RtnzpL7TkBiTBRfrQ9Fxcnz7VJsleJpyp6rVLvXiuORqjlHi5q+PYuA==}
    engines: {node: '>=10.16.0'}

  bytes@3.1.2:
    resolution: {integrity: sha512-/Nf7TyzTx6S3yRJObOAV7956r8cr2+Oj8AC5dt8wSP3BQAoeX58NoHyCU8P8zGkNXStjTSi6fzO6F0pBdcYbEg==}
    engines: {node: '>= 0.8'}

  call-bind-apply-helpers@1.0.2:
    resolution: {integrity: sha512-Sp1ablJ0ivDkSzjcaJdxEunN5/XvksFJ2sMBFfq6x0ryhQV/2b/KwFe21cMpmHtPOSij8K99/wSfoEuTObmuMQ==}
    engines: {node: '>= 0.4'}

  call-bound@1.0.3:
    resolution: {integrity: sha512-YTd+6wGlNlPxSuri7Y6X8tY2dmm12UMH66RpKMhiX6rsk5wXXnYgbUcOt8kiS31/AjfoTOvCsE+w8nZQLQnzHA==}
    engines: {node: '>= 0.4'}

  call-me-maybe@1.0.2:
    resolution: {integrity: sha512-HpX65o1Hnr9HH25ojC1YGs7HCQLq0GCOibSaWER0eNpgJ/Z1MZv2mTc7+xh6WOPxbRVcmgbv4hGU+uSQ/2xFZQ==}

  callsites@3.1.0:
    resolution: {integrity: sha512-P8BjAsXvZS+VIDUI11hHCQEv74YT67YUi5JJFNWIqL235sBmjX4+qx9Muvls5ivyNENctx46xQLQ3aTuE7ssaQ==}
    engines: {node: '>=6'}

  camelcase-css@2.0.1:
    resolution: {integrity: sha512-QOSvevhslijgYwRx6Rv7zKdMF8lbRmx+uQGx2+vDc+KI/eBnsy9kit5aj23AgGu3pa4t9AgwbnXWqS+iOY+2aA==}
    engines: {node: '>= 6'}

  camelcase@5.3.1:
    resolution: {integrity: sha512-L28STB170nwWS63UjtlEOE3dldQApaJXZkOI1uMFfzf3rRuPegHaHesyee+YxQ+W6SvRDQV6UrdOdRiR153wJg==}
    engines: {node: '>=6'}

  camelcase@6.3.0:
    resolution: {integrity: sha512-Gmy6FhYlCY7uOElZUSbxo2UCDH8owEk996gkbrpsgGtrJLM3J7jGxl9Ic7Qwwj4ivOE5AWZWRMecDdF7hqGjFA==}
    engines: {node: '>=10'}

  camelize@1.0.1:
    resolution: {integrity: sha512-dU+Tx2fsypxTgtLoE36npi3UqcjSSMNYfkqgmoEhtZrraP5VWq0K7FkWVTYa8eMPtnU/G2txVsfdCJTn9uzpuQ==}

  caniuse-lite@1.0.30001707:
    resolution: {integrity: sha512-3qtRjw/HQSMlDWf+X79N206fepf4SOOU6SQLMaq/0KkZLmSjPxAkBOQQ+FxbHKfHmYLZFfdWsO3KA90ceHPSnw==}

  chalk-template@1.1.0:
    resolution: {integrity: sha512-T2VJbcDuZQ0Tb2EWwSotMPJjgpy1/tGee1BTpUNsGZ/qgNjV2t7Mvu+d4600U564nbLesN1x2dPL+xii174Ekg==}
    engines: {node: '>=14.16'}

  chalk@4.1.2:
    resolution: {integrity: sha512-oKnbhFyRIXpUuez8iBMmyEa4nbj4IOQyuhc/wy9kY7/WVPcwIO9VA668Pu8RkO7+0G76SLROeyw9CpQ061i4mA==}
    engines: {node: '>=10'}

  chalk@5.4.1:
    resolution: {integrity: sha512-zgVZuo2WcZgfUEmsn6eO3kINexW8RAE4maiQ8QNs8CtpPCSyMiYsULR3HQYkm3w8FIA3SberyMJMSldGsW+U3w==}
    engines: {node: ^12.17.0 || ^14.13 || >=16.0.0}

  char-regex@1.0.2:
    resolution: {integrity: sha512-kWWXztvZ5SBQV+eRgKFeh8q5sLuZY2+8WUIzlxWVTg+oGwY14qylx1KbKzHd8P6ZYkAg0xyIDU9JMHhyJMZ1jw==}
    engines: {node: '>=10'}

  chardet@0.7.0:
    resolution: {integrity: sha512-mT8iDcrh03qDGRRmoA2hmBJnxpllMR+0/0qlzjqZES6NdiWDcZkCNAk4rPFZ9Q85r27unkiNNg8ZOiwZXBHwcA==}

  chevrotain-allstar@0.3.1:
    resolution: {integrity: sha512-b7g+y9A0v4mxCW1qUhf3BSVPg+/NvGErk/dOkrDaHA0nQIQGAtrOjlX//9OQtRlSCy+x9rfB5N8yC71lH1nvMw==}
    peerDependencies:
      chevrotain: ^11.0.0

  chevrotain@11.0.3:
    resolution: {integrity: sha512-ci2iJH6LeIkvP9eJW6gpueU8cnZhv85ELY8w8WiFtNjMHA5ad6pQLaJo9mEly/9qUyCpvqX8/POVUTf18/HFdw==}

  chokidar@3.6.0:
    resolution: {integrity: sha512-7VT13fmjotKpGipCW9JEQAusEPE+Ei8nl6/g4FBAmIm0GOOLMua9NDDo/DWp0ZAxCr3cPq5ZpBqmPAQgDda2Pw==}
    engines: {node: '>= 8.10.0'}

  chokidar@4.0.3:
    resolution: {integrity: sha512-Qgzu8kfBvo+cA4962jnP1KkS6Dop5NS6g7R5LFYJr4b8Ub94PPQXUksCw9PvXoeXPRRddRNC5C1JQUR2SMGtnA==}
    engines: {node: '>= 14.16.0'}

  chownr@2.0.0:
    resolution: {integrity: sha512-bIomtDF5KGpdogkLd9VspvFzk9KfpyyGlS8YFVZl7TGPBHL5snIOnxeshwVgPteQ9b4Eydl+pVbIyE1DcvCWgQ==}
    engines: {node: '>=10'}

  chrome-trace-event@1.0.4:
    resolution: {integrity: sha512-rNjApaLzuwaOTjCiT8lSDdGN1APCiqkChLMJxJPWLunPAt5fy8xgU9/jNOchV84wfIxrA0lRQB7oCT8jrn/wrQ==}
    engines: {node: '>=6.0'}

  chromium-bidi@0.11.0:
    resolution: {integrity: sha512-6CJWHkNRoyZyjV9Rwv2lYONZf1Xm0IuDyNq97nwSsxxP3wf5Bwy15K5rOvVKMtJ127jJBmxFUanSAOjgFRxgrA==}
    peerDependencies:
      devtools-protocol: '*'

  ci-info@3.9.0:
    resolution: {integrity: sha512-NIxF55hv4nSqQswkAeiOi1r83xy8JldOFDTWiug55KBu9Jnblncd2U6ViHmYgHf01TPZS77NJBhBMKdWj9HQMQ==}
    engines: {node: '>=8'}

  cjs-module-lexer@1.4.3:
    resolution: {integrity: sha512-9z8TZaGM1pfswYeXrUpzPrkx8UnWYdhJclsiYMm6x/w5+nN+8Tf/LnAgfLGQCm59qAOxU8WwHEq2vNwF6i4j+Q==}

  class-transformer@0.5.1:
    resolution: {integrity: sha512-SQa1Ws6hUbfC98vKGxZH3KFY0Y1lm5Zm0SY8XX9zbK7FJCyVEac3ATW0RIpwzW+oOfmHE5PMPufDG9hCfoEOMw==}

  classnames@2.5.1:
    resolution: {integrity: sha512-saHYOzhIQs6wy2sVxTM6bUDsQO4F50V9RQ22qBpEdCW+I+/Wmke2HOl6lS6dTpdxVhb88/I6+Hs+438c3lfUow==}

  clear-module@4.1.2:
    resolution: {integrity: sha512-LWAxzHqdHsAZlPlEyJ2Poz6AIs384mPeqLVCru2p0BrP9G/kVGuhNyZYClLO6cXlnuJjzC8xtsJIuMjKqLXoAw==}
    engines: {node: '>=8'}

  cli-cursor@3.1.0:
    resolution: {integrity: sha512-I/zHAwsKf9FqGoXM4WWRACob9+SNukZTd94DWF57E4toouRulbCxcUh6RKUEOQlYTHJnzkPMySvPNaaSLNfLZw==}
    engines: {node: '>=8'}

  cli-cursor@5.0.0:
    resolution: {integrity: sha512-aCj4O5wKyszjMmDT4tZj93kxyydN/K5zPWSCe6/0AV/AA1pqe5ZBIw0a2ZfPQV7lL5/yb5HsUreJ6UFAF1tEQw==}
    engines: {node: '>=18'}

  cli-spinners@2.9.2:
    resolution: {integrity: sha512-ywqV+5MmyL4E7ybXgKys4DugZbX0FC6LnwrhjuykIjnK9k8OQacQ7axGKnjDXWNhns0xot3bZI5h55H8yo9cJg==}
    engines: {node: '>=6'}

  cli-table3@0.6.5:
    resolution: {integrity: sha512-+W/5efTR7y5HRD7gACw9yQjqMVvEMLBHmboM/kPWam+H+Hmyrgjh6YncVKK122YZkXrLudzTuAukUw9FnMf7IQ==}
    engines: {node: 10.* || >= 12.*}

  cli-truncate@4.0.0:
    resolution: {integrity: sha512-nPdaFdQ0h/GEigbPClz11D0v/ZJEwxmeVZGeMo3Z5StPtUTkA9o1lD6QwoirYiSDzbcwn2XcjwmCp68W1IS4TA==}
    engines: {node: '>=18'}

  cli-width@3.0.0:
    resolution: {integrity: sha512-FxqpkPPwu1HjuN93Omfm4h8uIanXofW0RxVEW3k5RKx+mJJYSthzNhp32Kzxxy3YAEZ/Dc/EWN1vZRY0+kOhbw==}
    engines: {node: '>= 10'}

  cli-width@4.1.0:
    resolution: {integrity: sha512-ouuZd4/dm2Sw5Gmqy6bGyNNNe1qt9RpmxveLSO7KcgsTnU7RXfsw+/bukWGo1abgBiMAic068rclZsO4IWmmxQ==}
    engines: {node: '>= 12'}

  cliui@7.0.4:
    resolution: {integrity: sha512-OcRE68cOsVMXp1Yvonl/fzkQOyjLSu/8bhPDfQt0e0/Eb283TKP20Fs2MqoPsr9SwA595rRCA+QMzYc9nBP+JQ==}

  cliui@8.0.1:
    resolution: {integrity: sha512-BSeNnyus75C4//NQ9gQt1/csTXyo/8Sb+afLAkzAptFuMsod9HFokGNudZpi/oQV73hnVK+sR+5PVRMd+Dr7YQ==}
    engines: {node: '>=12'}

  clone@1.0.4:
    resolution: {integrity: sha512-JQHZ2QMW6l3aH/j6xCqQThY/9OH4D/9ls34cgkUBiEeocRTU04tHfKPBsUK1PqZCUQM7GiA0IIXJSuXHI64Kbg==}
    engines: {node: '>=0.8'}

  clsx@2.1.1:
    resolution: {integrity: sha512-eYm0QWBtUrBWZWG0d386OGAw16Z995PiOVo2B7bjWSbHedGl5e0ZWaq65kOGgUSNesEIDkB9ISbTg/JK9dhCZA==}
    engines: {node: '>=6'}

  co@4.6.0:
    resolution: {integrity: sha512-QVb0dM5HvG+uaxitm8wONl7jltx8dqhfU33DcqtOZcLSVIKSDDLDi7+0LbAKiyI8hD9u42m2YxXSkMGWThaecQ==}
    engines: {iojs: '>= 1.0.0', node: '>= 0.12.0'}

  collect-v8-coverage@1.0.2:
    resolution: {integrity: sha512-lHl4d5/ONEbLlJvaJNtsF/Lz+WvB07u2ycqTYbdrq7UypDXailES4valYb2eWiJFxZlVmpGekfqoxQhzyFdT4Q==}

  color-convert@1.9.3:
    resolution: {integrity: sha512-QfAUtd+vFdAtFQcC8CCyYt1fYWxSqAiK2cSD6zDB8N3cpsEBAvRxp9zOGg6G/SHHJYAT88/az/IuDGALsNVbGg==}

  color-convert@2.0.1:
    resolution: {integrity: sha512-RRECPsj7iu/xb5oKYcsFHSppFNnsj/52OVTRKb4zP5onXwVF3zVmmToNcOfGC+CRDpfK/U584fMg38ZHCaElKQ==}
    engines: {node: '>=7.0.0'}

  color-name@1.1.3:
    resolution: {integrity: sha512-72fSenhMw2HZMTVHeCA9KCmpEIbzWiQsjN+BHcBbS9vr1mtt+vJjPdksIBNUmKAW8TFUDPJK5SUU3QhE9NEXDw==}

  color-name@1.1.4:
    resolution: {integrity: sha512-dOy+3AuW3a2wNbZHIuMZpTcgjGuLU/uBL/ubcZF9OXbDo8ff4O8yVp5Bf0efS8uEoYo5q4Fx7dY9OgQGXgAsQA==}

  color-string@1.9.1:
    resolution: {integrity: sha512-shrVawQFojnZv6xM40anx4CkoDP+fZsw/ZerEMsW/pyzsRbElpsL/DBVW7q3ExxwusdNXI3lXpuhEZkzs8p5Eg==}

  color-support@1.1.3:
    resolution: {integrity: sha512-qiBjkpbMLO/HL68y+lh4q0/O1MZFj2RX6X/KmMa3+gJD3z+WwI1ZzDHysvqHGS3mP6mznPckpXmw1nI9cJjyRg==}
    hasBin: true

  color@3.2.1:
    resolution: {integrity: sha512-aBl7dZI9ENN6fUGC7mWpMTPNHmWUSNan9tuWN6ahh5ZLNk9baLJOnSMlrQkHcrfFgz2/RigjUVAjdx36VcemKA==}

  colorette@1.4.0:
    resolution: {integrity: sha512-Y2oEozpomLn7Q3HFP7dpww7AtMJplbM9lGZP6RDfHqmbeRjiwRg4n6VM6j4KLmRke85uWEI7JqF17f3pqdRA0g==}

  colorette@2.0.20:
    resolution: {integrity: sha512-IfEDxwoWIjkeXL1eXcDiow4UbKjhLdq6/EuSVR9GMN7KVH3r9gQ83e73hsz1Nd1T3ijd5xv1wcWRYO+D6kCI2w==}

  colorspace@1.1.4:
    resolution: {integrity: sha512-BgvKJiuVu1igBUF2kEjRCZXol6wiiGbY5ipL/oVPwm0BL9sIpMIzM8IK7vwuxIIzOXMV3Ey5w+vxhm0rR/TN8w==}

  combined-stream@1.0.8:
    resolution: {integrity: sha512-FQN4MRfuJeHf7cBbBMJFXhKSDq+2kAArBlmRBvcvFE5BB1HZKXtSFASDhdlz9zOYwxh8lDdnvmMOe/+5cdoEdg==}
    engines: {node: '>= 0.8'}

  commander@11.1.0:
    resolution: {integrity: sha512-yPVavfyCcRhmorC7rWlkHn15b4wDVgVmBA7kV4QVBsF7kv/9TKJAbAXVTxvTnwP8HHKjRCJDClKbciiYS7p0DQ==}
    engines: {node: '>=16'}

  commander@12.1.0:
    resolution: {integrity: sha512-Vw8qHK3bZM9y/P10u3Vib8o/DdkvA2OtPtZvD871QKjy74Wj1WSKFILMPRPSdUSx5RFK1arlJzEtA4PkFgnbuA==}
    engines: {node: '>=18'}

  commander@13.1.0:
    resolution: {integrity: sha512-/rFeCpNJQbhSZjGVwO9RFV3xPqbnERS8MmIQzCtD/zl6gpJuV/bMLuN92oG3F7d8oDEHHRrujSXNUr8fpjntKw==}
    engines: {node: '>=18'}

  commander@2.20.3:
    resolution: {integrity: sha512-GpVkmM8vF2vQUkj2LvZmD35JxeJOLCwJ9cUkugyk2nuhbv3+mJvpLYYt+0+USMxE+oj+ey/lJEnhZw75x/OMcQ==}

  commander@4.1.1:
    resolution: {integrity: sha512-NOKm8xhkzAjzFx8B2v5OAHT+u5pRQc2UCa2Vq9jYL/31o2wi9mxBA7LIFs3sV5VSC49z6pEhfbMULvShKj26WA==}
    engines: {node: '>= 6'}

  commander@7.2.0:
    resolution: {integrity: sha512-QrWXB+ZQSVPmIWIhtEO9H+gwHaMGYiF5ChvoJ+K9ZGHG/sVsa6yiesAD1GC/x46sET00Xlwo1u49RVVVzvcSkw==}
    engines: {node: '>= 10'}

  commander@8.3.0:
    resolution: {integrity: sha512-OkTL9umf+He2DZkUq8f8J9of7yL6RJKI24dVITBmNfZBmri9zYZQrKkuXiKhyfPSu8tUhnVBB1iKXevvnlR4Ww==}
    engines: {node: '>= 12'}

  comment-json@4.2.5:
    resolution: {integrity: sha512-bKw/r35jR3HGt5PEPm1ljsQQGyCrR8sFGNiN5L+ykDHdpO8Smxkrkla9Yi6NkQyUrb8V54PGhfMs6NrIwtxtdw==}
    engines: {node: '>= 6'}

  component-emitter@1.3.1:
    resolution: {integrity: sha512-T0+barUSQRTUQASh8bx02dl+DhF54GtIDY13Y3m9oWTklKbb3Wv974meRpeZ3lp1JpLVECWWNHC4vaG2XHXouQ==}

  compress-commons@6.0.2:
    resolution: {integrity: sha512-6FqVXeETqWPoGcfzrXb37E50NP0LXT8kAMu5ooZayhWWdgEY4lBEEcbQNXtkuKQsGduxiIcI4gOTsxTmuq/bSg==}
    engines: {node: '>= 14'}

  compressible@2.0.18:
    resolution: {integrity: sha512-AF3r7P5dWxL8MxyITRMlORQNaOA2IkAFaTr4k7BUumjPtRpGDTZpl0Pb1XCO6JeDCBdp126Cgs9sMxqSjgYyRg==}
    engines: {node: '>= 0.6'}

  compression@1.8.0:
    resolution: {integrity: sha512-k6WLKfunuqCYD3t6AsuPGvQWaKwuLLh2/xHNcX4qE+vIfDNXpSqnrhwA7O53R7WVQUnt8dVAIW+YHr7xTgOgGA==}
    engines: {node: '>= 0.8.0'}

  concat-map@0.0.1:
    resolution: {integrity: sha512-/Srv4dswyQNBfohGpz9o6Yb3Gz3SrUDqBH5rTuhGR7ahtlbYKnVxw2bCFMRljaA7EXHaXZ8wsHdodFvbkhKmqg==}

  concat-stream@1.6.2:
    resolution: {integrity: sha512-27HBghJxjiZtIk3Ycvn/4kbJk/1uZuJFfuPEns6LaEvpvG1f0hTea8lilrouyo9mVc2GWdcEZ8OLoGmSADlrCw==}
    engines: {'0': node >= 0.8}

  confbox@0.1.8:
    resolution: {integrity: sha512-RMtmw0iFkeR4YV+fUOSucriAQNb9g8zFR52MWCtl+cCZOFRNL6zeB395vPzFhEjjn4fMxXudmELnl/KF/WrK6w==}

  consola@2.15.3:
    resolution: {integrity: sha512-9vAdYbHj6x2fLKC4+oPH0kFzY/orMZyG2Aj+kNylHxKGJ/Ed4dpNyAQYwJOdqO4zdM7XpVHmyejQDcQHrnuXbw==}

  console-control-strings@1.1.0:
    resolution: {integrity: sha512-ty/fTekppD2fIwRvnZAVdeOiGd1c7YXEixbgJTNzqcxJWKQnjJ/V1bNEEE6hygpM3WjwHFUVK6HTjWSzV4a8sQ==}

  content-disposition@0.5.4:
    resolution: {integrity: sha512-FveZTNuGw04cxlAiWbzi6zTAL/lhehaWbTtgluJh4/E95DqMwTmha3KZN1aAWA8cFIhHzMZUvLevkw5Rqk+tSQ==}
    engines: {node: '>= 0.6'}

  content-type@1.0.5:
    resolution: {integrity: sha512-nTjqfcBFEipKdXCv4YDQWCfmcLZKm81ldF0pAopTvyrFGVbcR6P/VAAd5G7N+0tTr8QqiU0tFadD6FK4NtJwOA==}
    engines: {node: '>= 0.6'}

  convert-source-map@2.0.0:
    resolution: {integrity: sha512-Kvp459HrV2FEJ1CAsi1Ku+MY3kasH19TFykTz2xWmMeq6bk2NU3XXvfJ+Q61m0xktWwt+1HSYf3JZsTms3aRJg==}

  cookie-parser@1.4.7:
    resolution: {integrity: sha512-nGUvgXnotP3BsjiLX2ypbQnWoGUPIIfHQNZkkC668ntrzGWEZVW70HDEB1qnNGMicPje6EttlIgzo51YSwNQGw==}
    engines: {node: '>= 0.8.0'}

  cookie-signature@1.0.6:
    resolution: {integrity: sha512-QADzlaHc8icV8I7vbaJXJwod9HWYp8uCqf1xa4OfNu1T7JVxQIrUgOWtHdNDtPiywmFbiS12VjotIXLrKM3orQ==}

  cookie@0.7.1:
    resolution: {integrity: sha512-6DnInpx7SJ2AK3+CTUE/ZM0vWTUboZCegxhC2xiIydHR9jNuTAASBrfEpHhiGOZw/nX51bHt6YQl8jsGo4y/0w==}
    engines: {node: '>= 0.6'}

  cookie@0.7.2:
    resolution: {integrity: sha512-yki5XnKuf750l50uGTllt6kKILY4nQ1eNIQatoXEByZ5dWgnKqbnqmTrBE5B4N7lrMJKQ2ytWMiTO2o0v6Ew/w==}
    engines: {node: '>= 0.6'}

  cookiejar@2.1.4:
    resolution: {integrity: sha512-LDx6oHrK+PhzLKJU9j5S7/Y3jM/mUHvD/DeI1WQmJn652iPC5Y4TBzC9l+5OMOXlyTTA+SmVUPm0HQUwpD5Jqw==}

  core-js@3.40.0:
    resolution: {integrity: sha512-7vsMc/Lty6AGnn7uFpYT56QesI5D2Y/UkgKounk87OP9Z2H9Z8kj6jzcSGAxFmUtDOS0ntK6lbQz+Nsa0Jj6mQ==}

  core-util-is@1.0.3:
    resolution: {integrity: sha512-ZQBvi1DcpJ4GDqanjucZ2Hj3wEO5pZDS89BWbkcrvdxksJorwUDDZamX9ldFkp9aw2lmBDLgkObEA4DWNJ9FYQ==}

  cors@2.8.5:
    resolution: {integrity: sha512-KIHbLJqu73RGr/hnbrO9uBeixNGuvSQjul/jdFvS/KFSIH1hWVd1ng7zOHx+YrEfInLG7q4n6GHQ9cDtxv/P6g==}
    engines: {node: '>= 0.10'}

  cose-base@1.0.3:
    resolution: {integrity: sha512-s9whTXInMSgAp/NVXVNuVxVKzGH2qck3aQlVHxDCdAEPgtMKwc4Wq6/QKhgdEdgbLSi9rBTAcPoRa6JpiG4ksg==}

  cose-base@2.2.0:
    resolution: {integrity: sha512-AzlgcsCbUMymkADOJtQm3wO9S3ltPfYOFD5033keQn9NJzIbtnZj+UdBJe7DYml/8TdbtHJW3j58SOnKhWY/5g==}

  cosmiconfig@8.3.6:
    resolution: {integrity: sha512-kcZ6+W5QzcJ3P1Mt+83OUv/oHFqZHIx8DuxG6eZ5RGMERoLqp4BuGjhHLYGK+Kf5XVkQvqBSmAy/nGWN3qDgEA==}
    engines: {node: '>=14'}
    peerDependencies:
      typescript: '>=4.9.5'
    peerDependenciesMeta:
      typescript:
        optional: true

  cosmiconfig@9.0.0:
    resolution: {integrity: sha512-itvL5h8RETACmOTFc4UfIyB2RfEHi71Ax6E/PivVxq9NseKbOWpeyHEOIbmAw1rs8Ak0VursQNww7lf7YtUwzg==}
    engines: {node: '>=14'}
    peerDependencies:
      typescript: '>=4.9.5'
    peerDependenciesMeta:
      typescript:
        optional: true

  crc-32@1.2.2:
    resolution: {integrity: sha512-ROmzCKrTnOwybPcJApAA6WBWij23HVfGVNKqqrZpuyZOHqK2CwHSvpGuyt/UNNvaIjEd8X5IFGp4Mh+Ie1IHJQ==}
    engines: {node: '>=0.8'}
    hasBin: true

  crc32-stream@6.0.0:
    resolution: {integrity: sha512-piICUB6ei4IlTv1+653yq5+KoqfBYmj9bw6LqXoOneTMDXk5nM1qt12mFW1caG3LlJXEKW1Bp0WggEmIfQB34g==}
    engines: {node: '>= 14'}

  create-jest@29.7.0:
    resolution: {integrity: sha512-Adz2bdH0Vq3F53KEMJOoftQFutWCukm6J24wbPWRO4k1kMY7gS7ds/uoJkNuV8wDCtWWnuwGcJwpWcih+zEW1Q==}
    engines: {node: ^14.15.0 || ^16.10.0 || >=18.0.0}
    hasBin: true

  create-require@1.1.1:
    resolution: {integrity: sha512-dcKFX3jn0MpIaXjisoRvexIJVEKzaq7z2rZKxf+MSr9TkdmHmsU4m2lcLojrj/FHl8mk5VxMmYA+ftRkP/3oKQ==}

  cross-env@7.0.3:
    resolution: {integrity: sha512-+/HKd6EgcQCJGh2PSjZuUitQBQynKor4wrFbRg4DtAgS1aWO+gU52xpH7M9ScGgXSYmAVS9bIJ8EzuaGw0oNAw==}
    engines: {node: '>=10.14', npm: '>=6', yarn: '>=1'}
    hasBin: true

  cross-fetch@4.1.0:
    resolution: {integrity: sha512-uKm5PU+MHTootlWEY+mZ4vvXoCn4fLQxT9dSc1sXVMSFkINTJVN8cAQROpwcKm8bJ/c7rgZVIBWzH5T78sNZZw==}

  cross-spawn@7.0.6:
    resolution: {integrity: sha512-uV2QOWP2nWzsy2aMp8aRibhi9dlzF5Hgh5SHaB9OiTGEyDTiJJyx0uy51QXdyWbtAHNua4XJzUKca3OzKUd3vA==}
    engines: {node: '>= 8'}

  crypto-js@4.2.0:
    resolution: {integrity: sha512-KALDyEYgpY+Rlob/iriUtjV6d5Eq+Y191A5g4UqLAi8CyGP9N1+FdVbkc1SxKc2r4YAYqG8JzO2KGL+AizD70Q==}

  cspell-config-lib@8.18.1:
    resolution: {integrity: sha512-zdJ0uhLROSUrHoibysPw+AkxKPUmiG95hDtiL7s8smewkuaS1hpjqwsDBx981nHYs3xW3qDUfVATrAkSzb0VMw==}
    engines: {node: '>=18'}

  cspell-dictionary@8.18.1:
    resolution: {integrity: sha512-vKHEPSfkMKMR4S4tk6K2vHC+f3kdJK8Kdh/C0jDh6RRDjDsyAPxshtbremxOgAX6X8GaRUCROoMZ7FhB92+Y9w==}
    engines: {node: '>=18'}

  cspell-gitignore@8.18.1:
    resolution: {integrity: sha512-gp/AdUtW6FqpKY4YyYJ3kz0OsXApwsV1FOUA9Z0VnOYKVZtt2snh4uNlI4Ltq+wh7pDU8mqaPWmX6Xy+HSRDkQ==}
    engines: {node: '>=18'}
    hasBin: true

  cspell-glob@8.18.1:
    resolution: {integrity: sha512-tlZXvzsN7dByHo69dz/HbJuQDUtrfhdioZ/LHaW7W9diG9NpaghgEfyX4fmsIXjU/2f66LDpYVY6osjtlOgyrg==}
    engines: {node: '>=18'}

  cspell-grammar@8.18.1:
    resolution: {integrity: sha512-V6XTN1B++7EzJA0H4g4XbNJtqm6Y3/iXdLeZ6sMRDaNFKXXwTbWRtn8gukDQIytyw09AnCUKeqGSzCVqw26Omg==}
    engines: {node: '>=18'}
    hasBin: true

  cspell-io@8.18.1:
    resolution: {integrity: sha512-mm9SUEF2yShuTXDSjCbsAqYTEb6jrtgcCnlqIzpsZOJOOe+zj/VyzTy2NJvOrdvR59dikdaqB75VGBMfHi804g==}
    engines: {node: '>=18'}

  cspell-lib@8.18.1:
    resolution: {integrity: sha512-t1j+XB7515yHmrczK6I1N6j0a72vmL/6OxsMJnCucHC6DO0WkOqmHulNRH7LpFacnns0dx15lmrAqPg7gQFcIg==}
    engines: {node: '>=18'}

  cspell-trie-lib@8.18.1:
    resolution: {integrity: sha512-UaB36wsyp2eWeMtrbS6Q2t2WFvpedmGXJ879yHn9qKD7ViyUpI4cAbh6v7gWMUu+gjqCulXtke64k1ddmBihPQ==}
    engines: {node: '>=18'}

  cspell@8.18.1:
    resolution: {integrity: sha512-RE3LIgN9NAVcYBNX2NQVhLergok8EPymOuCUhu1vBR8cjRmioksn3CJeCoQgD8rPjalM+S9thYkMtOZc5Jjv2A==}
    engines: {node: '>=18'}
    hasBin: true

  css-color-keywords@1.0.0:
    resolution: {integrity: sha512-FyyrDHZKEjXDpNJYvVsV960FiqQyXc/LlYmsxl2BcdMb2WPx0OGRVgTg55rPSyLSNMqP52R9r8geSp7apN3Ofg==}
    engines: {node: '>=4'}

  css-to-react-native@3.2.0:
    resolution: {integrity: sha512-e8RKaLXMOFii+02mOlqwjbD00KSEKqblnpO9e++1aXS1fPQOpS1YoqdVHBqPjHNoxeF2mimzVqawm2KCbEdtHQ==}

  cssesc@3.0.0:
    resolution: {integrity: sha512-/Tb/JcjK111nNScGob5MNtsntNM1aCNUDipB/TkwZFhyDrrE47SOx/18wF2bbjgc3ZzCSKW1T5nt5EbFoAz/Vg==}
    engines: {node: '>=4'}
    hasBin: true

  csstype@3.1.3:
    resolution: {integrity: sha512-M1uQkMl8rQK/szD0LNhtqxIPLpimGm8sOBwU7lLnCpSbTyY3yeU1Vc7l4KT5zT4s/yOxHH5O7tIuuLOCnLADRw==}

  cytoscape-cose-bilkent@4.1.0:
    resolution: {integrity: sha512-wgQlVIUJF13Quxiv5e1gstZ08rnZj2XaLHGoFMYXz7SkNfCDOOteKBE6SYRfA9WxxI/iBc3ajfDoc6hb/MRAHQ==}
    peerDependencies:
      cytoscape: ^3.2.0

  cytoscape-fcose@2.2.0:
    resolution: {integrity: sha512-ki1/VuRIHFCzxWNrsshHYPs6L7TvLu3DL+TyIGEsRcvVERmxokbf5Gdk7mFxZnTdiGtnA4cfSmjZJMviqSuZrQ==}
    peerDependencies:
      cytoscape: ^3.2.0

  cytoscape@3.31.0:
    resolution: {integrity: sha512-zDGn1K/tfZwEnoGOcHc0H4XazqAAXAuDpcYw9mUnUjATjqljyCNGJv8uEvbvxGaGHaVshxMecyl6oc6uKzRfbw==}
    engines: {node: '>=0.10'}

  d3-array@2.12.1:
    resolution: {integrity: sha512-B0ErZK/66mHtEsR1TkPEEkwdy+WDesimkM5gpZr5Dsg54BiTA5RXtYW5qTLIAcekaS9xfZrzBLF/OAkB3Qn1YQ==}

  d3-array@3.2.4:
    resolution: {integrity: sha512-tdQAmyA18i4J7wprpYq8ClcxZy3SC31QMeByyCFyRt7BVHdREQZ5lpzoe5mFEYZUWe+oq8HBvk9JjpibyEV4Jg==}
    engines: {node: '>=12'}

  d3-axis@3.0.0:
    resolution: {integrity: sha512-IH5tgjV4jE/GhHkRV0HiVYPDtvfjHQlQfJHs0usq7M30XcSBvOotpmH1IgkcXsO/5gEQZD43B//fc7SRT5S+xw==}
    engines: {node: '>=12'}

  d3-brush@3.0.0:
    resolution: {integrity: sha512-ALnjWlVYkXsVIGlOsuWH1+3udkYFI48Ljihfnh8FZPF2QS9o+PzGLBslO0PjzVoHLZ2KCVgAM8NVkXPJB2aNnQ==}
    engines: {node: '>=12'}

  d3-chord@3.0.1:
    resolution: {integrity: sha512-VE5S6TNa+j8msksl7HwjxMHDM2yNK3XCkusIlpX5kwauBfXuyLAtNg9jCp/iHH61tgI4sb6R/EIMWCqEIdjT/g==}
    engines: {node: '>=12'}

  d3-color@3.1.0:
    resolution: {integrity: sha512-zg/chbXyeBtMQ1LbD/WSoW2DpC3I0mpmPdW+ynRTj/x2DAWYrIY7qeZIHidozwV24m4iavr15lNwIwLxRmOxhA==}
    engines: {node: '>=12'}

  d3-contour@4.0.2:
    resolution: {integrity: sha512-4EzFTRIikzs47RGmdxbeUvLWtGedDUNkTcmzoeyg4sP/dvCexO47AaQL7VKy/gul85TOxw+IBgA8US2xwbToNA==}
    engines: {node: '>=12'}

  d3-delaunay@6.0.4:
    resolution: {integrity: sha512-mdjtIZ1XLAM8bm/hx3WwjfHt6Sggek7qH043O8KEjDXN40xi3vx/6pYSVTwLjEgiXQTbvaouWKynLBiUZ6SK6A==}
    engines: {node: '>=12'}

  d3-dispatch@3.0.1:
    resolution: {integrity: sha512-rzUyPU/S7rwUflMyLc1ETDeBj0NRuHKKAcvukozwhshr6g6c5d8zh4c2gQjY2bZ0dXeGLWc1PF174P2tVvKhfg==}
    engines: {node: '>=12'}

  d3-drag@3.0.0:
    resolution: {integrity: sha512-pWbUJLdETVA8lQNJecMxoXfH6x+mO2UQo8rSmZ+QqxcbyA3hfeprFgIT//HW2nlHChWeIIMwS2Fq+gEARkhTkg==}
    engines: {node: '>=12'}

  d3-dsv@3.0.1:
    resolution: {integrity: sha512-UG6OvdI5afDIFP9w4G0mNq50dSOsXHJaRE8arAS5o9ApWnIElp8GZw1Dun8vP8OyHOZ/QJUKUJwxiiCCnUwm+Q==}
    engines: {node: '>=12'}
    hasBin: true

  d3-ease@3.0.1:
    resolution: {integrity: sha512-wR/XK3D3XcLIZwpbvQwQ5fK+8Ykds1ip7A2Txe0yxncXSdq1L9skcG7blcedkOX+ZcgxGAmLX1FrRGbADwzi0w==}
    engines: {node: '>=12'}

  d3-fetch@3.0.1:
    resolution: {integrity: sha512-kpkQIM20n3oLVBKGg6oHrUchHM3xODkTzjMoj7aWQFq5QEM+R6E4WkzT5+tojDY7yjez8KgCBRoj4aEr99Fdqw==}
    engines: {node: '>=12'}

  d3-force@3.0.0:
    resolution: {integrity: sha512-zxV/SsA+U4yte8051P4ECydjD/S+qeYtnaIyAs9tgHCqfguma/aAQDjo85A9Z6EKhBirHRJHXIgJUlffT4wdLg==}
    engines: {node: '>=12'}

  d3-format@3.1.0:
    resolution: {integrity: sha512-YyUI6AEuY/Wpt8KWLgZHsIU86atmikuoOmCfommt0LYHiQSPjvX2AcFc38PX0CBpr2RCyZhjex+NS/LPOv6YqA==}
    engines: {node: '>=12'}

  d3-geo@3.1.1:
    resolution: {integrity: sha512-637ln3gXKXOwhalDzinUgY83KzNWZRKbYubaG+fGVuc/dxO64RRljtCTnf5ecMyE1RIdtqpkVcq0IbtU2S8j2Q==}
    engines: {node: '>=12'}

  d3-hierarchy@3.1.2:
    resolution: {integrity: sha512-FX/9frcub54beBdugHjDCdikxThEqjnR93Qt7PvQTOHxyiNCAlvMrHhclk3cD5VeAaq9fxmfRp+CnWw9rEMBuA==}
    engines: {node: '>=12'}

  d3-interpolate@3.0.1:
    resolution: {integrity: sha512-3bYs1rOD33uo8aqJfKP3JWPAibgw8Zm2+L9vBKEHJ2Rg+viTR7o5Mmv5mZcieN+FRYaAOWX5SJATX6k1PWz72g==}
    engines: {node: '>=12'}

  d3-path@1.0.9:
    resolution: {integrity: sha512-VLaYcn81dtHVTjEHd8B+pbe9yHWpXKZUC87PzoFmsFrJqgFwDe/qxfp5MlfsfM1V5E/iVt0MmEbWQ7FVIXh/bg==}

  d3-path@3.1.0:
    resolution: {integrity: sha512-p3KP5HCf/bvjBSSKuXid6Zqijx7wIfNW+J/maPs+iwR35at5JCbLUT0LzF1cnjbCHWhqzQTIN2Jpe8pRebIEFQ==}
    engines: {node: '>=12'}

  d3-polygon@3.0.1:
    resolution: {integrity: sha512-3vbA7vXYwfe1SYhED++fPUQlWSYTTGmFmQiany/gdbiWgU/iEyQzyymwL9SkJjFFuCS4902BSzewVGsHHmHtXg==}
    engines: {node: '>=12'}

  d3-quadtree@3.0.1:
    resolution: {integrity: sha512-04xDrxQTDTCFwP5H6hRhsRcb9xxv2RzkcsygFzmkSIOJy3PeRJP7sNk3VRIbKXcog561P9oU0/rVH6vDROAgUw==}
    engines: {node: '>=12'}

  d3-random@3.0.1:
    resolution: {integrity: sha512-FXMe9GfxTxqd5D6jFsQ+DJ8BJS4E/fT5mqqdjovykEB2oFbTMDVdg1MGFxfQW+FBOGoB++k8swBrgwSHT1cUXQ==}
    engines: {node: '>=12'}

  d3-sankey@0.12.3:
    resolution: {integrity: sha512-nQhsBRmM19Ax5xEIPLMY9ZmJ/cDvd1BG3UVvt5h3WRxKg5zGRbvnteTyWAbzeSvlh3tW7ZEmq4VwR5mB3tutmQ==}

  d3-scale-chromatic@3.1.0:
    resolution: {integrity: sha512-A3s5PWiZ9YCXFye1o246KoscMWqf8BsD9eRiJ3He7C9OBaxKhAd5TFCdEx/7VbKtxxTsu//1mMJFrEt572cEyQ==}
    engines: {node: '>=12'}

  d3-scale@4.0.2:
    resolution: {integrity: sha512-GZW464g1SH7ag3Y7hXjf8RoUuAFIqklOAq3MRl4OaWabTFJY9PN/E1YklhXLh+OQ3fM9yS2nOkCoS+WLZ6kvxQ==}
    engines: {node: '>=12'}

  d3-selection@3.0.0:
    resolution: {integrity: sha512-fmTRWbNMmsmWq6xJV8D19U/gw/bwrHfNXxrIN+HfZgnzqTHp9jOmKMhsTUjXOJnZOdZY9Q28y4yebKzqDKlxlQ==}
    engines: {node: '>=12'}

  d3-shape@1.3.7:
    resolution: {integrity: sha512-EUkvKjqPFUAZyOlhY5gzCxCeI0Aep04LwIRpsZ/mLFelJiUfnK56jo5JMDSE7yyP2kLSb6LtF+S5chMk7uqPqw==}

  d3-shape@3.2.0:
    resolution: {integrity: sha512-SaLBuwGm3MOViRq2ABk3eLoxwZELpH6zhl3FbAoJ7Vm1gofKx6El1Ib5z23NUEhF9AsGl7y+dzLe5Cw2AArGTA==}
    engines: {node: '>=12'}

  d3-time-format@4.1.0:
    resolution: {integrity: sha512-dJxPBlzC7NugB2PDLwo9Q8JiTR3M3e4/XANkreKSUxF8vvXKqm1Yfq4Q5dl8budlunRVlUUaDUgFt7eA8D6NLg==}
    engines: {node: '>=12'}

  d3-time@3.1.0:
    resolution: {integrity: sha512-VqKjzBLejbSMT4IgbmVgDjpkYrNWUYJnbCGo874u7MMKIWsILRX+OpX/gTk8MqjpT1A/c6HY2dCA77ZN0lkQ2Q==}
    engines: {node: '>=12'}

  d3-timer@3.0.1:
    resolution: {integrity: sha512-ndfJ/JxxMd3nw31uyKoY2naivF+r29V+Lc0svZxe1JvvIRmi8hUsrMvdOwgS1o6uBHmiz91geQ0ylPP0aj1VUA==}
    engines: {node: '>=12'}

  d3-transition@3.0.1:
    resolution: {integrity: sha512-ApKvfjsSR6tg06xrL434C0WydLr7JewBB3V+/39RMHsaXTOG0zmt/OAXeng5M5LBm0ojmxJrpomQVZ1aPvBL4w==}
    engines: {node: '>=12'}
    peerDependencies:
      d3-selection: 2 - 3

  d3-zoom@3.0.0:
    resolution: {integrity: sha512-b8AmV3kfQaqWAuacbPuNbL6vahnOJflOhexLzMMNLga62+/nh0JzvJ0aO/5a5MVgUFGS7Hu1P9P03o3fJkDCyw==}
    engines: {node: '>=12'}

  d3@7.9.0:
    resolution: {integrity: sha512-e1U46jVP+w7Iut8Jt8ri1YsPOvFpg46k+K8TpCb0P+zjCkjkPnV7WzfDJzMHy1LnA+wj5pLT1wjO901gLXeEhA==}
    engines: {node: '>=12'}

  dagre-d3-es@7.0.11:
    resolution: {integrity: sha512-tvlJLyQf834SylNKax8Wkzco/1ias1OPw8DcUMDE7oUIoSEW25riQVuiu/0OWEFqT0cxHT3Pa9/D82Jr47IONw==}

  data-uri-to-buffer@4.0.1:
    resolution: {integrity: sha512-0R9ikRb668HB7QDxT1vkpuUBtqc53YyAwMwGeUFKRojY/NWKvdZ+9UYtRfGmhqNbRkTSVpMbmyhXipFFv2cb/A==}
    engines: {node: '>= 12'}

  data-uri-to-buffer@6.0.2:
    resolution: {integrity: sha512-7hvf7/GW8e86rW0ptuwS3OcBGDjIi6SZva7hCyWC0yYry2cOPmLIjXAUHI6DK2HsnwJd9ifmt57i8eV2n4YNpw==}
    engines: {node: '>= 14'}

  dayjs@1.11.13:
    resolution: {integrity: sha512-oaMBel6gjolK862uaPQOVTA7q3TZhuSvuMQAAglQDOWYO9A91IrAOUJEyKVlqJlHE0vq5p5UXxzdPfMH/x6xNg==}

  debug@2.6.9:
    resolution: {integrity: sha512-bC7ElrdJaJnPbAP+1EotYvqZsb3ecl5wi6Bfi6BJTUcNowp6cvspg0jXznRTKDjm/E7AdgFBVeAPVMNcKGsHMA==}
    peerDependencies:
      supports-color: '*'
    peerDependenciesMeta:
      supports-color:
        optional: true

  debug@4.4.0:
    resolution: {integrity: sha512-6WTZ/IxCY/T6BALoZHaE4ctp9xm+Z5kY/pzYaCHRFeyVhojxlrm+46y68HA6hr0TcwEssoxNiDEUJQjfPZ/RYA==}
    engines: {node: '>=6.0'}
    peerDependencies:
      supports-color: '*'
    peerDependenciesMeta:
      supports-color:
        optional: true

  decko@1.2.0:
    resolution: {integrity: sha512-m8FnyHXV1QX+S1cl+KPFDIl6NMkxtKsy6+U/aYyjrOqWMuwAwYWu7ePqrsUHtDR5Y8Yk2pi/KIDSgF+vT4cPOQ==}

  dedent@1.5.3:
    resolution: {integrity: sha512-NHQtfOOW68WD8lgypbLA5oT+Bt0xXJhiYvoR6SmmNXZfpzOGXwdKWmcwG8N7PwVVWV3eF/68nmD9BaJSsTBhyQ==}
    peerDependencies:
      babel-plugin-macros: ^3.1.0
    peerDependenciesMeta:
      babel-plugin-macros:
        optional: true

  deepmerge@4.3.1:
    resolution: {integrity: sha512-3sUqbMEc77XqpdNO7FRyRog+eW3ph+GYCbj+rK+uYyRMuwsVy0rMiVtPn+QJlKFvWP/1PYpapqYn0Me2knFn+A==}
    engines: {node: '>=0.10.0'}

  defaults@1.0.4:
    resolution: {integrity: sha512-eFuaLoy/Rxalv2kr+lqMlUnrDWV+3j4pljOIJgLIhI058IQfWJ7vXhyEIHu+HtC738klGALYxOKDO0bQP3tg8A==}

  degenerator@5.0.1:
    resolution: {integrity: sha512-TllpMR/t0M5sqCXfj85i4XaAzxmS5tVA16dqvdkMwGmzI+dXLXnw3J+3Vdv7VKw+ThlTMboK6i9rnZ6Nntj5CQ==}
    engines: {node: '>= 14'}

  delaunator@5.0.1:
    resolution: {integrity: sha512-8nvh+XBe96aCESrGOqMp/84b13H9cdKbG5P2ejQCh4d4sK9RL4371qou9drQjMhvnPmhWl5hnmqbEE0fXr9Xnw==}

  delayed-stream@1.0.0:
    resolution: {integrity: sha512-ZySD7Nf91aLB0RxL4KGrKHBXl7Eds1DAmEdcoVawXnLD7SDhpNgtuII2aAkg7a7QS41jxPSZ17p4VdGnMHk3MQ==}
    engines: {node: '>=0.4.0'}

  delegates@1.0.0:
    resolution: {integrity: sha512-bd2L678uiWATM6m5Z1VzNCErI3jiGzt6HGY8OVICs40JQq/HALfbyNJmp0UDakEY4pMMaN0Ly5om/B1VI/+xfQ==}

  depd@2.0.0:
    resolution: {integrity: sha512-g7nH6P6dyDioJogAAGprGpCtVImJhpPk/roCzdb3fIh61/s/nPsfR6onyMwkCAR/OlC3yBC0lESvUoQEAssIrw==}
    engines: {node: '>= 0.8'}

  destroy@1.2.0:
    resolution: {integrity: sha512-2sJGJTaXIIaR1w4iJSNoN0hnMY7Gpc/n8D4qSCJw8QqFWXf7cuAgnEHxBpweaVcPevC2l3KpjYCx3NypQQgaJg==}
    engines: {node: '>= 0.8', npm: 1.2.8000 || >= 1.4.16}

  detect-libc@2.0.3:
    resolution: {integrity: sha512-bwy0MGW55bG41VqxxypOsdSdGqLwXPI/focwgTYCFMbdUiBAxLg9CFzG08sz2aqzknwiX7Hkl0bQENjg8iLByw==}
    engines: {node: '>=8'}

  detect-newline@3.1.0:
    resolution: {integrity: sha512-TLz+x/vEXm/Y7P7wn1EJFNLxYpUD4TgMosxY6fAVJUnJMbupHBOncxyWUG9OpTaH9EBD7uFI5LfEgmMOc54DsA==}
    engines: {node: '>=8'}

  devtools-protocol@0.0.1367902:
    resolution: {integrity: sha512-XxtPuC3PGakY6PD7dG66/o8KwJ/LkH2/EKe19Dcw58w53dv4/vSQEkn/SzuyhHE2q4zPgCkxQBxus3VV4ql+Pg==}

  dezalgo@1.0.4:
    resolution: {integrity: sha512-rXSP0bf+5n0Qonsb+SVVfNfIsimO4HEtmnIpPHY8Q1UCzKlQrDMfdobr8nJOOsRgWCyMRqeSBQzmWUMq7zvVig==}

  didyoumean@1.2.2:
    resolution: {integrity: sha512-gxtyfqMg7GKyhQmb056K7M3xszy/myH8w+B4RT+QXBQsvAOdc3XymqDDPHx1BgPgsdAA5SIifona89YtRATDzw==}

  diff-sequences@29.6.3:
    resolution: {integrity: sha512-EjePK1srD3P08o2j4f0ExnylqRs5B9tJjcp9t1krH2qRi8CCdsYfwe9JgSLurFBWwq4uOlipzfk5fHNvwFKr8Q==}
    engines: {node: ^14.15.0 || ^16.10.0 || >=18.0.0}

  diff@4.0.2:
    resolution: {integrity: sha512-58lmxKSA4BNyLz+HHMUzlOEpg09FV+ev6ZMe3vJihgdxzgcwZ8VoEEPmALCZG9LmqfVoNMMKpttIYTVG6uDY7A==}
    engines: {node: '>=0.3.1'}

  dlv@1.1.3:
    resolution: {integrity: sha512-+HlytyjlPKnIG8XuRG8WvmBP8xs8P71y+SKKS6ZXWoEgLuePxtDoUEiH7WkdePWrQ5JBpE6aoVqfZfJUQkjXwA==}

  dom-to-image-more@2.16.0:
    resolution: {integrity: sha512-RyjtkaM/zVy90uJ20lT+/G7MwBZx6l/ePliq5CQOeAnPeew7aUGS6IqRWBkHpstU+POmhaKA8A9H9qf476gisQ==}

  dompurify@3.2.4:
    resolution: {integrity: sha512-ysFSFEDVduQpyhzAob/kkuJjf5zWkZD8/A9ywSp1byueyuCfHamrCBa14/Oc2iiB0e51B+NpxSl5gmzn+Ms/mg==}

  dotenv-cli@7.4.4:
    resolution: {integrity: sha512-XkBYCG0tPIes+YZr4SpfFv76SQrV/LeCE8CI7JSEMi3VR9MvTihCGTOtbIexD6i2mXF+6px7trb1imVCXSNMDw==}
    hasBin: true

  dotenv-expand@10.0.0:
    resolution: {integrity: sha512-GopVGCpVS1UKH75VKHGuQFqS1Gusej0z4FyQkPdwjil2gNIv+LNsqBlboOzpJFZKVT95GkCyWJbBSdFEFUWI2A==}
    engines: {node: '>=12'}

  dotenv-expand@12.0.1:
    resolution: {integrity: sha512-LaKRbou8gt0RNID/9RoI+J2rvXsBRPMV7p+ElHlPhcSARbCPDYcYG2s1TIzAfWv4YSgyY5taidWzzs31lNV3yQ==}
    engines: {node: '>=12'}

  dotenv@16.4.7:
    resolution: {integrity: sha512-47qPchRCykZC03FhkYAhrvwU4xDBFIj1QPqaarj6mdM/hgUzfPHcpkHJOn3mJAufFeeAxAzeGsr5X0M4k6fLZQ==}
    engines: {node: '>=12'}

  dtsgenerator@3.19.2:
    resolution: {integrity: sha512-ehtdeCLaVrSzRO23QLnDQJ13CHZtTOS95RxQc3yGM0FhKimNLvt/JklzAv7JZPb1T09Fkj8lmKQtk32tuz/aXg==}
    engines: {node: '>= 18.0'}
    hasBin: true

  dunder-proto@1.0.1:
    resolution: {integrity: sha512-KIN/nDJBQRcXw0MLVhZE9iQHmG68qAVIBg9CqmUYjmQIhgij9U5MFvrqkUL5FbtyyzZuOeOt0zdeRe4UY7ct+A==}
    engines: {node: '>= 0.4'}

  eastasianwidth@0.2.0:
    resolution: {integrity: sha512-I88TYZWc9XiYHRQ4/3c5rjjfgkjhLyW2luGIheGERbNQ6OY7yTybanSpDXZa8y7VUP9YmDcYa+eyq4ca7iLqWA==}

  ecdsa-sig-formatter@1.0.11:
    resolution: {integrity: sha512-nagl3RYrbNv6kQkeJIpt6NJZy8twLB/2vtz6yN9Z4vRKHN4/QZJIEbqohALSgwKdnksuY3k5Addp5lg8sVoVcQ==}

  ee-first@1.1.1:
    resolution: {integrity: sha512-WMwm9LhRUo+WUaRN+vRuETqG89IgZphVSNkdFgeb6sS/E4OrDIN7t48CAewSHXc6C8lefD8KKfr5vY61brQlow==}

  electron-to-chromium@1.5.128:
    resolution: {integrity: sha512-bo1A4HH/NS522Ws0QNFIzyPcyUUNV/yyy70Ho1xqfGYzPUme2F/xr4tlEOuM6/A538U1vDA7a4XfCd1CKRegKQ==}

  emittery@0.13.1:
    resolution: {integrity: sha512-DeWwawk6r5yR9jFgnDKYt4sLS0LmHJJi3ZOnb5/JdbYwj3nW+FxQnHIjhBKz8YLC7oRNPVM9NQ47I3CVx34eqQ==}
    engines: {node: '>=12'}

  emoji-regex@10.4.0:
    resolution: {integrity: sha512-EC+0oUMY1Rqm4O6LLrgjtYDvcVYTy7chDnM4Q7030tP4Kwj3u/pR6gP9ygnp2CJMK5Gq+9Q2oqmrFJAz01DXjw==}

  emoji-regex@8.0.0:
    resolution: {integrity: sha512-MSjYzcWNOA0ewAHpz0MxpYFvwg6yjy1NG3xteoqz644VCo/RPgnr1/GGt+ic3iJTzQ8Eu3TdM14SawnVUmGE6A==}

  emoji-regex@9.2.2:
    resolution: {integrity: sha512-L18DaJsXSUk2+42pv8mLs5jJT2hqFkFE4j21wOmgbUqsZ2hL72NsUU785g9RXgo3s0ZNgVl42TiHp3ZtOv/Vyg==}

  enabled@2.0.0:
    resolution: {integrity: sha512-AKrN98kuwOzMIdAizXGI86UFBoo26CL21UM763y1h/GMSJ4/OHU9k2YlsmBpyScFo/wbLzWQJBMCW4+IO3/+OQ==}

  encodeurl@1.0.2:
    resolution: {integrity: sha512-TPJXq8JqFaVYm2CWmPvnP2Iyo4ZSM7/QKcSmuMLDObfpH5fi7RUGmd/rTDf+rut/saiDiQEeVTNgAmJEdAOx0w==}
    engines: {node: '>= 0.8'}

  encodeurl@2.0.0:
    resolution: {integrity: sha512-Q0n9HRi4m6JuGIV1eFlmvJB7ZEVxu93IrMyiMsGC0lrMJMWzRgx6WGquyfQgZVb31vhGgXnfmPNNXmxnOkRBrg==}
    engines: {node: '>= 0.8'}

  end-of-stream@1.4.4:
    resolution: {integrity: sha512-+uw1inIHVPQoaVuHzRyXd21icM+cnt4CzD5rW+NC1wjOUSTOs+Te7FOv7AhN7vS9x/oIyhLP5PR1H+phQAHu5Q==}

  enhanced-resolve@5.18.1:
    resolution: {integrity: sha512-ZSW3ma5GkcQBIpwZTSRAI8N71Uuwgs93IezB7mf7R60tC8ZbJideoDNKjHn2O9KIlx6rkGTTEk1xUCK2E1Y2Yg==}
    engines: {node: '>=10.13.0'}

  entities@4.5.0:
    resolution: {integrity: sha512-V0hjH4dGPh9Ao5p0MoRY6BVqtwCjhz6vI5LT8AJ55H+4g9/4vbHx1I54fS0XuclLhDHArPQCiMjDxjaL8fPxhw==}
    engines: {node: '>=0.12'}

  env-paths@2.2.1:
    resolution: {integrity: sha512-+h1lkLKhZMTYjog1VEpJNG7NZJWcuc2DDk/qsqSTRRCOXiLjeQ1d1/udrUGhqMxUgAlwKNZ0cf2uqan5GLuS2A==}
    engines: {node: '>=6'}

  env-paths@3.0.0:
    resolution: {integrity: sha512-dtJUTepzMW3Lm/NPxRf3wP4642UWhjL2sQxc+ym2YMj1m/H2zDNQOlezafzkHwn6sMstjHTwG6iQQsctDW/b1A==}
    engines: {node: ^12.20.0 || ^14.13.1 || >=16.0.0}

  environment@1.1.0:
    resolution: {integrity: sha512-xUtoPkMggbz0MPyPiIWr1Kp4aeWJjDZ6SMvURhimjdZgsRuDplF5/s9hcgGhyXMhs+6vpnuoiZ2kFiu3FMnS8Q==}
    engines: {node: '>=18'}

  error-ex@1.3.2:
    resolution: {integrity: sha512-7dFHNmqeFSEt2ZBsCriorKnn3Z2pj+fd9kmI6QoWw4//DL+icEBfc0U7qJCisqrTsKTjw4fNFy2pW9OqStD84g==}

  es-define-property@1.0.1:
    resolution: {integrity: sha512-e3nRfgfUZ4rNGL232gUgX06QNyyez04KdjFrF+LTRoOXmrOgFKDg4BCdsjW8EnT69eqdYGmRpJwiPVYNrCaW3g==}
    engines: {node: '>= 0.4'}

  es-errors@1.3.0:
    resolution: {integrity: sha512-Zf5H2Kxt2xjTvbJvP2ZWLEICxA6j+hAmMzIlypy4xcBg1vKVnx89Wy0GbS+kf5cwCVFFzdCFh2XSCFNULS6csw==}
    engines: {node: '>= 0.4'}

  es-module-lexer@1.6.0:
    resolution: {integrity: sha512-qqnD1yMU6tk/jnaMosogGySTZP8YtUgAffA9nMN+E/rjxcfRQ6IEk7IiozUjgxKoFHBGjTLnrHB/YC45r/59EQ==}

  es-object-atoms@1.1.1:
    resolution: {integrity: sha512-FGgH2h8zKNim9ljj7dankFPcICIK9Cp5bm+c2gQSYePhpaG5+esrLODihIorn+Pe6FGJzWhXQotPv73jTaldXA==}
    engines: {node: '>= 0.4'}

  es-set-tostringtag@2.1.0:
    resolution: {integrity: sha512-j6vWzfrGVfyXxge+O0x5sh6cvxAog0a/4Rdd2K36zCMV5eJ+/+tOAngRO8cODMNWbVRdVlmGZQL2YS3yR8bIUA==}
    engines: {node: '>= 0.4'}

  es6-promise@3.3.1:
    resolution: {integrity: sha512-SOp9Phqvqn7jtEUxPWdWfWoLmyt2VaJ6MpvP9Comy1MceMXqE6bxvaTu4iaxpYYPzhny28Lc+M87/c2cPK6lDg==}

  esbuild-register@3.6.0:
    resolution: {integrity: sha512-H2/S7Pm8a9CL1uhp9OvjwrBh5Pvx0H8qVOxNu8Wed9Y7qv56MPtq+GGM8RJpq6glYJn9Wspr8uw7l55uyinNeg==}
    peerDependencies:
      esbuild: '>=0.12 <1'

  esbuild@0.25.1:
    resolution: {integrity: sha512-BGO5LtrGC7vxnqucAe/rmvKdJllfGaYWdyABvyMoXQlfYMb2bbRuReWR5tEGE//4LcNJj9XrkovTqNYRFZHAMQ==}
    engines: {node: '>=18'}
    hasBin: true

  escalade@3.2.0:
    resolution: {integrity: sha512-WUj2qlxaQtO4g6Pq5c29GTcWGDyd8itL8zTlipgECz3JesAiiOKotd8JU6otB3PACgG6xkJUyVhboMS+bje/jA==}
    engines: {node: '>=6'}

  escape-html@1.0.3:
    resolution: {integrity: sha512-NiSupZ4OeuGwr68lGIeym/ksIZMJodUGOSCZ/FSnTxcrekbvqrgdUxlJOMpijaKZVjAJrWrGs/6Jy8OMuyj9ow==}

  escape-string-regexp@1.0.5:
    resolution: {integrity: sha512-vbRorB5FUQWvla16U8R/qgaFIya2qGzwDrNmCZuYKrbdSUMG6I1ZCGQRefkRVhuOkIGVne7BQ35DSfo1qvJqFg==}
    engines: {node: '>=0.8.0'}

  escape-string-regexp@2.0.0:
    resolution: {integrity: sha512-UpzcLCXolUWcNu5HtVMHYdXJjArjsF9C0aNnquZYY4uW/Vu0miy5YoWvbV345HauVvcAUnpRuhMMcqTcGOY2+w==}
    engines: {node: '>=8'}

  escodegen@2.1.0:
    resolution: {integrity: sha512-2NlIDTwUWJN0mRPQOdtQBzbUHvdGY2P1VXSyU83Q3xKxM7WHX2Ql8dKq782Q9TgQUNOLEzEYu9bzLNj1q88I5w==}
    engines: {node: '>=6.0'}
    hasBin: true

  eslint-scope@5.1.1:
    resolution: {integrity: sha512-2NxwbF/hZ0KpepYN0cNbo+FN6XoK7GaHlQhgx/hIZl6Va0bF45RQOOwhLIy8lQDbuCiadSLCBnH2CFYquit5bw==}
    engines: {node: '>=8.0.0'}

  esprima@4.0.1:
    resolution: {integrity: sha512-eGuFFw7Upda+g4p+QHvnW0RyTX/SVeJBDM/gCtMARO0cLuT2HcEKnTPvhjV6aGeqrCB/sbNop0Kszm0jsaWU4A==}
    engines: {node: '>=4'}
    hasBin: true

  esrecurse@4.3.0:
    resolution: {integrity: sha512-KmfKL3b6G+RXvP8N1vr3Tq1kL/oCFgn2NYXEtqP8/L3pKapUA4G8cFVaoF3SU323CD4XypR/ffioHmkti6/Tag==}
    engines: {node: '>=4.0'}

  estraverse@4.3.0:
    resolution: {integrity: sha512-39nnKffWz8xN1BU/2c79n9nB9HDzo0niYUqx6xyqUnyoAnQyyWpOTdZEeiCch8BBu515t4wp9ZmgVfVhn9EBpw==}
    engines: {node: '>=4.0'}

  estraverse@5.3.0:
    resolution: {integrity: sha512-MMdARuVEQziNTeJD8DgMqmhwR11BRQ/cBP+pLtYdSTnf3MIO8fFeiINEbX36ZdNlfU/7A9f3gUw49B3oQsvwBA==}
    engines: {node: '>=4.0'}

  estree-walker@2.0.2:
    resolution: {integrity: sha512-Rfkk/Mp/DL7JVje3u18FxFujQlTNR2q6QfMSMB7AvCBx91NGj/ba3kCfza0f6dVDbw7YlRf/nDrn7pQrCCyQ/w==}

  esutils@2.0.3:
    resolution: {integrity: sha512-kVscqXk4OCp68SZ0dkgEKVi6/8ij300KBWTJq32P/dYeWTSwK41WyTxalN1eRmA5Z9UU/LX9D7FWSmV9SAYx6g==}
    engines: {node: '>=0.10.0'}

  etag@1.8.1:
    resolution: {integrity: sha512-aIL5Fx7mawVa300al2BnEE4iNvo1qETxLrPI/o05L7z6go7fCw1J6EQmbK4FmJ2AS7kgVF/KEZWufBfdClMcPg==}
    engines: {node: '>= 0.6'}

  event-target-shim@5.0.1:
    resolution: {integrity: sha512-i/2XbnSz/uxRCU6+NdVJgKWDTM427+MqYbkQzD321DuCQJUqOuJKIA0IM2+W2xtYHdKOmZ4dR6fExsd4SXL+WQ==}
    engines: {node: '>=6'}

  eventemitter3@5.0.1:
    resolution: {integrity: sha512-GWkBvjiSZK87ELrYOSESUYeVIc9mvLLf/nXalMOS5dYrgZq9o5OVkbZAVM06CVxYsCwH9BDZFPlQTlPA1j4ahA==}

  events@3.3.0:
    resolution: {integrity: sha512-mQw+2fkQbALzQ7V0MY0IqdnXNOeTtP4r0lN9z7AAawCXgqea7bDii20AYrIBrFd/Hx0M2Ocz6S111CaFkUcb0Q==}
    engines: {node: '>=0.8.x'}

  execa@5.1.1:
    resolution: {integrity: sha512-8uSpZZocAZRBAPIEINJj3Lo9HyGitllczc27Eh5YYojjMFMn8yHMDMaUHE2Jqfq05D/wucwI4JGURyXt1vchyg==}
    engines: {node: '>=10'}

  execa@8.0.1:
    resolution: {integrity: sha512-VyhnebXciFV2DESc+p6B+y0LjSm0krU4OgJN44qFAhBY0TJ+1V61tYD2+wHusZ6F9n5K+vl8k0sTy7PEfV4qpg==}
    engines: {node: '>=16.17'}

  exit@0.1.2:
    resolution: {integrity: sha512-Zk/eNKV2zbjpKzrsQ+n1G6poVbErQxJ0LBOJXaKZ1EViLzH+hrLu9cdXI4zw9dBQJslwBEpbQ2P1oS7nDxs6jQ==}
    engines: {node: '>= 0.8.0'}

  expect@29.7.0:
    resolution: {integrity: sha512-2Zks0hf1VLFYI1kbh0I5jP3KHHyCHpkfyHBzsSXRFgl/Bg9mWYfMW8oD+PdMPlEwy5HNsR9JutYy6pMeOh61nw==}
    engines: {node: ^14.15.0 || ^16.10.0 || >=18.0.0}

  express@4.21.2:
    resolution: {integrity: sha512-28HqgMZAmih1Czt9ny7qr6ek2qddF4FclbMzwhCREB6OFfH+rXAnuNCwo1/wFvrtbgsQDb4kSbX9de9lFbrXnA==}
    engines: {node: '>= 0.10.0'}

  external-editor@3.1.0:
    resolution: {integrity: sha512-hMQ4CX1p1izmuLYyZqLMO/qGNw10wSv9QDCPfzXfyFrOaCSSoRfqE1Kf1s5an66J5JZC62NewG+mK49jOCtQew==}
    engines: {node: '>=4'}

  extract-zip@2.0.1:
    resolution: {integrity: sha512-GDhU9ntwuKyGXdZBUgTIe+vXnWj0fppUEtMDL0+idd5Sta8TGpHssn/eusA9mrPr9qNDym6SxAYZjNvCn/9RBg==}
    engines: {node: '>= 10.17.0'}
    hasBin: true

  fast-deep-equal@3.1.3:
    resolution: {integrity: sha512-f3qQ9oQy9j2AhBe/H9VC91wLmKBCCU/gDOnKNAYG5hswO7BLKj09Hc5HYNz9cGI++xlpDCIgDaitVs03ATR84Q==}

  fast-equals@5.2.2:
    resolution: {integrity: sha512-V7/RktU11J3I36Nwq2JnZEM7tNm17eBJz+u25qdxBZeCKiX6BkVSZQjwWIr+IobgnZy+ag73tTZgZi7tr0LrBw==}
    engines: {node: '>=6.0.0'}

  fast-fifo@1.3.2:
    resolution: {integrity: sha512-/d9sfos4yxzpwkDkuN7k2SqFKtYNmCTzgfEpz82x34IM9/zc8KGxQoXg1liNC/izpRM/MBdt44Nmx41ZWqk+FQ==}

  fast-glob@3.3.3:
    resolution: {integrity: sha512-7MptL8U0cqcFdzIzwOTHoilX9x5BrNqye7Z/LuC7kCMRio1EMSyqRK3BEAUD7sXRq4iT4AzTVuZdhgQ2TCvYLg==}
    engines: {node: '>=8.6.0'}

  fast-json-stable-stringify@2.1.0:
    resolution: {integrity: sha512-lhd/wF+Lk98HZoTCtlVraHtfh5XYijIjalXck7saUtuanSDyLMxnHhSXEDJqHxD7msR8D0uCmqlkwjCV8xvwHw==}

  fast-redact@3.5.0:
    resolution: {integrity: sha512-dwsoQlS7h9hMeYUq1W++23NDcBLV4KqONnITDV9DjfS3q1SgDGVrBdvvTLUotWtPSD7asWDV9/CmsZPy8Hf70A==}
    engines: {node: '>=6'}

  fast-safe-stringify@2.1.1:
    resolution: {integrity: sha512-W+KJc2dmILlPplD/H4K9l9LcAHAfPtP6BY84uVLXQ6Evcz9Lcg33Y2z1IVblT6xdY54PXYVHEv+0Wpq8Io6zkA==}

  fast-uri@3.0.6:
    resolution: {integrity: sha512-Atfo14OibSv5wAp4VWNsFYE1AchQRTv9cBGWET4pZWHzYshFSS9NQI6I57rdKn9croWVMbYFbLhJ+yJvmZIIHw==}

  fast-xml-parser@4.4.1:
    resolution: {integrity: sha512-xkjOecfnKGkSsOwtZ5Pz7Us/T6mrbPQrq0nh+aCO5V9nk5NLWmasAHumTKjiPJPWANe+kAZ84Jc8ooJkzZ88Sw==}
    hasBin: true

  fast-xml-parser@4.5.1:
    resolution: {integrity: sha512-y655CeyUQ+jj7KBbYMc4FG01V8ZQqjN+gDYGJ50RtfsUB8iG9AmwmwoAgeKLJdmueKKMrH1RJ7yXHTSoczdv5w==}
    hasBin: true

  fastq@1.19.0:
    resolution: {integrity: sha512-7SFSRCNjBQIZH/xZR3iy5iQYR8aGBE0h3VG6/cwlbrpdciNYBMotQav8c1XI3HjHH+NikUpP53nPdlZSdWmFzA==}

  fb-watchman@2.0.2:
    resolution: {integrity: sha512-p5161BqbuCaSnB8jIbzQHOlpgsPmK5rJVDfDKO91Axs5NC1uu3HRQm6wt9cd9/+GtQQIO53JdGXXoyDpTAsgYA==}

  fd-slicer@1.1.0:
    resolution: {integrity: sha512-cE1qsB/VwyQozZ+q1dGxR8LBYNZeofhEdUNGSMbQD3Gw2lAzX9Zb3uIU6Ebc/Fmyjo9AWWfnn0AUCHqtevs/8g==}

  fdir@6.4.3:
    resolution: {integrity: sha512-PMXmW2y1hDDfTSRc9gaXIuCCRpuoz3Kaz8cUelp3smouvfT632ozg2vrT6lJsHKKOF59YLbOGfAWGUcKEfRMQw==}
    peerDependencies:
      picomatch: ^3 || ^4
    peerDependenciesMeta:
      picomatch:
        optional: true

  fecha@4.2.3:
    resolution: {integrity: sha512-OP2IUU6HeYKJi3i0z4A19kHMQoLVs4Hc+DPqqxI2h/DPZHTm/vjsfC6P0b4jCMy14XizLBqvndQ+UilD7707Jw==}

  fetch-blob@3.2.0:
    resolution: {integrity: sha512-7yAQpD2UMJzLi1Dqv7qFYnPbaPx7ZfFK6PiIxQ4PfkGPyNyl2Ugx+a/umUonmKqjhM4DnfbMvdX6otXq83soQQ==}
    engines: {node: ^12.20 || >= 14.13}

  figures@3.2.0:
    resolution: {integrity: sha512-yaduQFRKLXYOGgEn6AZau90j3ggSOyiqXU0F9JZfeXYhNa+Jk4X+s45A2zg5jns87GAFa34BBm2kXw4XpNcbdg==}
    engines: {node: '>=8'}

  file-entry-cache@9.1.0:
    resolution: {integrity: sha512-/pqPFG+FdxWQj+/WSuzXSDaNzxgTLr/OrR1QuqfEZzDakpdYE70PwUxL7BPUa8hpjbvY1+qvCl8k+8Tq34xJgg==}
    engines: {node: '>=18'}

  file-saver@2.0.5:
    resolution: {integrity: sha512-P9bmyZ3h/PRG+Nzga+rbdI4OEpNDzAVyy74uVO9ATgzLK6VtAsYybF/+TOCvrc0MO793d6+42lLyZTw7/ArVzA==}

  fill-range@7.1.1:
    resolution: {integrity: sha512-YsGpe3WHLK8ZYi4tWDg2Jy3ebRz2rXowDxnld4bkQB00cc/1Zw9AWnC0i9ztDJitivtQvaI9KaLyKrc+hBW0yg==}
    engines: {node: '>=8'}

  finalhandler@1.3.1:
    resolution: {integrity: sha512-6BN9trH7bp3qvnrRyzsBz+g3lZxTNZTbVO2EV1CS0WIcDbawYVdYvGflME/9QP0h0pYlCDBCTjYa9nZzMDpyxQ==}
    engines: {node: '>= 0.8'}

  find-up@4.1.0:
    resolution: {integrity: sha512-PpOwAdQ/YlXQ2vj8a3h8IipDuYRi3wceVQQGYWxNINccq40Anw7BlsEXCMbt1Zt+OLA6Fq9suIpIWD0OsnISlw==}
    engines: {node: '>=8'}

  flat-cache@5.0.0:
    resolution: {integrity: sha512-JrqFmyUl2PnPi1OvLyTVHnQvwQ0S+e6lGSwu8OkAZlSaNIZciTY2H/cOOROxsBA1m/LZNHDsqAgDZt6akWcjsQ==}
    engines: {node: '>=18'}

  flatted@3.3.3:
    resolution: {integrity: sha512-GX+ysw4PBCz0PzosHDepZGANEuFCMLrnRTiEy9McGjmkCQYwRq4A/X786G/fjM/+OjsWSU1ZrY5qyARZmO/uwg==}

  fn.name@1.1.0:
    resolution: {integrity: sha512-GRnmB5gPyJpAhTQdSZTSp9uaPSvl09KoYcMQtsB9rQoOmzs9dH6ffeccH+Z+cv6P68Hu5bC6JjRh4Ah/mHSNRw==}

  follow-redirects@1.15.9:
    resolution: {integrity: sha512-gew4GsXizNgdoRyqmyfMHyAmXsZDk6mHkSxZFCzW9gwlbtOW44CDtYavM+y+72qD/Vq2l550kMF52DT8fOLJqQ==}
    engines: {node: '>=4.0'}
    peerDependencies:
      debug: '*'
    peerDependenciesMeta:
      debug:
        optional: true

  foreach@2.0.6:
    resolution: {integrity: sha512-k6GAGDyqLe9JaebCsFCoudPPWfihKu8pylYXRlqP1J7ms39iPoTtk2fviNglIeQEwdh0bQeKJ01ZPyuyQvKzwg==}

  foreground-child@3.3.0:
    resolution: {integrity: sha512-Ld2g8rrAyMYFXBhEqMz8ZAHBi4J4uS1i/CxGMDnjyFWddMXLVcDp051DZfu+t7+ab7Wv6SMqpWmyFIj5UbfFvg==}
    engines: {node: '>=14'}

  foreground-child@3.3.1:
    resolution: {integrity: sha512-gIXjKqtFuWEgzFRJA9WCQeSJLZDjgJUOMCMzxtvFq/37KojM1BFGufqsCy0r4qSQmYLsZYMeyRqzIWOMup03sw==}
    engines: {node: '>=14'}

  fork-ts-checker-webpack-plugin@9.0.2:
    resolution: {integrity: sha512-Uochze2R8peoN1XqlSi/rGUkDQpRogtLFocP9+PGu68zk1BDAKXfdeCdyVZpgTk8V8WFVQXdEz426VKjXLO1Gg==}
    engines: {node: '>=12.13.0', yarn: '>=1.0.0'}
    peerDependencies:
      typescript: '>3.6.0'
      webpack: ^5.11.0

  form-data@4.0.1:
    resolution: {integrity: sha512-tzN8e4TX8+kkxGPK8D5u0FNmjPUjw3lwC9lSLxxoB/+GtsJG91CO8bSWy73APlgAZzZbXEYZJuxjkHH2w+Ezhw==}
    engines: {node: '>= 6'}

  form-data@4.0.2:
    resolution: {integrity: sha512-hGfm/slu0ZabnNt4oaRZ6uREyfCj6P4fT/n6A1rGV+Z0VdGXjfOhVUpkn6qVQONHGIFwmveGXyDs75+nr6FM8w==}
    engines: {node: '>= 6'}

  formdata-polyfill@4.0.10:
    resolution: {integrity: sha512-buewHzMvYL29jdeQTVILecSaZKnt/RJWjoZCF5OW60Z67/GmSLBkOFM7qh1PI3zFNtJbaZL5eQu1vLfazOwj4g==}
    engines: {node: '>=12.20.0'}

  formidable@3.5.2:
    resolution: {integrity: sha512-Jqc1btCy3QzRbJaICGwKcBfGWuLADRerLzDqi2NwSt/UkXLsHJw2TVResiaoBufHVHy9aSgClOHCeJsSsFLTbg==}

  forwarded@0.2.0:
    resolution: {integrity: sha512-buRG0fpBtRHSTCOASe6hD258tEubFoRLb4ZNA6NxMVHNw2gOcwHo9wyablzMzOA5z9xA9L1KNjk/Nt6MT9aYow==}
    engines: {node: '>= 0.6'}

  fresh@0.5.2:
    resolution: {integrity: sha512-zJ2mQYM18rEFOudeV4GShTGIQ7RbzA7ozbU9I/XBpm7kqgMywgmylMwXHxZJmkVoYkna9d2pVXVXPdYTP9ej8Q==}
    engines: {node: '>= 0.6'}

  fs-extra@10.1.0:
    resolution: {integrity: sha512-oRXApq54ETRj4eMiFzGnHWGy+zo5raudjuxN0b8H7s/RU2oW0Wvsx9O0ACRN/kRq9E8Vu/ReskGB5o3ji+FzHQ==}
    engines: {node: '>=12'}

  fs-minipass@2.1.0:
    resolution: {integrity: sha512-V/JgOLFCS+R6Vcq0slCuaeWEdNC3ouDlJMNIsacH2VtALiu9mV4LPrHc5cDl8k5aw6J8jwgWWpiTo5RYhmIzvg==}
    engines: {node: '>= 8'}

  fs-monkey@1.0.6:
    resolution: {integrity: sha512-b1FMfwetIKymC0eioW7mTywihSQE4oLzQn1dB6rZB5fx/3NpNEdAWeCSMB+60/AeT0TCXsxzAlcYVEFCTAksWg==}

  fs.realpath@1.0.0:
    resolution: {integrity: sha512-OO0pH2lK6a0hZnAdau5ItzHPI6pUlvI7jMVnxUQRtw4owF2wk8lOSabtGDCTP4Ggrg2MbGnWO9X8K1t4+fGMDw==}

  fsevents@2.3.3:
    resolution: {integrity: sha512-5xoDfX+fL7faATnagmWPpbFtwh/R77WmMMqqHGS65C3vvB0YHrgF+B1YmZ3441tMj5n63k0212XNoJwzlhffQw==}
    engines: {node: ^8.16.0 || ^10.6.0 || >=11.0.0}
    os: [darwin]

  function-bind@1.1.2:
    resolution: {integrity: sha512-7XHNxH7qX9xG5mIwxkhumTox/MIRNcOgDrxWsMt2pAr23WHp6MrRlN7FBSFpCpr+oVO0F744iUgR82nJMfG2SA==}

  gauge@3.0.2:
    resolution: {integrity: sha512-+5J6MS/5XksCuXq++uFRsnUd7Ovu1XenbeuIuNRJxYWjgQbPuFhT14lAvsWfqfAmnwluf1OwMjz39HjfLPci0Q==}
    engines: {node: '>=10'}
    deprecated: This package is no longer supported.

  gensequence@7.0.0:
    resolution: {integrity: sha512-47Frx13aZh01afHJTB3zTtKIlFI6vWY+MYCN9Qpew6i52rfKjnhCF/l1YlC8UmEMvvntZZ6z4PiCcmyuedR2aQ==}
    engines: {node: '>=18'}

  gensync@1.0.0-beta.2:
    resolution: {integrity: sha512-3hN7NaskYvMDLQY55gnW3NQ+mesEAepTqlg+VEbj7zzqEMBVNhzcGYYeqFo/TlYz6eQiFcp1HcsCZO+nGgS8zg==}
    engines: {node: '>=6.9.0'}

  get-caller-file@2.0.5:
    resolution: {integrity: sha512-DyFP3BM/3YHTQOCUL/w0OZHR0lpKeGrxotcHWcqNEdnltqFwXVfhEBQ94eIo34AfQpo0rGki4cyIiftY06h2Fg==}
    engines: {node: 6.* || 8.* || >= 10.*}

  get-east-asian-width@1.3.0:
    resolution: {integrity: sha512-vpeMIQKxczTD/0s2CdEWHcb0eeJe6TFjxb+J5xgX7hScxqrGuyjmv4c1D4A/gelKfyox0gJJwIHF+fLjeaM8kQ==}
    engines: {node: '>=18'}

  get-intrinsic@1.3.0:
    resolution: {integrity: sha512-9fSjSaos/fRIVIp+xSJlE6lfwhES7LNtKaCBIamHsjr2na1BiABJPo0mOjjz8GJDURarmCPGqaiVg5mfjb98CQ==}
    engines: {node: '>= 0.4'}

  get-package-type@0.1.0:
    resolution: {integrity: sha512-pjzuKtY64GYfWizNAJ0fr9VqttZkNiK2iS430LtIHzjBEr6bX8Am2zm4sW4Ro5wjWW5cAlRL1qAMTcXbjNAO2Q==}
    engines: {node: '>=8.0.0'}

  get-port-please@3.1.2:
    resolution: {integrity: sha512-Gxc29eLs1fbn6LQ4jSU4vXjlwyZhF5HsGuMAa7gqBP4Rw4yxxltyDUuF5MBclFzDTXO+ACchGQoeela4DSfzdQ==}

  get-proto@1.0.1:
    resolution: {integrity: sha512-sTSfBjoXBp89JvIKIefqw7U2CCebsc74kiY6awiGogKtoSGbgjYE/G/+l9sF3MWFPNc9IcoOC4ODfKHfxFmp0g==}
    engines: {node: '>= 0.4'}

  get-stdin@9.0.0:
    resolution: {integrity: sha512-dVKBjfWisLAicarI2Sf+JuBE/DghV4UzNAVe9yhEJuzeREd3JhOTE9cUaJTeSa77fsbQUK3pcOpJfM59+VKZaA==}
    engines: {node: '>=12'}

  get-stream@5.2.0:
    resolution: {integrity: sha512-nBF+F1rAZVCu/p7rjzgA+Yb4lfYXrpl7a6VmJrU8wF9I1CKvP/QwPNZHnOlwbTkY6dvtFIzFMSyQXbLoTQPRpA==}
    engines: {node: '>=8'}

  get-stream@6.0.1:
    resolution: {integrity: sha512-ts6Wi+2j3jQjqi70w5AlN8DFnkSwC+MqmxEzdEALB2qXZYV3X/b1CTfgPLGJNMeAWxdPfU8FO1ms3NUfaHCPYg==}
    engines: {node: '>=10'}

  get-stream@8.0.1:
    resolution: {integrity: sha512-VaUJspBffn/LMCJVoMvSAdmscJyS1auj5Zulnn5UoYcY531UWmdwhRWkcGKnGU93m5HSXP9LP2usOryrBtQowA==}
    engines: {node: '>=16'}

  get-uri@6.0.4:
    resolution: {integrity: sha512-E1b1lFFLvLgak2whF2xDBcOy6NLVGZBqqjJjsIhvopKfWWEi64pLVTWWehV8KlLerZkfNTA95sTe2OdJKm1OzQ==}
    engines: {node: '>= 14'}

  glob-parent@5.1.2:
    resolution: {integrity: sha512-AOIgSQCepiJYwP3ARnGx+5VnTu2HBYdzbGP45eLw1vr3zB3vZLeyed1sC9hnbcOc9/SrMyM5RPQrkGz4aS9Zow==}
    engines: {node: '>= 6'}

  glob-parent@6.0.2:
    resolution: {integrity: sha512-XxwI8EOhVQgWp6iDL+3b0r86f4d6AX6zSU55HfB4ydCEuXLXc5FcYeOu+nnGftS4TEju/11rt4KJPTMgbfmv4A==}
    engines: {node: '>=10.13.0'}

  glob-to-regexp@0.4.1:
    resolution: {integrity: sha512-lkX1HJXwyMcprw/5YUZc2s7DrpAiHB21/V+E1rHUrVNokkvB6bqMzT0VfV6/86ZNabt1k14YOIaT7nDvOX3Iiw==}

  glob@10.4.5:
    resolution: {integrity: sha512-7Bv8RF0k6xjo7d4A/PxYLbUCfb6c+Vpd2/mB2yRDlew7Jb5hEXiCD9ibfO7wpk8i4sevK6DFny9h7EYbM3/sHg==}
    hasBin: true

  glob@11.0.1:
    resolution: {integrity: sha512-zrQDm8XPnYEKawJScsnM0QzobJxlT/kHOOlRTio8IH/GrmxRE5fjllkzdaHclIuNjUQTJYH2xHNIGfdpJkDJUw==}
    engines: {node: 20 || >=22}
    hasBin: true

  glob@7.2.3:
    resolution: {integrity: sha512-nFR0zLpU2YCaRxwoCJvL6UvCH2JFyFVIvwTLsIf21AuHlMskA1hhTdk+LlYJtOlYt9v6dvszD2BGRqBL+iQK9Q==}
    deprecated: Glob versions prior to v9 are no longer supported

  global-directory@4.0.1:
    resolution: {integrity: sha512-wHTUcDUoZ1H5/0iVqEudYW4/kAlN5cZ3j/bXn0Dpbizl9iaUVeWSHqiOjsgk6OW2bkLclbBjzewBz6weQ1zA2Q==}
    engines: {node: '>=18'}

  globals@11.12.0:
    resolution: {integrity: sha512-WOBp/EEGUiIsJSp7wcv/y6MO+lV9UoncWqxuFfm8eBwzWNgyfBd6Gz+IeKQ9jCmyhoH99g15M3T+QaVHFjizVA==}
    engines: {node: '>=4'}

  globals@15.14.0:
    resolution: {integrity: sha512-OkToC372DtlQeje9/zHIo5CT8lRP/FUgEOKBEhU4e0abL7J7CD24fD9ohiLN5hagG/kWCYj4K5oaxxtj2Z0Dig==}
    engines: {node: '>=18'}

  gopd@1.2.0:
    resolution: {integrity: sha512-ZUKRh6/kUFoAiTAtTYPZJ3hw9wNxx+BIBOijnlG9PnrJsCcSjs1wyyD6vJpaYtgnzDrKYRSqf3OO6Rfa93xsRg==}
    engines: {node: '>= 0.4'}

  graceful-fs@4.2.11:
    resolution: {integrity: sha512-RbJ5/jmFcNNCcDV5o9eTnBLJ/HszWV0P73bc+Ff4nS/rJj+YaS6IGyiOL0VoBYX+l1Wrl3k63h/KrH+nhJ0XvQ==}

  hachure-fill@0.5.2:
    resolution: {integrity: sha512-3GKBOn+m2LX9iq+JC1064cSFprJY4jL1jCXTcpnfER5HYE2l/4EfWSGzkPa/ZDBmYI0ZOEj5VHV/eKnPGkHuOg==}

  handlebars@4.7.8:
    resolution: {integrity: sha512-vafaFqs8MZkRrSX7sFVUdo3ap/eNiLnb4IakshzvP56X5Nr1iGKAIqdX6tMlm6HcNRIkr6AxO5jFEoJzzpT8aQ==}
    engines: {node: '>=0.4.7'}
    hasBin: true

  has-flag@4.0.0:
    resolution: {integrity: sha512-EykJT/Q1KjTWctppgIAgfSO0tKVuZUjhgMr17kqTumMl6Afv3EISleU7qZUzoXDFTAHTDC4NOoG/ZxU3EvlMPQ==}
    engines: {node: '>=8'}

  has-own-prop@2.0.0:
    resolution: {integrity: sha512-Pq0h+hvsVm6dDEa8x82GnLSYHOzNDt7f0ddFa3FqcQlgzEiptPqL+XrOJNavjOzSYiYWIrgeVYYgGlLmnxwilQ==}
    engines: {node: '>=8'}

  has-symbols@1.1.0:
    resolution: {integrity: sha512-1cDNdwJ2Jaohmb3sg4OmKaMBwuC48sYni5HUw2DvsC8LjGTLK9h+eb1X6RyuOHe4hT0ULCW68iomhjUoKUqlPQ==}
    engines: {node: '>= 0.4'}

  has-tostringtag@1.0.2:
    resolution: {integrity: sha512-NqADB8VjPFLM2V0VvHUewwwsw0ZWBaIdgo+ieHtK3hasLz4qeCRjYcqfB6AQrBggRKppKF8L52/VqdVsO47Dlw==}
    engines: {node: '>= 0.4'}

  has-unicode@2.0.1:
    resolution: {integrity: sha512-8Rf9Y83NBReMnx0gFzA8JImQACstCYWUplepDa9xprwwtmgEZUF0h/i5xSA625zB/I37EtrswSST6OXxwaaIJQ==}

  hasown@2.0.2:
    resolution: {integrity: sha512-0hJU9SCPvmMzIBdZFqNPXWa6dqh7WdH0cII9y+CyS8rG3nL48Bclra9HmKhVVUHyPWNH5Y7xDwAB7bfgSjkUMQ==}
    engines: {node: '>= 0.4'}

  hexoid@2.0.0:
    resolution: {integrity: sha512-qlspKUK7IlSQv2o+5I7yhUd7TxlOG2Vr5LTa3ve2XSNVKAL/n/u/7KLvKmFNimomDIKvZFXWHv0T12mv7rT8Aw==}
    engines: {node: '>=8'}

  highlight.js@10.7.3:
    resolution: {integrity: sha512-tzcUFauisWKNHaRkN4Wjl/ZA07gENAjFl3J/c480dprkGTg5EQstgaNFqBfUqCq54kZRIEcreTsAgF/m2quD7A==}

  html-escaper@2.0.2:
    resolution: {integrity: sha512-H2iMtd0I4Mt5eYiapRdIDjp+XzelXQ0tFE4JS7YFwFevXXMmOp9myNrUvCg0D6ws8iqkRPBfKHgbwig1SmlLfg==}

  html-to-image@1.11.11:
    resolution: {integrity: sha512-9gux8QhvjRO/erSnDPv28noDZcPZmYE7e1vFsBLKLlRlKDSqNJYebj6Qz1TGd5lsRV+X+xYyjCKjuZdABinWjA==}

  http-errors@2.0.0:
    resolution: {integrity: sha512-FtwrG/euBzaEjYeRqOgly7G0qviiXoJWnvEH2Z1plBdXgbyjv34pHTSb9zoeHMyDy33+DWy5Wt9Wo+TURtOYSQ==}
    engines: {node: '>= 0.8'}

  http-proxy-agent@7.0.2:
    resolution: {integrity: sha512-T1gkAiYYDWYx3V5Bmyu7HcfcvL7mUrTWiM6yOfa3PIphViJ/gFPbvidQ+veqSOHci/PxBcDabeUNCzpOODJZig==}
    engines: {node: '>= 14'}

  http2-client@1.3.5:
    resolution: {integrity: sha512-EC2utToWl4RKfs5zd36Mxq7nzHHBuomZboI0yYL6Y0RmBgT7Sgkq4rQ0ezFTYoIsSs7Tm9SJe+o2FcAg6GBhGA==}

  https-proxy-agent@5.0.1:
    resolution: {integrity: sha512-dFcAjpTQFgoLMzC2VwU+C/CbS7uRL0lWmxDITmqm7C+7F0Odmj6s9l6alZc6AELXhrnggM2CeWSXHGOdX2YtwA==}
    engines: {node: '>= 6'}

  https-proxy-agent@7.0.6:
    resolution: {integrity: sha512-vK9P5/iUfdl95AI+JVyUuIcVtd4ofvtrOr3HNtM2yxC9bnMbEdp3x01OhQNnjb8IJYi38VlTE3mBXwcfvywuSw==}
    engines: {node: '>= 14'}

  human-signals@2.1.0:
    resolution: {integrity: sha512-B4FFZ6q/T2jhhksgkbEW3HBvWIfDW85snkQgawt07S7J5QXTk6BkNV+0yAeZrM5QpMAdYlocGoljn0sJ/WQkFw==}
    engines: {node: '>=10.17.0'}

  human-signals@5.0.0:
    resolution: {integrity: sha512-AXcZb6vzzrFAUE61HnN4mpLqd/cSIwNQjtNWR0euPm6y0iqx3G4gOXaIDdtdDwZmhwe82LA6+zinmW4UBWVePQ==}
    engines: {node: '>=16.17.0'}

  husky@9.1.7:
    resolution: {integrity: sha512-5gs5ytaNjBrh5Ow3zrvdUUY+0VxIuWVL4i9irt6friV+BqdCfmV11CQTWMiBYWHbXhco+J1kHfTOUkePhCDvMA==}
    engines: {node: '>=18'}
    hasBin: true

  iconv-lite@0.4.24:
    resolution: {integrity: sha512-v3MXnZAcvnywkTUEZomIActle7RXXeedOR31wwl7VlyoXO4Qi9arvSenNQWne1TcRwhCL1HwLI21bEqdpj8/rA==}
    engines: {node: '>=0.10.0'}

  iconv-lite@0.6.3:
    resolution: {integrity: sha512-4fCk79wshMdzMp2rH06qWrJE4iolqLhCUH+OiuIgU++RB0+94NlDL81atO7GX55uUKueo0txHNtvEyI6D7WdMw==}
    engines: {node: '>=0.10.0'}

  ieee754@1.2.1:
    resolution: {integrity: sha512-dcyqhDvX1C46lXZcVqCpK+FtMRQVdIMN6/Df5js2zouUsqG7I6sFxitIC+7KYK29KdXOLHdu9zL4sFnoVQnqaA==}

  import-fresh@3.3.1:
    resolution: {integrity: sha512-TR3KfrTZTYLPB6jUjfx6MF9WcWrHL9su5TObK4ZkYgBdWKPOFoSoQIdEuTuR82pmtxH2spWG9h6etwfr1pLBqQ==}
    engines: {node: '>=6'}

  import-local@3.2.0:
    resolution: {integrity: sha512-2SPlun1JUPWoM6t3F0dw0FkCF/jWY8kttcY4f599GLTSjh2OCuuhdTkJQsEcZzBqbXZGKMK2OqW1oZsjtf/gQA==}
    engines: {node: '>=8'}
    hasBin: true

  import-meta-resolve@4.1.0:
    resolution: {integrity: sha512-I6fiaX09Xivtk+THaMfAwnA3MVA5Big1WHF1Dfx9hFuvNIWpXnorlkzhcQf6ehrqQiiZECRt1poOAkPmer3ruw==}

  imurmurhash@0.1.4:
    resolution: {integrity: sha512-JmXMZ6wuvDmLiHEml9ykzqO6lwFbof0GG4IkcGaENdCRDDmMVnny7s5HsIgHCbaq0w2MyPhDqkhTUgS2LU2PHA==}
    engines: {node: '>=0.8.19'}

  inflight@1.0.6:
    resolution: {integrity: sha512-k92I/b08q4wvFscXCLvqfsHCrjrF7yiXsQuIVvVE7N82W3+aqpzuUdBbfhWcy/FZR3/4IgflMgKLOsvPDrGCJA==}
    deprecated: This module is not supported, and leaks memory. Do not use it. Check out lru-cache if you want a good and tested way to coalesce async requests by a key value, which is much more comprehensive and powerful.

  inherits@2.0.4:
    resolution: {integrity: sha512-k/vGaX4/Yla3WzyMCvTQOXYeIHvqOKtnqBduzTHpzpQZzAskKMhZ2K+EnBiSM9zGSoIFeMpXKxa4dYeZIQqewQ==}

  ini@4.1.1:
    resolution: {integrity: sha512-QQnnxNyfvmHFIsj7gkPcYymR8Jdw/o7mp5ZFihxn6h8Ci6fh3Dx4E1gPjpQEpIuPo9XVNY/ZUwh4BPMjGyL01g==}
    engines: {node: ^14.17.0 || ^16.13.0 || >=18.0.0}

  inquirer@8.2.6:
    resolution: {integrity: sha512-M1WuAmb7pn9zdFRtQYk26ZBoY043Sse0wVDdk4Bppr+JOXyQYybdtvK+l9wUibhtjdjvtoiNy8tk+EgsYIUqKg==}
    engines: {node: '>=12.0.0'}

  internmap@1.0.1:
    resolution: {integrity: sha512-lDB5YccMydFBtasVtxnZ3MRBHuaoE8GKsppq+EchKL2U4nK/DmEpPHNH8MZe5HkMtpSiTSOZwfN0tzYjO/lJEw==}

  internmap@2.0.3:
    resolution: {integrity: sha512-5Hh7Y1wQbvY5ooGgPbDaL5iYLAPzMTUrjMulskHLH6wnv/A+1q5rgEaiuqEjB+oxGXIVZs1FF+R/KPN3ZSQYYg==}
    engines: {node: '>=12'}

  ip-address@9.0.5:
    resolution: {integrity: sha512-zHtQzGojZXTwZTHQqra+ETKd4Sn3vgi7uBmlPoXVWZqYvuKmtI0l/VZTjqGmJY9x88GGOaZ9+G9ES8hC4T4X8g==}
    engines: {node: '>= 12'}

  ipaddr.js@1.9.1:
    resolution: {integrity: sha512-0KI/607xoxSToH7GjN1FfSbLoU0+btTicjsQSWQlh/hZykN8KpmMf7uYwPW3R+akZ6R/w18ZlXSHBYXiYUPO3g==}
    engines: {node: '>= 0.10'}

  is-arrayish@0.2.1:
    resolution: {integrity: sha512-zz06S8t0ozoDXMG+ube26zeCTNXcKIPJZJi8hBrF4idCLms4CG9QtK7qBl1boi5ODzFpjswb5JPmHCbMpjaYzg==}

  is-arrayish@0.3.2:
    resolution: {integrity: sha512-eVRqCvVlZbuw3GrM63ovNSNAeA1K16kaR/LRY/92w0zxQ5/1YzwblUX652i4Xs9RwAGjW9d9y6X88t8OaAJfWQ==}

  is-binary-path@2.1.0:
    resolution: {integrity: sha512-ZMERYes6pDydyuGidse7OsHxtbI7WVeUEozgR/g7rd0xUimYNlvZRE/K2MgZTjWy725IfelLeVcEM97mmtRGXw==}
    engines: {node: '>=8'}

  is-core-module@2.16.1:
    resolution: {integrity: sha512-UfoeMA6fIJ8wTYFEUjelnaGI67v6+N7qXJEvQuIGa99l4xsCruSYOVSQ0uPANn4dAzm8lkYPaKLrrijLq7x23w==}
    engines: {node: '>= 0.4'}

  is-extglob@2.1.1:
    resolution: {integrity: sha512-SbKbANkN603Vi4jEZv49LeVJMn4yGwsbzZworEoyEiutsN3nJYdbO36zfhGJ6QEDpOZIFkDtnq5JRxmvl3jsoQ==}
    engines: {node: '>=0.10.0'}

  is-fullwidth-code-point@3.0.0:
    resolution: {integrity: sha512-zymm5+u+sCsSWyD9qNaejV3DFvhCKclKdizYaJUuHA83RLjb7nSuGnddCHGv0hk+KY7BMAlsWeK4Ueg6EV6XQg==}
    engines: {node: '>=8'}

  is-fullwidth-code-point@4.0.0:
    resolution: {integrity: sha512-O4L094N2/dZ7xqVdrXhh9r1KODPJpFms8B5sGdJLPy664AgvXsreZUyCQQNItZRDlYug4xStLjNp/sz3HvBowQ==}
    engines: {node: '>=12'}

  is-fullwidth-code-point@5.0.0:
    resolution: {integrity: sha512-OVa3u9kkBbw7b8Xw5F9P+D/T9X+Z4+JruYVNapTjPYZYUznQ5YfWeFkOj606XYYW8yugTfC8Pj0hYqvi4ryAhA==}
    engines: {node: '>=18'}

  is-generator-fn@2.1.0:
    resolution: {integrity: sha512-cTIB4yPYL/Grw0EaSzASzg6bBy9gqCofvWN8okThAYIxKJZC+udlRAmGbM0XLeniEJSs8uEgHPGuHSe1XsOLSQ==}
    engines: {node: '>=6'}

  is-glob@4.0.3:
    resolution: {integrity: sha512-xelSayHH36ZgE7ZWhli7pW34hNbNl8Ojv5KVmkJD4hBdD3th8Tfk9vYasLM+mXWOZhFkgZfxhLSnrwRr4elSSg==}
    engines: {node: '>=0.10.0'}

  is-interactive@1.0.0:
    resolution: {integrity: sha512-2HvIEKRoqS62guEC+qBjpvRubdX910WCMuJTZ+I9yvqKU2/12eSL549HMwtabb4oupdj2sMP50k+XJfB/8JE6w==}
    engines: {node: '>=8'}

  is-number@7.0.0:
    resolution: {integrity: sha512-41Cifkg6e8TylSpdtTpeLVMqvSBEVzTttHvERD741+pnZ8ANv0004MRL43QKPDlK9cGvNp6NZWZUBlbGXYxxng==}
    engines: {node: '>=0.12.0'}

  is-stream@2.0.1:
    resolution: {integrity: sha512-hFoiJiTl63nn+kstHGBtewWSKnQLpyb155KHheA1l39uvtO9nWIop1p3udqPcUd/xbF1VLMO4n7OI6p7RbngDg==}
    engines: {node: '>=8'}

  is-stream@3.0.0:
    resolution: {integrity: sha512-LnQR4bZ9IADDRSkvpqMGvt/tEJWclzklNgSw48V5EAaAeDd6qGvN8ei6k5p0tvxSR171VmGyHuTiAOfxAbr8kA==}
    engines: {node: ^12.20.0 || ^14.13.1 || >=16.0.0}

  is-unicode-supported@0.1.0:
    resolution: {integrity: sha512-knxG2q4UC3u8stRGyAVJCOdxFmv5DZiRcdlIaAQXAbSfJya+OhopNotLQrstBhququ4ZpuKbDc/8S6mgXgPFPw==}
    engines: {node: '>=10'}

  isarray@1.0.0:
    resolution: {integrity: sha512-VLghIWNM6ELQzo7zwmcg0NmTVyWKYjvIeM83yjp0wRDTmUnrM678fQbcKBo6n2CJEF0szoG//ytg+TKla89ALQ==}

  isexe@2.0.0:
    resolution: {integrity: sha512-RHxMLp9lnKHGHRng9QFhRCMbYAcVpn69smSGcq3f36xjgVVWThj4qqLbTLlq7Ssj8B+fIQ1EuCEGI2lKsyQeIw==}

  istanbul-lib-coverage@3.2.2:
    resolution: {integrity: sha512-O8dpsF+r0WV/8MNRKfnmrtCWhuKjxrq2w+jpzBL5UZKTi2LeVWnWOmWRxFlesJONmc+wLAGvKQZEOanko0LFTg==}
    engines: {node: '>=8'}

  istanbul-lib-instrument@5.2.1:
    resolution: {integrity: sha512-pzqtp31nLv/XFOzXGuvhCb8qhjmTVo5vjVk19XE4CRlSWz0KoeJ3bw9XsA7nOp9YBf4qHjwBxkDzKcME/J29Yg==}
    engines: {node: '>=8'}

  istanbul-lib-instrument@6.0.3:
    resolution: {integrity: sha512-Vtgk7L/R2JHyyGW07spoFlB8/lpjiOLTjMdms6AFMraYt3BaJauod/NGrfnVG/y4Ix1JEuMRPDPEj2ua+zz1/Q==}
    engines: {node: '>=10'}

  istanbul-lib-report@3.0.1:
    resolution: {integrity: sha512-GCfE1mtsHGOELCU8e/Z7YWzpmybrx/+dSTfLrvY8qRmaY6zXTKWn6WQIjaAFw069icm6GVMNkgu0NzI4iPZUNw==}
    engines: {node: '>=10'}

  istanbul-lib-source-maps@4.0.1:
    resolution: {integrity: sha512-n3s8EwkdFIJCG3BPKBYvskgXGoy88ARzvegkitk60NxRdwltLOTaH7CUiMRXvwYorl0Q712iEjcWB+fK/MrWVw==}
    engines: {node: '>=10'}

  istanbul-reports@3.1.7:
    resolution: {integrity: sha512-BewmUXImeuRk2YY0PVbxgKAysvhRPUQE0h5QRM++nVWyubKGV0l8qQ5op8+B2DOmwSe63Jivj0BjkPQVf8fP5g==}
    engines: {node: '>=8'}

  iterare@1.2.1:
    resolution: {integrity: sha512-RKYVTCjAnRthyJes037NX/IiqeidgN1xc3j1RjFfECFp28A1GVwK9nA+i0rJPaHqSZwygLzRnFlzUuHFoWWy+Q==}
    engines: {node: '>=6'}

  jackspeak@3.4.3:
    resolution: {integrity: sha512-OGlZQpz2yfahA/Rd1Y8Cd9SIEsqvXkLVoSw/cgwhnhFMDbsQFeZYoJJ7bIZBS9BcamUW96asq/npPWugM+RQBw==}

  jackspeak@4.1.0:
    resolution: {integrity: sha512-9DDdhb5j6cpeitCbvLO7n7J4IxnbM6hoF6O1g4HQ5TfhvvKN8ywDM7668ZhMHRqVmxqhps/F6syWK2KcPxYlkw==}
    engines: {node: 20 || >=22}

  jest-changed-files@29.7.0:
    resolution: {integrity: sha512-fEArFiwf1BpQ+4bXSprcDc3/x4HSzL4al2tozwVpDFpsxALjLYdyiIK4e5Vz66GQJIbXJ82+35PtysofptNX2w==}
    engines: {node: ^14.15.0 || ^16.10.0 || >=18.0.0}

  jest-circus@29.7.0:
    resolution: {integrity: sha512-3E1nCMgipcTkCocFwM90XXQab9bS+GMsjdpmPrlelaxwD93Ad8iVEjX/vvHPdLPnFf+L40u+5+iutRdA1N9myw==}
    engines: {node: ^14.15.0 || ^16.10.0 || >=18.0.0}

  jest-cli@29.7.0:
    resolution: {integrity: sha512-OVVobw2IubN/GSYsxETi+gOe7Ka59EFMR/twOU3Jb2GnKKeMGJB5SGUUrEz3SFVmJASUdZUzy83sLNNQ2gZslg==}
    engines: {node: ^14.15.0 || ^16.10.0 || >=18.0.0}
    hasBin: true
    peerDependencies:
      node-notifier: ^8.0.1 || ^9.0.0 || ^10.0.0
    peerDependenciesMeta:
      node-notifier:
        optional: true

  jest-config@29.7.0:
    resolution: {integrity: sha512-uXbpfeQ7R6TZBqI3/TxCU4q4ttk3u0PJeC+E0zbfSoSjq6bJ7buBPxzQPL0ifrkY4DNu4JUdk0ImlBUYi840eQ==}
    engines: {node: ^14.15.0 || ^16.10.0 || >=18.0.0}
    peerDependencies:
      '@types/node': '*'
      ts-node: '>=9.0.0'
    peerDependenciesMeta:
      '@types/node':
        optional: true
      ts-node:
        optional: true

  jest-diff@29.7.0:
    resolution: {integrity: sha512-LMIgiIrhigmPrs03JHpxUh2yISK3vLFPkAodPeo0+BuF7wA2FoQbkEg1u8gBYBThncu7e1oEDUfIXVuTqLRUjw==}
    engines: {node: ^14.15.0 || ^16.10.0 || >=18.0.0}

  jest-docblock@29.7.0:
    resolution: {integrity: sha512-q617Auw3A612guyaFgsbFeYpNP5t2aoUNLwBUbc/0kD1R4t9ixDbyFTHd1nok4epoVFpr7PmeWHrhvuV3XaJ4g==}
    engines: {node: ^14.15.0 || ^16.10.0 || >=18.0.0}

  jest-each@29.7.0:
    resolution: {integrity: sha512-gns+Er14+ZrEoC5fhOfYCY1LOHHr0TI+rQUHZS8Ttw2l7gl+80eHc/gFf2Ktkw0+SIACDTeWvpFcv3B04VembQ==}
    engines: {node: ^14.15.0 || ^16.10.0 || >=18.0.0}

  jest-environment-node@29.7.0:
    resolution: {integrity: sha512-DOSwCRqXirTOyheM+4d5YZOrWcdu0LNZ87ewUoywbcb2XR4wKgqiG8vNeYwhjFMbEkfju7wx2GYH0P2gevGvFw==}
    engines: {node: ^14.15.0 || ^16.10.0 || >=18.0.0}

  jest-get-type@29.6.3:
    resolution: {integrity: sha512-zrteXnqYxfQh7l5FHyL38jL39di8H8rHoecLH3JNxH3BwOrBsNeabdap5e0I23lD4HHI8W5VFBZqG4Eaq5LNcw==}
    engines: {node: ^14.15.0 || ^16.10.0 || >=18.0.0}

  jest-haste-map@29.7.0:
    resolution: {integrity: sha512-fP8u2pyfqx0K1rGn1R9pyE0/KTn+G7PxktWidOBTqFPLYX0b9ksaMFkhK5vrS3DVun09pckLdlx90QthlW7AmA==}
    engines: {node: ^14.15.0 || ^16.10.0 || >=18.0.0}

  jest-leak-detector@29.7.0:
    resolution: {integrity: sha512-kYA8IJcSYtST2BY9I+SMC32nDpBT3J2NvWJx8+JCuCdl/CR1I4EKUJROiP8XtCcxqgTTBGJNdbB1A8XRKbTetw==}
    engines: {node: ^14.15.0 || ^16.10.0 || >=18.0.0}

  jest-matcher-utils@29.7.0:
    resolution: {integrity: sha512-sBkD+Xi9DtcChsI3L3u0+N0opgPYnCRPtGcQYrgXmR+hmt/fYfWAL0xRXYU8eWOdfuLgBe0YCW3AFtnRLagq/g==}
    engines: {node: ^14.15.0 || ^16.10.0 || >=18.0.0}

  jest-message-util@29.7.0:
    resolution: {integrity: sha512-GBEV4GRADeP+qtB2+6u61stea8mGcOT4mCtrYISZwfu9/ISHFJ/5zOMXYbpBE9RsS5+Gb63DW4FgmnKJ79Kf6w==}
    engines: {node: ^14.15.0 || ^16.10.0 || >=18.0.0}

  jest-mock@29.7.0:
    resolution: {integrity: sha512-ITOMZn+UkYS4ZFh83xYAOzWStloNzJFO2s8DWrE4lhtGD+AorgnbkiKERe4wQVBydIGPx059g6riW5Btp6Llnw==}
    engines: {node: ^14.15.0 || ^16.10.0 || >=18.0.0}

  jest-pnp-resolver@1.2.3:
    resolution: {integrity: sha512-+3NpwQEnRoIBtx4fyhblQDPgJI0H1IEIkX7ShLUjPGA7TtUTvI1oiKi3SR4oBR0hQhQR80l4WAe5RrXBwWMA8w==}
    engines: {node: '>=6'}
    peerDependencies:
      jest-resolve: '*'
    peerDependenciesMeta:
      jest-resolve:
        optional: true

  jest-regex-util@29.6.3:
    resolution: {integrity: sha512-KJJBsRCyyLNWCNBOvZyRDnAIfUiRJ8v+hOBQYGn8gDyF3UegwiP4gwRR3/SDa42g1YbVycTidUF3rKjyLFDWbg==}
    engines: {node: ^14.15.0 || ^16.10.0 || >=18.0.0}

  jest-resolve-dependencies@29.7.0:
    resolution: {integrity: sha512-un0zD/6qxJ+S0et7WxeI3H5XSe9lTBBR7bOHCHXkKR6luG5mwDDlIzVQ0V5cZCuoTgEdcdwzTghYkTWfubi+nA==}
    engines: {node: ^14.15.0 || ^16.10.0 || >=18.0.0}

  jest-resolve@29.7.0:
    resolution: {integrity: sha512-IOVhZSrg+UvVAshDSDtHyFCCBUl/Q3AAJv8iZ6ZjnZ74xzvwuzLXid9IIIPgTnY62SJjfuupMKZsZQRsCvxEgA==}
    engines: {node: ^14.15.0 || ^16.10.0 || >=18.0.0}

  jest-runner@29.7.0:
    resolution: {integrity: sha512-fsc4N6cPCAahybGBfTRcq5wFR6fpLznMg47sY5aDpsoejOcVYFb07AHuSnR0liMcPTgBsA3ZJL6kFOjPdoNipQ==}
    engines: {node: ^14.15.0 || ^16.10.0 || >=18.0.0}

  jest-runtime@29.7.0:
    resolution: {integrity: sha512-gUnLjgwdGqW7B4LvOIkbKs9WGbn+QLqRQQ9juC6HndeDiezIwhDP+mhMwHWCEcfQ5RUXa6OPnFF8BJh5xegwwQ==}
    engines: {node: ^14.15.0 || ^16.10.0 || >=18.0.0}

  jest-snapshot@29.7.0:
    resolution: {integrity: sha512-Rm0BMWtxBcioHr1/OX5YCP8Uov4riHvKPknOGs804Zg9JGZgmIBkbtlxJC/7Z4msKYVbIJtfU+tKb8xlYNfdkw==}
    engines: {node: ^14.15.0 || ^16.10.0 || >=18.0.0}

  jest-util@29.7.0:
    resolution: {integrity: sha512-z6EbKajIpqGKU56y5KBUgy1dt1ihhQJgWzUlZHArA/+X2ad7Cb5iF+AK1EWVL/Bo7Rz9uurpqw6SiBCefUbCGA==}
    engines: {node: ^14.15.0 || ^16.10.0 || >=18.0.0}

  jest-validate@29.7.0:
    resolution: {integrity: sha512-ZB7wHqaRGVw/9hST/OuFUReG7M8vKeq0/J2egIGLdvjHCmYqGARhzXmtgi+gVeZ5uXFF219aOc3Ls2yLg27tkw==}
    engines: {node: ^14.15.0 || ^16.10.0 || >=18.0.0}

  jest-watcher@29.7.0:
    resolution: {integrity: sha512-49Fg7WXkU3Vl2h6LbLtMQ/HyB6rXSIX7SqvBLQmssRBGN9I0PNvPmAmCWSOY6SOvrjhI/F7/bGAv9RtnsPA03g==}
    engines: {node: ^14.15.0 || ^16.10.0 || >=18.0.0}

  jest-worker@27.5.1:
    resolution: {integrity: sha512-7vuh85V5cdDofPyxn58nrPjBktZo0u9x1g8WtjQol+jZDaE+fhN+cIvTj11GndBnMnyfrUOG1sZQxCdjKh+DKg==}
    engines: {node: '>= 10.13.0'}

  jest-worker@29.7.0:
    resolution: {integrity: sha512-eIz2msL/EzL9UFTFFx7jBTkeZfku0yUAyZZZmJ93H2TYEiroIx2PQjEXcwYtYl8zXCxb+PAmA2hLIt/6ZEkPHw==}
    engines: {node: ^14.15.0 || ^16.10.0 || >=18.0.0}

  jest@29.7.0:
    resolution: {integrity: sha512-NIy3oAFp9shda19hy4HK0HRTWKtPJmGdnvywu01nOqNC2vZg+Z+fvJDxpMQA88eb2I9EcafcdjYgsDthnYTvGw==}
    engines: {node: ^14.15.0 || ^16.10.0 || >=18.0.0}
    hasBin: true
    peerDependencies:
      node-notifier: ^8.0.1 || ^9.0.0 || ^10.0.0
    peerDependenciesMeta:
      node-notifier:
        optional: true

  jiti@1.21.7:
    resolution: {integrity: sha512-/imKNG4EbWNrVjoNC/1H5/9GFy+tqjGBHCaSsN+P2RnPqjsLmv6UD3Ej+Kj8nBWaRAwyk7kK5ZUc+OEatnTR3A==}
    hasBin: true

  js-levenshtein@1.1.6:
    resolution: {integrity: sha512-X2BB11YZtrRqY4EnQcLX5Rh373zbK4alC1FW7D7MBhL2gtcC17cTnr6DmfHZeS0s2rTHjUTMMHfG7gO8SSdw+g==}
    engines: {node: '>=0.10.0'}

  js-tokens@4.0.0:
    resolution: {integrity: sha512-RdJUflcE3cUzKiMqQgsCu06FPu9UdIJO0beYbPhHN4k6apgJtifcoCtT9bcxOpYBtpD2kCM6Sbzg4CausW/PKQ==}

  js-yaml@3.14.1:
    resolution: {integrity: sha512-okMH7OXXJ7YrN9Ok3/SXrnu4iX9yOk+25nqX4imS2npuvTYDmo/QEZoqwZkYaIDk3jVvBOTOIEgEhaLOynBS9g==}
    hasBin: true

  js-yaml@4.1.0:
    resolution: {integrity: sha512-wpxZs9NoxZaJESJGIZTyDEaYpl0FKSA+FB9aJiyemKhMwkxQg63h4T1KJgUGHpTqPDNRcmmYLugrRjJlBtWvRA==}
    hasBin: true

  jsbn@1.1.0:
    resolution: {integrity: sha512-4bYVV3aAMtDTTu4+xsDYa6sy9GyJ69/amsu9sYF2zqjiEoZA5xJi3BrfX3uY+/IekIu7MwdObdbDWpoZdBv3/A==}

  jsesc@3.1.0:
    resolution: {integrity: sha512-/sM3dO2FOzXjKQhJuo0Q173wf2KOo8t4I8vHy6lF9poUp7bKT0/NHE8fPX23PwfhnykfqnC2xRxOnVw5XuGIaA==}
    engines: {node: '>=6'}
    hasBin: true

  json-buffer@3.0.1:
    resolution: {integrity: sha512-4bV5BfR2mqfQTJm+V5tPPdf+ZpuhiIvTuAB5g8kcrXOZpTT/QwwVRWBywX1ozr6lEuPdbHxwaJlm9G6mI2sfSQ==}

  json-parse-even-better-errors@2.3.1:
    resolution: {integrity: sha512-xyFwyhro/JEof6Ghe2iz2NcXoj2sloNsWr/XsERDK/oiPCfaNhl5ONfp+jQdAZRQQ0IJWNzH9zIZF7li91kh2w==}

  json-pointer@0.6.2:
    resolution: {integrity: sha512-vLWcKbOaXlO+jvRy4qNd+TI1QUPZzfJj1tpJ3vAXDych5XJf93ftpUKe5pKCrzyIIwgBJcOcCVRUfqQP25afBw==}

  json-schema-traverse@0.4.1:
    resolution: {integrity: sha512-xbbCH5dCYU5T8LcEhhuh7HJ88HXuW3qsI3Y0zOZFKfZEHcpWiHU/Jxzk629Brsab/mMiHQti9wMP+845RPe3Vg==}

  json-schema-traverse@1.0.0:
    resolution: {integrity: sha512-NM8/P9n3XjXhIZn1lLhkFaACTOURQXjWhV4BA/RnOv8xvgqtqpAX9IO4mRQxSx1Rlo4tqzeqb0sOlruaOy3dug==}

  json-stringify-safe@5.0.1:
    resolution: {integrity: sha512-ZClg6AaYvamvYEE82d3Iyd3vSSIjQ+odgjaTzRuO3s7toCdFKczob2i0zCh7JE8kWn17yvAWhUVxvqGwUalsRA==}

  json5@2.2.3:
    resolution: {integrity: sha512-XmOWe7eyHYH14cLdVPoyg+GOH3rYX++KpzrylJwSW98t3Nk+U8XOl8FWKOgwtzdb8lXGf6zYwDUzeHMWfxasyg==}
    engines: {node: '>=6'}
    hasBin: true

  jsonc-parser@3.2.1:
    resolution: {integrity: sha512-AilxAyFOAcK5wA1+LeaySVBrHsGQvUFCDWXKpZjzaL0PqW+xfBOttn8GNtWKFWqneyMZj41MWF9Kl6iPWLwgOA==}

  jsonc-parser@3.3.1:
    resolution: {integrity: sha512-HUgH65KyejrUFPvHFPbqOY0rsFip3Bo5wb4ngvdi1EpCYWUQDC5V+Y7mZws+DLkr4M//zQJoanu1SP+87Dv1oQ==}

  jsonfile@6.1.0:
    resolution: {integrity: sha512-5dgndWOriYSm5cnYaJNhalLNDKOqFwyDB/rr1E9ZsGciGvKPs8R2xYGCacuf3z6K1YKDz182fd+fY3cn3pMqXQ==}

  jsonwebtoken@9.0.2:
    resolution: {integrity: sha512-PRp66vJ865SSqOlgqS8hujT5U4AOgMfhrwYIuIhfKaoSCZcirrmASQr8CX7cUg+RMih+hgznrjp99o+W4pJLHQ==}
    engines: {node: '>=12', npm: '>=6'}

  jwa@1.4.1:
    resolution: {integrity: sha512-qiLX/xhEEFKUAJ6FiBMbes3w9ATzyk5W7Hvzpa/SLYdxNtng+gcurvrI7TbACjIXlsJyr05/S1oUhZrc63evQA==}

  jws@3.2.2:
    resolution: {integrity: sha512-YHlZCB6lMTllWDtSPHz/ZXTsi8S00usEV6v1tjq8tOUZzw7DpSDWVXjXDre6ed1w/pd495ODpHZYSdkRTsa0HA==}

  katex@0.16.21:
    resolution: {integrity: sha512-XvqR7FgOHtWupfMiigNzmh+MgUVmDGU2kXZm899ZkPfcuoPuFxyHmXsgATDpFZDAXCI8tvinaVcDo8PIIJSo4A==}
    hasBin: true

  keyv@4.5.4:
    resolution: {integrity: sha512-oxVHkHR/EJf2CNXnWxRLW6mg7JyCCUcG0DtEGmL2ctUo1PNTin1PUil+r/+4r5MpVgC/fn1kjsx7mjSujKqIpw==}

  khroma@2.1.0:
    resolution: {integrity: sha512-Ls993zuzfayK269Svk9hzpeGUKob/sIgZzyHYdjQoAdQetRKpOLj+k/QQQ/6Qi0Yz65mlROrfd+Ev+1+7dz9Kw==}

  kleur@3.0.3:
    resolution: {integrity: sha512-eTIzlVOSUR+JxdDFepEYcBMtZ9Qqdef+rnzWdRZuMbOywu5tO2w2N7rqjoANZ5k9vywhL6Br1VRjUIgTQx4E8w==}
    engines: {node: '>=6'}

  kolorist@1.8.0:
    resolution: {integrity: sha512-Y+60/zizpJ3HRH8DCss+q95yr6145JXZo46OTpFvDZWLfRCE4qChOyk1b26nMaNpfHHgxagk9dXT5OP0Tfe+dQ==}

  kuler@2.0.0:
    resolution: {integrity: sha512-Xq9nH7KlWZmXAtodXDDRE7vs6DU1gTU8zYDHDiWLSip45Egwq3plLHzPn27NgvzL2r1LMPC1vdqh98sQxtqj4A==}

  langium@3.0.0:
    resolution: {integrity: sha512-+Ez9EoiByeoTu/2BXmEaZ06iPNXM6thWJp02KfBO/raSMyCJ4jw7AkWWa+zBCTm0+Tw1Fj9FOxdqSskyN5nAwg==}
    engines: {node: '>=16.0.0'}

  layout-base@1.0.2:
    resolution: {integrity: sha512-8h2oVEZNktL4BH2JCOI90iD1yXwL6iNW7KcCKT2QZgQJR2vbqDsldCTPRU9NifTCqHZci57XvQQ15YTu+sTYPg==}

  layout-base@2.0.1:
    resolution: {integrity: sha512-dp3s92+uNI1hWIpPGH3jK2kxE2lMjdXdr+DH8ynZHpd6PUlH6x6cbuXnoMmiNumznqaNO31xu9e79F0uuZ0JFg==}

  lazystream@1.0.1:
    resolution: {integrity: sha512-b94GiNHQNy6JNTrt5w6zNyffMrNkXZb3KTkCZJb2V1xaEGCk093vkZ2jk3tpaeP33/OiXC+WvK9AxUebnf5nbw==}
    engines: {node: '>= 0.6.3'}

  leven@3.1.0:
    resolution: {integrity: sha512-qsda+H8jTaUaN/x5vzW2rzc+8Rw4TAQ/4KjB46IwK5VH+IlVeeeje/EoZRpiXvIqjFgK84QffqPztGI3VBLG1A==}
    engines: {node: '>=6'}

  lilconfig@3.1.3:
    resolution: {integrity: sha512-/vlFKAoH5Cgt3Ie+JLhRbwOsCQePABiU3tJ1egGvyQ+33R/vcwM2Zl2QR/LzjsBeItPt3oSVXapn+m4nQDvpzw==}
    engines: {node: '>=14'}

  lines-and-columns@1.2.4:
    resolution: {integrity: sha512-7ylylesZQ/PV29jhEDl3Ufjo6ZX7gCqJr5F7PKrqc93v7fzSymt1BpwEU8nAUXs8qzzvqhbjhK5QZg6Mt/HkBg==}

  lint-staged@15.5.0:
    resolution: {integrity: sha512-WyCzSbfYGhK7cU+UuDDkzUiytbfbi0ZdPy2orwtM75P3WTtQBzmG40cCxIa8Ii2+XjfxzLH6Be46tUfWS85Xfg==}
    engines: {node: '>=18.12.0'}
    hasBin: true

  listr2@8.2.5:
    resolution: {integrity: sha512-iyAZCeyD+c1gPyE9qpFu8af0Y+MRtmKOncdGoA2S5EY8iFq99dmmvkNnHiWo+pj0s7yH7l3KPIgee77tKpXPWQ==}
    engines: {node: '>=18.0.0'}

  loader-runner@4.3.0:
    resolution: {integrity: sha512-3R/1M+yS3j5ou80Me59j7F9IMs4PXs3VqRrm0TU3AbKPxlmpoY1TNscJV/oGJXo8qCatFGTfDbY6W6ipGOYXfg==}
    engines: {node: '>=6.11.5'}

  local-pkg@1.0.0:
    resolution: {integrity: sha512-bbgPw/wmroJsil/GgL4qjDzs5YLTBMQ99weRsok1XCDccQeehbHA/I1oRvk2NPtr7KGZgT/Y5tPRnAtMqeG2Kg==}
    engines: {node: '>=14'}

  locate-path@5.0.0:
    resolution: {integrity: sha512-t7hw9pI+WvuwNJXwk5zVHpyhIqzg2qTlklJOf0mVxGSbe3Fp2VieZcduNYjaLDoy6p9uGpQEGWG87WpMKlNq8g==}
    engines: {node: '>=8'}

  lodash-es@4.17.21:
    resolution: {integrity: sha512-mKnC+QJ9pWVzv+C4/U3rRsHapFfHvQFoFB92e52xeyGMcX6/OlIl78je1u8vePzYZSkkogMPJ2yjxxsb89cxyw==}

  lodash.includes@4.3.0:
    resolution: {integrity: sha512-W3Bx6mdkRTGtlJISOvVD/lbqjTlPPUDTMnlXZFnVwi9NKJ6tiAk6LVdlhZMm17VZisqhKcgzpO5Wz91PCt5b0w==}

  lodash.isboolean@3.0.3:
    resolution: {integrity: sha512-Bz5mupy2SVbPHURB98VAcw+aHh4vRV5IPNhILUCsOzRmsTmSQ17jIuqopAentWoehktxGd9e/hbIXq980/1QJg==}

  lodash.isinteger@4.0.4:
    resolution: {integrity: sha512-DBwtEWN2caHQ9/imiNeEA5ys1JoRtRfY3d7V9wkqtbycnAmTvRRmbHKDV4a0EYc678/dia0jrte4tjYwVBaZUA==}

  lodash.isnumber@3.0.3:
    resolution: {integrity: sha512-QYqzpfwO3/CWf3XP+Z+tkQsfaLL/EnUlXWVkIk5FUPc4sBdTehEqZONuyRt2P67PXAk+NXmTBcc97zw9t1FQrw==}

  lodash.isplainobject@4.0.6:
    resolution: {integrity: sha512-oSXzaWypCMHkPC3NvBEaPHf0KsA5mvPrOPgQWDsbg8n7orZ290M0BmC/jgRZ4vcJ6DTAhjrsSYgdsW/F+MFOBA==}

  lodash.isstring@4.0.1:
    resolution: {integrity: sha512-0wJxfxH1wgO3GrbuP+dTTk7op+6L41QCXbGINEmD+ny/G/eCqGzxyCsh7159S+mgDDcoarnBw6PC1PS5+wUGgw==}

  lodash.once@4.1.1:
    resolution: {integrity: sha512-Sb487aTOCr9drQVL8pIxOzVhafOjZN9UU54hiN8PU3uAiSV7lx1yYNpbNmex2PK6dSJoNTSJUUswT651yww3Mg==}

  lodash@4.17.21:
    resolution: {integrity: sha512-v2kDEe57lecTulaDIuNTPy3Ry4gLGJ6Z1O3vE1krgXZNrsQ+LFTGHVxVjcXPs17LhbZVGedAJv8XZ1tvj5FvSg==}

  log-symbols@4.1.0:
    resolution: {integrity: sha512-8XPvpAA8uyhfteu8pIvQxpJZ7SYYdpUivZpGy6sFsBuKRY/7rQGavedeB8aK+Zkyq6upMFVL/9AW6vOYzfRyLg==}
    engines: {node: '>=10'}

  log-update@6.1.0:
    resolution: {integrity: sha512-9ie8ItPR6tjY5uYJh8K/Zrv/RMZ5VOlOWvtZdEHYSTFKZfIBPQa9tOAEeAWhd+AnIneLJ22w5fjOYtoutpWq5w==}
    engines: {node: '>=18'}

  logform@2.7.0:
    resolution: {integrity: sha512-TFYA4jnP7PVbmlBIfhlSe+WKxs9dklXMTEGcBCIvLhE/Tn3H6Gk1norupVW7m5Cnd4bLcr08AytbyV/xj7f/kQ==}
    engines: {node: '>= 12.0.0'}

  loose-envify@1.4.0:
    resolution: {integrity: sha512-lyuxPGr/Wfhrlem2CL/UcnUc1zcqKAImBDzukY7Y5F/yQiNdko6+fRLevlw1HgMySw7f611UIY408EtxRSoK3Q==}
    hasBin: true

  lru-cache@10.4.3:
    resolution: {integrity: sha512-JNAzZcXrCt42VGLuYz0zfAzDfAvJWW6AfYlDBQyDV5DClI2m5sAmK+OIO7s59XfsRsWHp02jAJrRadPRGTt6SQ==}

  lru-cache@11.1.0:
    resolution: {integrity: sha512-QIXZUBJUx+2zHUdQujWejBkcD9+cs94tLn0+YL8UrCh+D5sCXZ4c7LaEH48pNwRY3MLDgqUFyhlCyjJPf1WP0A==}
    engines: {node: 20 || >=22}

  lru-cache@5.1.1:
    resolution: {integrity: sha512-KpNARQA3Iwv+jTA0utUVVbrh+Jlrr1Fv0e56GGzAFOXN7dk/FviaDW8LHmK52DlcH4WP2n6gI8vN1aesBFgo9w==}

  lru-cache@7.18.3:
    resolution: {integrity: sha512-jumlc0BIUrS3qJGgIkWZsyfAM7NCWiBcCDhnd+3NNM5KbBmLTgHVfWBcg6W+rLUsIpzpERPsvwUP7CckAQSOoA==}
    engines: {node: '>=12'}

  lunr@2.3.9:
    resolution: {integrity: sha512-zTU3DaZaF3Rt9rhN3uBMGQD3dD2/vFQqnvZCDv4dl5iOzq2IZQqTxu90r4E5J+nP70J3ilqVCrbho2eWaeW8Ow==}

  magic-string@0.30.17:
    resolution: {integrity: sha512-sNPKHvyjVf7gyjwS4xGTaW/mCnF8wnjtifKBEhxfZ7E/S8tQ0rssrwGNn6q8JH/ohItJfSQp9mBtQYuTlH5QnA==}

  magic-string@0.30.8:
    resolution: {integrity: sha512-ISQTe55T2ao7XtlAStud6qwYPZjE4GK1S/BeVPus4jrq6JuOnQ00YKQC581RWhR122W7msZV263KzVeLoqidyQ==}
    engines: {node: '>=12'}

  make-dir@3.1.0:
    resolution: {integrity: sha512-g3FeP20LNwhALb/6Cz6Dd4F2ngze0jz7tbzrD2wAV+o9FeNHe4rL+yK2md0J/fiSf1sa1ADhXqi5+oVwOM/eGw==}
    engines: {node: '>=8'}

  make-dir@4.0.0:
    resolution: {integrity: sha512-hXdUTZYIVOt1Ex//jAQi+wTZZpUpwBj/0QsOzqegb3rGMMeJiSEu5xLHnYfBrRV4RH2+OCSOO95Is/7x1WJ4bw==}
    engines: {node: '>=10'}

  make-error@1.3.6:
    resolution: {integrity: sha512-s8UhlNe7vPKomQhC1qFelMokr/Sc3AgNbso3n74mVPA5LTZwkB9NlXf4XPamLxJE8h0gh73rM94xvwRT2CVInw==}

  makeerror@1.0.12:
    resolution: {integrity: sha512-JmqCvUhmt43madlpFzG4BQzG2Z3m6tvQDNKdClZnO3VbIudJYmxsT0FNJMeiB2+JTSlTQTSbU8QdesVmwJcmLg==}

  mark.js@8.11.1:
    resolution: {integrity: sha512-1I+1qpDt4idfgLQG+BNWmrqku+7/2bi5nLf4YwF8y8zXvmfiTBY3PV3ZibfrjBueCByROpuBjLLFCajqkgYoLQ==}

  marked@13.0.3:
    resolution: {integrity: sha512-rqRix3/TWzE9rIoFGIn8JmsVfhiuC8VIQ8IdX5TfzmeBucdY05/0UlzKaw0eVtpcN/OdVFpBk7CjKGo9iHJ/zA==}
    engines: {node: '>= 18'}
    hasBin: true

  marked@4.3.0:
    resolution: {integrity: sha512-PRsaiG84bK+AMvxziE/lCFss8juXjNaWzVbN5tXAm4XjeaS9NAHhop+PjQxz2A9h8Q4M/xGmzP8vqNwy6JeK0A==}
    engines: {node: '>= 12'}
    hasBin: true

  math-intrinsics@1.1.0:
    resolution: {integrity: sha512-/IXtbwEk5HTPyEwyKX6hGkYXxM9nbj64B+ilVJnC/R6B0pH5G4V3b0pVbL7DBj4tkhBAppbQUlf6F6Xl9LHu1g==}
    engines: {node: '>= 0.4'}

  media-typer@0.3.0:
    resolution: {integrity: sha512-dq+qelQ9akHpcOl/gUVRTxVIOkAJ1wR3QAvb4RsVjS8oVoFjDGTc679wJYmUmknUF5HwMLOgb5O+a3KxfWapPQ==}
    engines: {node: '>= 0.6'}

  memfs@3.5.3:
    resolution: {integrity: sha512-UERzLsxzllchadvbPs5aolHh65ISpKpM+ccLbOJ8/vvpBKmAWf+la7dXFy7Mr0ySHbdHrFv5kGFCUHHe6GFEmw==}
    engines: {node: '>= 4.0.0'}

  merge-descriptors@1.0.3:
    resolution: {integrity: sha512-gaNvAS7TZ897/rVaZ0nMtAyxNyi/pdbjbAwUpFQpN70GqnVfOiXpeUUMKRBmzXaSQ8DdTX4/0ms62r2K+hE6mQ==}

  merge-stream@2.0.0:
    resolution: {integrity: sha512-abv/qOcuPfk3URPfDzmZU1LKmuw8kT+0nIHvKrKgFrwifol/doWcdA4ZqsWQ8ENrFKkd67Mfpo/LovbIUsbt3w==}

  merge2@1.4.1:
    resolution: {integrity: sha512-8q7VEgMJW4J8tcfVPy8g09NcQwZdbwFEqhe/WZkoIzjn/3TGDwtOCYtXGxA3O8tPzpczCCDgv+P2P5y00ZJOOg==}
    engines: {node: '>= 8'}

  mermaid@11.4.1:
    resolution: {integrity: sha512-Mb01JT/x6CKDWaxigwfZYuYmDZ6xtrNwNlidKZwkSrDaY9n90tdrJTV5Umk+wP1fZscGptmKFXHsXMDEVZ+Q6A==}

  methods@1.1.2:
    resolution: {integrity: sha512-iclAHeNqNm68zFtnZ0e+1L2yUIdvzNoauKU4WBA3VvH/vPFieF7qfRlwUZU+DA9P9bPXIS90ulxoUoCH23sV2w==}
    engines: {node: '>= 0.6'}

  micromatch@4.0.8:
    resolution: {integrity: sha512-PXwfBhYu0hBCPw8Dn0E+WDYb7af3dSLVWKi3HGv84IdF4TyFoC0ysxFd0Goxw7nSv4T/PzEJQxsYsEiFCKo2BA==}
    engines: {node: '>=8.6'}

  mime-db@1.52.0:
    resolution: {integrity: sha512-sPU4uV7dYlvtWJxwwxHD0PuihVNiE7TyAbQ5SWxDCB9mUYvOgroQOwYQQOKPJ8CIbE+1ETVlOoK1UC2nU3gYvg==}
    engines: {node: '>= 0.6'}

  mime-db@1.53.0:
    resolution: {integrity: sha512-oHlN/w+3MQ3rba9rqFr6V/ypF10LSkdwUysQL7GkXoTgIWeV+tcXGA852TBxH+gsh8UWoyhR1hKcoMJTuWflpg==}
    engines: {node: '>= 0.6'}

  mime-types@2.1.35:
    resolution: {integrity: sha512-ZDY+bPm5zTTF+YpCrAU9nK0UgICYPT0QtT1NZWFv4s++TNkcgVaT0g6+4R2uI4MjQjzysHB1zxuWL50hzaeXiw==}
    engines: {node: '>= 0.6'}

  mime@1.6.0:
    resolution: {integrity: sha512-x0Vn8spI+wuJ1O6S7gnbaQg8Pxh4NNHb7KSINmEWKiPE4RKOplvijn+NkmYmmRgP68mc70j2EbeTFRsrswaQeg==}
    engines: {node: '>=4'}
    hasBin: true

  mime@2.6.0:
    resolution: {integrity: sha512-USPkMeET31rOMiarsBNIHZKLGgvKc/LrjofAnBlOttf5ajRvqiRA8QsenbcooctK6d6Ts6aqZXBA+XbkKthiQg==}
    engines: {node: '>=4.0.0'}
    hasBin: true

  mimic-fn@2.1.0:
    resolution: {integrity: sha512-OqbOk5oEQeAZ8WXWydlu9HJjz9WVdEIvamMCcXmuqUYjTknH/sqsWvhQ3vgwKFRR1HpjvNBKQ37nbJgYzGqGcg==}
    engines: {node: '>=6'}

  mimic-fn@4.0.0:
    resolution: {integrity: sha512-vqiC06CuhBTUdZH+RYl8sFrL096vA45Ok5ISO6sE/Mr1jRbGH4Csnhi8f3wKVl7x8mO4Au7Ir9D3Oyv1VYMFJw==}
    engines: {node: '>=12'}

  mimic-function@5.0.1:
    resolution: {integrity: sha512-VP79XUPxV2CigYP3jWwAUFSku2aKqBH7uTAapFWCBqutsbmDo96KY5o8uh6U+/YSIn5OxJnXp73beVkpqMIGhA==}
    engines: {node: '>=18'}

  minimatch@10.0.1:
    resolution: {integrity: sha512-ethXTt3SGGR+95gudmqJ1eNhRO7eGEGIgYA9vnPatK4/etz2MEVDno5GMCibdMTuBMyElzIlgxMna3K94XDIDQ==}
    engines: {node: 20 || >=22}

  minimatch@3.1.2:
    resolution: {integrity: sha512-J7p63hRiAjw1NDEww1W7i37+ByIrOWO5XQQAzZ3VOcL0PNybwpfmV/N05zFAzwQ9USyEcX6t3UO+K5aqBQOIHw==}

  minimatch@5.1.6:
    resolution: {integrity: sha512-lKwV/1brpG6mBUFHtb7NUmtABCb2WZZmm2wNiOA5hAb8VdCS4B3dtMWyvcoViccwAW/COERjXLt0zP1zXUN26g==}
    engines: {node: '>=10'}

  minimatch@9.0.5:
    resolution: {integrity: sha512-G6T0ZX48xgozx7587koeX9Ys2NYy6Gmv//P89sEte9V9whIapMNF4idKxnW2QtCcLiTWlb/wfCabAtAFWhhBow==}
    engines: {node: '>=16 || 14 >=14.17'}

  minimist@1.2.8:
    resolution: {integrity: sha512-2yyAR8qBkN3YuheJanUpWC5U3bb5osDywNB8RzDVlDwDHbocAJveqqj1u8+SVD7jkWT4yvsHCpWqqWqAxb0zCA==}

  minipass@3.3.6:
    resolution: {integrity: sha512-DxiNidxSEK+tHG6zOIklvNOwm3hvCrbUrdtzY74U6HKTJxvIDfOUL5W5P2Ghd3DTkhhKPYGqeNUIh5qcM4YBfw==}
    engines: {node: '>=8'}

  minipass@5.0.0:
    resolution: {integrity: sha512-3FnjYuehv9k6ovOEbyOswadCDPX1piCfhV8ncmYtHOjuPwylVWsghTLo7rabjC3Rx5xD4HDx8Wm1xnMF7S5qFQ==}
    engines: {node: '>=8'}

  minipass@7.1.2:
    resolution: {integrity: sha512-qOOzS1cBTWYF4BH8fVePDBOO9iptMnGUEZwNc/cMWnTV2nVLZ7VoNWEPHkYczZA0pdoA7dl6e7FL659nX9S2aw==}
    engines: {node: '>=16 || 14 >=14.17'}

  minizlib@2.1.2:
    resolution: {integrity: sha512-bAxsR8BVfj60DWXHE3u30oHzfl4G7khkSuPW+qvpd7jFRHm7dLxOjUk1EHACJ/hxLY8phGJ0YhYHZo7jil7Qdg==}
    engines: {node: '>= 8'}

  mitt@3.0.1:
    resolution: {integrity: sha512-vKivATfr97l2/QBCYAkXYDbrIWPM2IIKEl7YPhjCvKlG3kE2gm+uBo6nEXK3M5/Ffh/FLpKExzOQ3JJoJGFKBw==}

  mkdirp@0.5.6:
    resolution: {integrity: sha512-FP+p8RB8OWpF3YZBCrP5gtADmtXApB5AMLn+vdyA+PyxCjrCs00mjyUozssO33cwDeT3wNGdLxJ5M//YqtHAJw==}
    hasBin: true

  mkdirp@1.0.4:
    resolution: {integrity: sha512-vVqVZQyf3WLx2Shd0qJ9xuvqgAyKPLAiqITEtqW0oIUjzo3PePDd6fW9iFz30ef7Ysp/oiWqbhszeGWW2T6Gzw==}
    engines: {node: '>=10'}
    hasBin: true

  mlly@1.7.4:
    resolution: {integrity: sha512-qmdSIPC4bDJXgZTCR7XosJiNKySV7O215tsPtDN9iEO/7q/76b/ijtgRu/+epFXSJhijtTCCGp3DWS549P3xKw==}

  mobx-react-lite@4.1.0:
    resolution: {integrity: sha512-QEP10dpHHBeQNv1pks3WnHRCem2Zp636lq54M2nKO2Sarr13pL4u6diQXf65yzXUn0mkk18SyIDCm9UOJYTi1w==}
    peerDependencies:
      mobx: ^6.9.0
      react: ^16.8.0 || ^17 || ^18 || ^19
      react-dom: '*'
      react-native: '*'
    peerDependenciesMeta:
      react-dom:
        optional: true
      react-native:
        optional: true

  mobx-react@9.2.0:
    resolution: {integrity: sha512-dkGWCx+S0/1mfiuFfHRH8D9cplmwhxOV5CkXMp38u6rQGG2Pv3FWYztS0M7ncR6TyPRQKaTG/pnitInoYE9Vrw==}
    peerDependencies:
      mobx: ^6.9.0
      react: ^16.8.0 || ^17 || ^18 || ^19
      react-dom: '*'
      react-native: '*'
    peerDependenciesMeta:
      react-dom:
        optional: true
      react-native:
        optional: true

  mobx@6.13.6:
    resolution: {integrity: sha512-r19KNV0uBN4b+ER8Z0gA4y+MzDYIQ2SvOmn3fUrqPnWXdQfakd9yfbPBDBF/p5I+bd3N5Rk1fHONIvMay+bJGA==}

  mock-socket@9.3.1:
    resolution: {integrity: sha512-qxBgB7Qa2sEQgHFjj0dSigq7fX4k6Saisd5Nelwp2q8mlbAFh5dHV9JTTlF8viYJLSSWgMCZFUom8PJcMNBoJw==}
    engines: {node: '>= 8'}

  mockdate@3.0.5:
    resolution: {integrity: sha512-iniQP4rj1FhBdBYS/+eQv7j1tadJ9lJtdzgOpvsOHng/GbcDh2Fhdeq+ZRldrPYdXvCyfFUmFeEwEGXZB5I/AQ==}

  ms@2.0.0:
    resolution: {integrity: sha512-Tpp60P6IUJDTuOq/5Z8cdskzJujfwqfOTkrwIwj7IRISpnkJnT6SyJ4PCPnGMoFjC9ddhal5KVIYtAt97ix05A==}

  ms@2.1.3:
    resolution: {integrity: sha512-6FlzubTLZG3J2a/NVCAleEhjzq5oxgHyaCU9yYXvcLsvoVaHJq/s5xXI6/XXP6tz7R9xAOtHnSO/tXtF3WRTlA==}

  multer@1.4.4-lts.1:
    resolution: {integrity: sha512-WeSGziVj6+Z2/MwQo3GvqzgR+9Uc+qt8SwHKh3gvNPiISKfsMfG4SvCOFYlxxgkXt7yIV2i1yczehm0EOKIxIg==}
    engines: {node: '>= 6.0.0'}

  mute-stream@0.0.8:
    resolution: {integrity: sha512-nnbWWOkoWyUsTjKrhgD0dcz22mdkSnpYqbEjIm2nhwhuxlSkpywJmBo8h0ZqJdkp73mb90SssHkN4rsRaBAfAA==}

  mute-stream@2.0.0:
    resolution: {integrity: sha512-WWdIxpyjEn+FhQJQQv9aQAYlHoNVdzIzUySNV1gHUPDSdZJ3yZn7pAAbQcV7B56Mvu881q9FZV+0Vx2xC44VWA==}
    engines: {node: ^18.17.0 || >=20.5.0}

  mz@2.7.0:
    resolution: {integrity: sha512-z81GNO7nnYMEhrGh9LeymoE4+Yr0Wn5McHIZMK5cfQCl+NDX08sCZgUc9/6MHni9IWuFLm1Z3HTCXu2z9fN62Q==}

  nanoid@3.3.8:
    resolution: {integrity: sha512-WNLf5Sd8oZxOm+TzppcYk8gVOgP+l58xNy58D0nbUnOxOWRWvlcCV4kUF7ltmI6PsrLl/BgKEyS4mqsGChFN0w==}
    engines: {node: ^10 || ^12 || ^13.7 || ^14 || >=15.0.1}
    hasBin: true

  natural-compare@1.4.0:
    resolution: {integrity: sha512-OWND8ei3VtNC9h7V60qff3SVobHr996CTwgxubgyQYEpg290h9J0buyECNNJexkFm5sOajh5G116RYA1c8ZMSw==}

  negotiator@0.6.3:
    resolution: {integrity: sha512-+EUsqGPLsM+j/zdChZjsnX51g4XrHFOIXwfnCVPGlQk/k5giakcKsuxCObBRu6DSm9opw/O6slWbJdghQM4bBg==}
    engines: {node: '>= 0.6'}

  negotiator@0.6.4:
    resolution: {integrity: sha512-myRT3DiWPHqho5PrJaIRyaMv2kgYf0mUVgBNOYMuCH5Ki1yEiQaf/ZJuQ62nvpc44wL5WDbTX7yGJi1Neevw8w==}
    engines: {node: '>= 0.6'}

  neo-async@2.6.2:
    resolution: {integrity: sha512-Yd3UES5mWCSqR+qNT93S3UoYUkqAZ9lLg8a7g9rimsWmYGK8cVToA4/sF3RrshdyV3sAGMXVUmpMYOw+dLpOuw==}

  nest-commander@3.17.0:
    resolution: {integrity: sha512-1R9vppZT2j/9njKiG0zYTDLAyQOj14KdGWdNuhluveK8VXoQepXNb0t09dRNWy4KCWrI7wDZ2tQTEwb43JyHOw==}
    peerDependencies:
      '@nestjs/common': ^8.0.0 || ^9.0.0 || ^10.0.0 || ^11.0.0
      '@nestjs/core': ^8.0.0 || ^9.0.0 || ^10.0.0 || ^11.0.0
      '@types/inquirer': ^8.1.3

  nestjs-zod@4.2.1:
    resolution: {integrity: sha512-D9ql5lTfnSFYJmhChKDfIyxp+T5kpA6zxVD3QeZGc8qcVqF/6jkvparnZB6zybfEJSTQc364Ac/QzaKfVup76Q==}
    peerDependencies:
      '@nestjs/common': ^10.0.0 || ^11.0.0
      '@nestjs/core': ^10.0.0 || ^11.0.0
      '@nestjs/swagger': ^7.4.2 || ^8.0.0 || ^11.0.0
      zod: '>= 3.14.3'
    peerDependenciesMeta:
      '@nestjs/common':
        optional: true
      '@nestjs/core':
        optional: true
      '@nestjs/swagger':
        optional: true

  netmask@2.0.2:
    resolution: {integrity: sha512-dBpDMdxv9Irdq66304OLfEmQ9tbNRFnFTuZiLo+bD+r332bBmMJ8GBLXklIXXgxd3+v9+KUnZaUR5PJMa75Gsg==}
    engines: {node: '>= 0.4.0'}

  nock@13.5.6:
    resolution: {integrity: sha512-o2zOYiCpzRqSzPj0Zt/dQ/DqZeYoaQ7TUonc/xUPjCGl9WeHpNbxgVvOquXYAaJzI0M9BXV3HTzG0p8IUAbBTQ==}
    engines: {node: '>= 10.13'}

  node-abort-controller@3.1.1:
    resolution: {integrity: sha512-AGK2yQKIjRuqnc6VkX2Xj5d+QW8xZ87pa1UK6yA6ouUyuxfHuMP6umE5QK7UmTeOAymo+Zx1Fxiuw9rVx8taHQ==}

  node-addon-api@5.1.0:
    resolution: {integrity: sha512-eh0GgfEkpnoWDq+VY8OyvYhFEzBk6jIYbRKdIlyTiAXIVJ8PyBaKb0rp7oDtoddbdoHWhq8wwr+XZ81F1rpNdA==}

  node-domexception@1.0.0:
    resolution: {integrity: sha512-/jKZoMpw0F8GRwl4/eLROPA3cfcXtLApP0QzLmUT/HuPCZWyB7IY9ZrMeKw2O/nFIqPQB3PVM9aYm0F312AXDQ==}
    engines: {node: '>=10.5.0'}

  node-emoji@1.11.0:
    resolution: {integrity: sha512-wo2DpQkQp7Sjm2A0cq+sN7EHKO6Sl0ctXeBdFZrL9T9+UywORbufTcTZxom8YqpLQt/FqNMUkOpkZrJVYSKD3A==}

  node-fetch-h2@2.3.0:
    resolution: {integrity: sha512-ofRW94Ab0T4AOh5Fk8t0h8OBWrmjb0SSB20xh1H8YnPV9EJ+f5AMoYSUQ2zgJ4Iq2HAK0I2l5/Nequ8YzFS3Hg==}
    engines: {node: 4.x || >=6.0.0}

  node-fetch@2.7.0:
    resolution: {integrity: sha512-c4FRfUm/dbcWZ7U+1Wq0AwCyFL+3nt2bEw05wfxSz+DWpWsitgmSgYmy2dQdWyKC1694ELPqMs/YzUSNozLt8A==}
    engines: {node: 4.x || >=6.0.0}
    peerDependencies:
      encoding: ^0.1.0
    peerDependenciesMeta:
      encoding:
        optional: true

  node-fetch@3.3.2:
    resolution: {integrity: sha512-dRB78srN/l6gqWulah9SrxeYnxeddIG30+GOqK/9OlLVyLg3HPnr6SqOWTWOXKRwC2eGYCkZ59NNuSgvSrpgOA==}
    engines: {node: ^12.20.0 || ^14.13.1 || >=16.0.0}

  node-int64@0.4.0:
    resolution: {integrity: sha512-O5lz91xSOeoXP6DulyHfllpq+Eg00MWitZIbtPfoSEvqIHdl5gfcY6hYzDWnj0qD5tz52PI08u9qUvSVeUBeHw==}

  node-readfiles@0.2.0:
    resolution: {integrity: sha512-SU00ZarexNlE4Rjdm83vglt5Y9yiQ+XI1XpflWlb7q7UTN1JUItm69xMeiQCTxtTfnzt+83T8Cx+vI2ED++VDA==}

  node-releases@2.0.19:
    resolution: {integrity: sha512-xxOWJsBKtzAq7DY0J+DTzuz58K8e7sJbdgwkbMWQe8UYB6ekmsQ45q0M/tJDsGaZmbC+l7n57UV8Hl5tHxO9uw==}

  nopt@5.0.0:
    resolution: {integrity: sha512-Tbj67rffqceeLpcRXrT7vKAN8CwfPeIBgM7E6iBkmKLV7bEMwpGgYLGv0jACUsECaa/vuxP0IjEont6umdMgtQ==}
    engines: {node: '>=6'}
    hasBin: true

  normalize-path@3.0.0:
    resolution: {integrity: sha512-6eZs5Ls3WtCisHWp9S2GUy8dqkpGi4BVSz3GaqiE6ezub0512ESztXUwUB6C6IKbQkY2Pnb/mD4WYojCRwcwLA==}
    engines: {node: '>=0.10.0'}

  npm-run-path@4.0.1:
    resolution: {integrity: sha512-S48WzZW777zhNIrn7gxOlISNAqi9ZC/uQFnRdbeIHhZhCA6UqpkOT8T1G7BvfdgP4Er8gF4sUbaS0i7QvIfCWw==}
    engines: {node: '>=8'}

  npm-run-path@5.3.0:
    resolution: {integrity: sha512-ppwTtiJZq0O/ai0z7yfudtBpWIoxM8yE6nHi1X47eFR2EWORqfbu6CnPlNsjeN683eT0qG6H/Pyf9fCcvjnnnQ==}
    engines: {node: ^12.20.0 || ^14.13.1 || >=16.0.0}

  npmlog@5.0.1:
    resolution: {integrity: sha512-AqZtDUWOMKs1G/8lwylVjrdYgqA4d9nu8hc+0gzRxlDb1I10+FHBGMXs6aiQHFdCUUlqH99MUMuLfzWDNDtfxw==}
    deprecated: This package is no longer supported.

  oas-kit-common@1.0.8:
    resolution: {integrity: sha512-pJTS2+T0oGIwgjGpw7sIRU8RQMcUoKCDWFLdBqKB2BNmGpbBMH2sdqAaOXUg8OzonZHU0L7vfJu1mJFEiYDWOQ==}

  oas-linter@3.2.2:
    resolution: {integrity: sha512-KEGjPDVoU5K6swgo9hJVA/qYGlwfbFx+Kg2QB/kd7rzV5N8N5Mg6PlsoCMohVnQmo+pzJap/F610qTodKzecGQ==}

  oas-resolver@2.5.6:
    resolution: {integrity: sha512-Yx5PWQNZomfEhPPOphFbZKi9W93CocQj18NlD2Pa4GWZzdZpSJvYwoiuurRI7m3SpcChrnO08hkuQDL3FGsVFQ==}
    hasBin: true

  oas-schema-walker@1.1.5:
    resolution: {integrity: sha512-2yucenq1a9YPmeNExoUa9Qwrt9RFkjqaMAA1X+U7sbb0AqBeTIdMHky9SQQ6iN94bO5NW0W4TRYXerG+BdAvAQ==}

  oas-validator@5.0.8:
    resolution: {integrity: sha512-cu20/HE5N5HKqVygs3dt94eYJfBi0TsZvPVXDhbXQHiEityDN+RROTleefoKRKKJ9dFAF2JBkDHgvWj0sjKGmw==}

  object-assign@4.1.1:
    resolution: {integrity: sha512-rJgTQnkUnH1sFw8yT6VSU3zD3sWmu6sZhIseY8VX+GRu3P6F7Fu+JNDoXfklElbLJSnc3FUQHVe4cU5hj+BcUg==}
    engines: {node: '>=0.10.0'}

  object-hash@3.0.0:
    resolution: {integrity: sha512-RSn9F68PjH9HqtltsSnqYC1XXoWe9Bju5+213R98cNGttag9q9yAOTzdbsqvIa7aNm5WffBZFpWYr2aWrklWAw==}
    engines: {node: '>= 6'}

  object-inspect@1.13.4:
    resolution: {integrity: sha512-W67iLl4J2EXEGTbfeHCffrjDfitvLANg0UlX3wFUUSTx92KXRFegMHUVgSqE+wvhAbi4WqjGg9czysTV2Epbew==}
    engines: {node: '>= 0.4'}

  on-exit-leak-free@2.1.2:
    resolution: {integrity: sha512-0eJJY6hXLGf1udHwfNftBqH+g73EU4B504nZeKpz1sYRKafAghwxEJunB2O7rDZkL4PGfsMVnTXZ2EjibbqcsA==}
    engines: {node: '>=14.0.0'}

  on-finished@2.4.1:
    resolution: {integrity: sha512-oVlzkg3ENAhCk2zdv7IJwd/QUD4z2RxRwpkcGY8psCVcCYZNq4wYnVWALHM+brtuJjePWiYF/ClmuDr8Ch5+kg==}
    engines: {node: '>= 0.8'}

  on-headers@1.0.2:
    resolution: {integrity: sha512-pZAE+FJLoyITytdqK0U5s+FIpjN0JP3OzFi/u8Rx+EV5/W+JTWGXG8xFzevE7AjBfDqHv/8vL8qQsIhHnqRkrA==}
    engines: {node: '>= 0.8'}

  once@1.4.0:
    resolution: {integrity: sha512-lNaJgI+2Q5URQBkccEKHTQOPaXdUxnZZElQTZY0MFUAuaEqe1E+Nyvgdz/aIyNi6Z9MzO5dv1H8n58/GELp3+w==}

  one-time@1.0.0:
    resolution: {integrity: sha512-5DXOiRKwuSEcQ/l0kGCF6Q3jcADFv5tSmRaJck/OqkVFcOzutB134KRSfF0xDrL39MNnqxbHBbUUcjZIhTgb2g==}

  onetime@5.1.2:
    resolution: {integrity: sha512-kbpaSSGJTWdAY5KPVeMOKXSrPtr8C8C7wodJbcsd51jRnmD+GZu8Y0VoU6Dm5Z4vWr0Ig/1NKuWRKf7j5aaYSg==}
    engines: {node: '>=6'}

  onetime@6.0.0:
    resolution: {integrity: sha512-1FlR+gjXK7X+AsAHso35MnyN5KqGwJRi/31ft6x0M194ht7S+rWAvd7PHss9xSKMzE0asv1pyIHaJYq+BbacAQ==}
    engines: {node: '>=12'}

  onetime@7.0.0:
    resolution: {integrity: sha512-VXJjc87FScF88uafS3JllDgvAm+c/Slfz06lorj2uAY34rlUu0Nt+v8wreiImcrgAjjIHp1rXpTDlLOGw29WwQ==}
    engines: {node: '>=18'}

  openapi-sampler@1.6.1:
    resolution: {integrity: sha512-s1cIatOqrrhSj2tmJ4abFYZQK6l5v+V4toO5q1Pa0DyN8mtyqy2I+Qrj5W9vOELEtybIMQs/TBZGVO/DtTFK8w==}

  ora@5.4.1:
    resolution: {integrity: sha512-5b6Y85tPxZZ7QytO+BQzysW31HJku27cRIlkbAXaNx+BdcVi+LlRFmVXzeF6a7JCwJpyw5c4b+YSVImQIrBpuQ==}
    engines: {node: '>=10'}

  os-tmpdir@1.0.2:
    resolution: {integrity: sha512-D2FR03Vir7FIu45XBY20mTb+/ZSWB00sjU9jdQXt83gDrI4Ztz5Fs7/yy74g2N5SVQY4xY1qDr4rNddwYRVX0g==}
    engines: {node: '>=0.10.0'}

  p-limit@2.3.0:
    resolution: {integrity: sha512-//88mFWSJx8lxCzwdAABTJL2MyWB12+eIY7MDL2SqLmAkeKU9qxRvWuSyTjm3FUmpBEMuFfckAIqEaVGUDxb6w==}
    engines: {node: '>=6'}

  p-limit@3.1.0:
    resolution: {integrity: sha512-TYOanM3wGwNGsZN2cVTYPArw454xnXj5qmWF1bEoAc4+cU/ol7GVh7odevjp1FNHduHc3KZMcFduxU5Xc6uJRQ==}
    engines: {node: '>=10'}

  p-locate@4.1.0:
    resolution: {integrity: sha512-R79ZZ/0wAxKGu3oYMlz8jy/kbhsNrS7SKZ7PxEHBgJ5+F2mtFW2fK2cOtBh1cHYkQsbzFV7I+EoRKe6Yt0oK7A==}
    engines: {node: '>=8'}

  p-try@2.2.0:
    resolution: {integrity: sha512-R4nPAVTAU0B9D35/Gk3uJf/7XYbQcyohSKdvAxIRSNghFl4e71hVoGnBNQz9cWaXxO2I10KTC+3jMdvvoKw6dQ==}
    engines: {node: '>=6'}

  pac-proxy-agent@7.2.0:
    resolution: {integrity: sha512-TEB8ESquiLMc0lV8vcd5Ql/JAKAoyzHFXaStwjkzpOpC5Yv+pIzLfHvjTSdf3vpa2bMiUQrg9i6276yn8666aA==}
    engines: {node: '>= 14'}

  pac-resolver@7.0.1:
    resolution: {integrity: sha512-5NPgf87AT2STgwa2ntRMr45jTKrYBGkVU36yT0ig/n/GMAa3oPqhZfIQ2kMEimReg0+t9kZViDVZ83qfVUlckg==}
    engines: {node: '>= 14'}

  package-json-from-dist@1.0.1:
    resolution: {integrity: sha512-UEZIS3/by4OC8vL3P2dTXRETpebLI2NiI5vIrjaD/5UtrkFX/tNbwjTSRAGC/+7CAo2pIcBaRgWmcBBHcsaCIw==}

  package-manager-detector@0.2.9:
    resolution: {integrity: sha512-+vYvA/Y31l8Zk8dwxHhL3JfTuHPm6tlxM2A3GeQyl7ovYnSp1+mzAxClxaOr0qO1TtPxbQxetI7v5XqKLJZk7Q==}

  parent-module@1.0.1:
    resolution: {integrity: sha512-GQ2EWRpQV8/o+Aw8YqtfZZPfNRWZYkbidE9k5rpl/hC3vtHHBfGm2Ifi6qWV+coDGkrUKZAxE3Lot5kcsRlh+g==}
    engines: {node: '>=6'}

  parent-module@2.0.0:
    resolution: {integrity: sha512-uo0Z9JJeWzv8BG+tRcapBKNJ0dro9cLyczGzulS6EfeyAdeC9sbojtW6XwvYxJkEne9En+J2XEl4zyglVeIwFg==}
    engines: {node: '>=8'}

  parse-json@5.2.0:
    resolution: {integrity: sha512-ayCKvm/phCGxOkYRSCM82iDwct8/EonSEgCSxWxD7ve6jHggsFl4fZVQBPRNgQoKiuV/odhFrGzQXZwbifC8Rg==}
    engines: {node: '>=8'}

  parseurl@1.3.3:
    resolution: {integrity: sha512-CiyeOxFT/JZyN5m0z9PfXw4SCBJ6Sygz1Dpl0wqjlhDEGGBP1GnsUVEL0p63hoG1fcj3fHynXi9NYO4nWOL+qQ==}
    engines: {node: '>= 0.8'}

  path-browserify@1.0.1:
    resolution: {integrity: sha512-b7uo2UCUOYZcnF/3ID0lulOJi/bafxa1xPe7ZPsammBSpjSWQkjNxlt635YGS2MiR9GjvuXCtz2emr3jbsz98g==}

  path-data-parser@0.1.0:
    resolution: {integrity: sha512-NOnmBpt5Y2RWbuv0LMzsayp3lVylAHLPUTut412ZA3l+C4uw4ZVkQbjShYCQ8TCpUMdPapr4YjUqLYD6v68j+w==}

  path-exists@4.0.0:
    resolution: {integrity: sha512-ak9Qy5Q7jYb2Wwcey5Fpvg2KoAc/ZIhLSLOSBmRmygPsGwkVVt0fZa0qrtMz+m6tJTAHfZQ8FnmB4MG4LWy7/w==}
    engines: {node: '>=8'}

  path-is-absolute@1.0.1:
    resolution: {integrity: sha512-AVbw3UJ2e9bq64vSaS9Am0fje1Pa8pbGqTTsmXfaIiMpnr5DlDhfJOuLj9Sf95ZPVDAUerDfEk88MPmPe7UCQg==}
    engines: {node: '>=0.10.0'}

  path-key@3.1.1:
    resolution: {integrity: sha512-ojmeN0qd+y0jszEtoY48r0Peq5dwMEkIlCOu6Q5f41lfkswXuKtYrhgoTpLnyIcHm24Uhqx+5Tqm2InSwLhE6Q==}
    engines: {node: '>=8'}

  path-key@4.0.0:
    resolution: {integrity: sha512-haREypq7xkM7ErfgIyA0z+Bj4AGKlMSdlQE2jvJo6huWD1EdkKYV+G/T4nq0YEF2vgTT8kqMFKo1uHn950r4SQ==}
    engines: {node: '>=12'}

  path-parse@1.0.7:
    resolution: {integrity: sha512-LDJzPVEEEPR+y48z93A0Ed0yXb8pAByGWo/k5YYdYgpY2/2EsOsksJrq7lOHxryrVOn1ejG6oAp8ahvOIQD8sw==}

  path-scurry@1.11.1:
    resolution: {integrity: sha512-Xa4Nw17FS9ApQFJ9umLiJS4orGjm7ZzwUrwamcGQuHSzDyth9boKDaycYdDcZDuqYATXw4HFXgaqWTctW/v1HA==}
    engines: {node: '>=16 || 14 >=14.18'}

  path-scurry@2.0.0:
    resolution: {integrity: sha512-ypGJsmGtdXUOeM5u93TyeIEfEhM6s+ljAhrk5vAvSx8uyY/02OvrZnA0YNGUrPXfpJMgI1ODd3nwz8Npx4O4cg==}
    engines: {node: 20 || >=22}

  path-to-regexp@0.1.12:
    resolution: {integrity: sha512-RA1GjUVMnvYFxuqovrEqZoxxW5NUZqbwKtYz/Tt7nXerk0LbLblQmrsgdeOxV5SFHf0UDggjS/bSeOZwt1pmEQ==}

  path-to-regexp@3.3.0:
    resolution: {integrity: sha512-qyCH421YQPS2WFDxDjftfc1ZR5WKQzVzqsp4n9M2kQhVOo/ByahFoUNJfl58kOcEGfQ//7weFTDhm+ss8Ecxgw==}

  path-type@4.0.0:
    resolution: {integrity: sha512-gDKb8aZMDeD/tZWs9P6+q0J9Mwkdl6xMV8TjnGP3qJVJ06bdMgkbBlLU8IdfOsIsFz2BW1rNVT3XuNEl8zPAvw==}
    engines: {node: '>=8'}

  pathe@2.0.2:
    resolution: {integrity: sha512-15Ztpk+nov8DR524R4BF7uEuzESgzUEAV4Ah7CUMNGXdE5ELuvxElxGXndBl32vMSsWa1jpNf22Z+Er3sKwq+w==}

  pend@1.2.0:
    resolution: {integrity: sha512-F3asv42UuXchdzt+xXqfW1OGlVBe+mxa2mqI0pg5yAHZPvFmY3Y6drSf/GQ1A86WgWEN9Kzh/WrgKa6iGcHXLg==}

  perfect-scrollbar@1.5.6:
    resolution: {integrity: sha512-rixgxw3SxyJbCaSpo1n35A/fwI1r2rdwMKOTCg/AcG+xOEyZcE8UHVjpZMFCVImzsFoCZeJTT+M/rdEIQYO2nw==}

  picocolors@1.1.1:
    resolution: {integrity: sha512-xceH2snhtb5M9liqDsmEw56le376mTZkEX/jEb/RxNFyegNul7eNslCXP9FDj/Lcu0X8KEyMceP2ntpaHrDEVA==}

  picomatch@2.3.1:
    resolution: {integrity: sha512-JU3teHTNjmE2VCGFzuY8EXzCDVwEqB2a8fsIvwaStHhAWJEeVd1o1QD80CU6+ZdEXXSLbSsuLwJjkCBWqRQUVA==}
    engines: {node: '>=8.6'}

  picomatch@4.0.1:
    resolution: {integrity: sha512-xUXwsxNjwTQ8K3GnT4pCJm+xq3RUPQbmkYJTP5aFIfNIvbcc/4MUxgBaaRSZJ6yGJZiGSyYlM6MzwTsRk8SYCg==}
    engines: {node: '>=12'}

  picomatch@4.0.2:
    resolution: {integrity: sha512-M7BAV6Rlcy5u+m6oPhAPFgJTzAioX/6B0DxyvDlo9l8+T3nLKbrczg2WLUyzd45L8RqfUMyGPzekbMvX2Ldkwg==}
    engines: {node: '>=12'}

  pidtree@0.6.0:
    resolution: {integrity: sha512-eG2dWTVw5bzqGRztnHExczNxt5VGsE6OwTeCG3fdUf9KBsZzO3R5OIIIzWR+iZA0NtZ+RDVdaoE2dK1cn6jH4g==}
    engines: {node: '>=0.10'}
    hasBin: true

  pify@2.3.0:
    resolution: {integrity: sha512-udgsAY+fTnvv7kI7aaxbqwWNb0AHiB0qBO89PZKPkoTmGOgdbrHDKD+0B2X4uTfJ/FT1R09r9gTsjUjNJotuog==}
    engines: {node: '>=0.10.0'}

  pino-abstract-transport@1.2.0:
    resolution: {integrity: sha512-Guhh8EZfPCfH+PMXAb6rKOjGQEoy0xlAIn+irODG5kgfYV+BQ0rGYYWTIel3P5mmyXqkYkPmdIkywsn6QKUR1Q==}

  pino-std-serializers@6.2.2:
    resolution: {integrity: sha512-cHjPPsE+vhj/tnhCy/wiMh3M3z3h/j15zHQX+S9GkTBgqJuTuJzYJ4gUyACLhDaJ7kk9ba9iRDmbH2tJU03OiA==}

  pino@8.21.0:
    resolution: {integrity: sha512-ip4qdzjkAyDDZklUaZkcRFb2iA118H9SgRh8yzTkSQK8HilsOJF7rSY8HoW5+I0M46AZgX/pxbprf2vvzQCE0Q==}
    hasBin: true

  pirates@4.0.6:
    resolution: {integrity: sha512-saLsH7WeYYPiD25LDuLRRY/i+6HaPYr6G1OUlN39otzkSTxKnubR9RTxS3/Kk50s1g2JTgFwWQDQyplC5/SHZg==}
    engines: {node: '>= 6'}

  pkg-dir@4.2.0:
    resolution: {integrity: sha512-HRDzbaKjC+AOWVXxAU/x54COGeIv9eb+6CkDSQoNTt4XyWoIJvuPsXizxu/Fr23EiekbtZwmh1IcIG/l/a10GQ==}
    engines: {node: '>=8'}

  pkg-types@1.3.1:
    resolution: {integrity: sha512-/Jm5M4RvtBFVkKWRu2BLUTNP8/M2a+UwuAX+ae4770q1qVGtfjG+WTCupoZixokjmHiry8uI+dlY8KXYV5HVVQ==}

  pluralize@8.0.0:
    resolution: {integrity: sha512-Nc3IT5yHzflTfbjgqWcCPpo7DaKy4FnpB0l/zCAW0Tc7jxAiuqSxHasntB3D7887LSrA93kDJ9IXovxJYxyLCA==}
    engines: {node: '>=4'}

  pnpm@9.15.5:
    resolution: {integrity: sha512-hFGWAmqrHMPwmKBHS2TfurKv56G06R3YaJXY5Koyp6bQMEni0K13C75N4COnEi+2jBodbg0DPHB2CF+dXUgA1A==}
    engines: {node: '>=18.12'}
    hasBin: true

  points-on-curve@0.2.0:
    resolution: {integrity: sha512-0mYKnYYe9ZcqMCWhUjItv/oHjvgEsfKvnUTg8sAtnHr3GVy7rGkXCb6d5cSyqrWqL4k81b9CPg3urd+T7aop3A==}

  points-on-path@0.2.1:
    resolution: {integrity: sha512-25ClnWWuw7JbWZcgqY/gJ4FQWadKxGWk+3kR/7kD0tCaDtPPMj7oHu2ToLaVhfpnHrZzYby2w6tUA0eOIuUg8g==}

  polished@4.3.1:
    resolution: {integrity: sha512-OBatVyC/N7SCW/FaDHrSd+vn0o5cS855TOmYi4OkdWUMSJCET/xip//ch8xGUvtr3i44X9LVyWwQlRMTN3pwSA==}
    engines: {node: '>=10'}

  postcss-import@15.1.0:
    resolution: {integrity: sha512-hpr+J05B2FVYUAXHeK1YyI267J/dDDhMU6B6civm8hSY1jYJnBXxzKDKDswzJmtLHryrjhnDjqqp/49t8FALew==}
    engines: {node: '>=14.0.0'}
    peerDependencies:
      postcss: ^8.0.0

  postcss-js@4.0.1:
    resolution: {integrity: sha512-dDLF8pEO191hJMtlHFPRa8xsizHaM82MLfNkUHdUtVEV3tgTp5oj+8qbEqYM57SLfc74KSbw//4SeJma2LRVIw==}
    engines: {node: ^12 || ^14 || >= 16}
    peerDependencies:
      postcss: ^8.4.21

  postcss-load-config@4.0.2:
    resolution: {integrity: sha512-bSVhyJGL00wMVoPUzAVAnbEoWyqRxkjv64tUl427SKnPrENtq6hJwUojroMz2VB+Q1edmi4IfrAPpami5VVgMQ==}
    engines: {node: '>= 14'}
    peerDependencies:
      postcss: '>=8.0.9'
      ts-node: '>=9.0.0'
    peerDependenciesMeta:
      postcss:
        optional: true
      ts-node:
        optional: true

  postcss-nested@6.2.0:
    resolution: {integrity: sha512-HQbt28KulC5AJzG+cZtj9kvKB93CFCdLvog1WFLf1D+xmMvPGlBstkpTEZfK5+AN9hfJocyBFCNiqyS48bpgzQ==}
    engines: {node: '>=12.0'}
    peerDependencies:
      postcss: ^8.2.14

  postcss-selector-parser@6.1.2:
    resolution: {integrity: sha512-Q8qQfPiZ+THO/3ZrOrO0cJJKfpYCagtMUkXbnEfmgUjwXg6z/WBeOyS9APBBPCTSiDV+s4SwQGu8yFsiMRIudg==}
    engines: {node: '>=4'}

  postcss-value-parser@4.2.0:
    resolution: {integrity: sha512-1NNCs6uurfkVbeXG4S8JFT9t19m45ICnif8zWLd5oPSZ50QnwMfK+H3jv408d4jw/7Bttv5axS5IiHoLaVNHeQ==}

  postcss@8.4.49:
    resolution: {integrity: sha512-OCVPnIObs4N29kxTjzLfUryOkvZEq+pf8jTF0lg8E7uETuWHA+v7j3c/xJmiqpX450191LlmZfUKkXxkTry7nA==}
    engines: {node: ^10 || ^12 || >=14}

  prettier@3.4.2:
    resolution: {integrity: sha512-e9MewbtFo+Fevyuxn/4rrcDAaq0IYxPGLvObpQjiZBMAzB9IGmzlnG9RZy3FFas+eBMu2vA0CszMeduow5dIuQ==}
    engines: {node: '>=14'}
    hasBin: true

  pretty-format@29.7.0:
    resolution: {integrity: sha512-Pdlw/oPxN+aXdmM9R00JVC9WVFoCLTKJvDVLgmJ+qAffBMxsV85l/Lu7sNx4zSzPyoL2euImuEwHhOXdEgNFZQ==}
    engines: {node: ^14.15.0 || ^16.10.0 || >=18.0.0}

  prisma-erd-generator@2.0.4:
    resolution: {integrity: sha512-XVdaojAc75GaWq2Ia6orFqDcP8vEQZdooKtMWNJNV9cC/JCTh3OW6Zs+mMLedLEv96Xnjfzp7Tzld6dm/KuOnA==}
    engines: {node: '>=18'}
    hasBin: true
    peerDependencies:
      '@prisma/client': ^5.0.0 || ^6.0.0

<<<<<<< HEAD
  prisma-markdown@1.0.9:
    resolution: {integrity: sha512-Y/aWUgDnzYt7JFjhUOmLzNs+09eoITq8ZK9CmG3L6TTKc/prYr+2EClD4jRcfEgyElfJlvH2/4QeZponu9D92Q==}
    hasBin: true
    peerDependencies:
      '@prisma/client': '>= 5.0.0'
      prisma: '>= 5.0.0'

  prisma@6.3.1:
    resolution: {integrity: sha512-JKCZWvBC3enxk51tY4TWzS4b5iRt4sSU1uHn2I183giZTvonXaQonzVtjLzpOHE7qu9MxY510kAtFGJwryKe3Q==}
=======
  prisma@6.5.0:
    resolution: {integrity: sha512-yUGXmWqv5F4PByMSNbYFxke/WbnyTLjnJ5bKr8fLkcnY7U5rU9rUTh/+Fja+gOrRxEgtCbCtca94IeITj4j/pg==}
>>>>>>> 13a6d644
    engines: {node: '>=18.18'}
    hasBin: true
    peerDependencies:
      typescript: '>=5.1.0'
    peerDependenciesMeta:
      typescript:
        optional: true

  prismjs@1.29.0:
    resolution: {integrity: sha512-Kx/1w86q/epKcmte75LNrEoT+lX8pBpavuAbvJWRXar7Hz8jrtF+e3vY751p0R8H9HdArwaCTNDDzHg/ScJK1Q==}
    engines: {node: '>=6'}

  process-nextick-args@2.0.1:
    resolution: {integrity: sha512-3ouUOpQhtgrbOa17J7+uxOTpITYWaGP7/AhoR3+A+/1e9skrzelGi/dXzEYyvbxubEF6Wn2ypscTKiKJFFn1ag==}

  process-warning@3.0.0:
    resolution: {integrity: sha512-mqn0kFRl0EoqhnL0GQ0veqFHyIN1yig9RHh/InzORTUiZHFRAur+aMtRkELNwGs9aNwKS6tg/An4NYBPGwvtzQ==}

  process@0.11.10:
    resolution: {integrity: sha512-cdGef/drWFoydD1JsMzuFf8100nZl+GT+yacc2bEced5f9Rjk4z+WtFUTBu9PhOi9j/jfmBPu0mMEY4wIdAF8A==}
    engines: {node: '>= 0.6.0'}

  progress@2.0.3:
    resolution: {integrity: sha512-7PiHtLll5LdnKIMw100I+8xJXR5gW2QwWYkT6iJva0bXitZKa/XMrSbdmg3r2Xnaidz9Qumd0VPaMrZlF9V9sA==}
    engines: {node: '>=0.4.0'}

  prompts@2.4.2:
    resolution: {integrity: sha512-NxNv/kLguCA7p3jE8oL2aEBsrJWgAakBpgmgK6lpPWV+WuOmY6r2/zbAVnP+T8bQlA0nzHXSJSJW0Hq7ylaD2Q==}
    engines: {node: '>= 6'}

  prop-types@15.8.1:
    resolution: {integrity: sha512-oj87CgZICdulUohogVAR7AjlC0327U4el4L6eAvOqCeudMDVU0NThNaV+b9Df4dXgSP1gXMTnPdhfe/2qDH5cg==}

  propagate@2.0.1:
    resolution: {integrity: sha512-vGrhOavPSTz4QVNuBNdcNXePNdNMaO1xj9yBeH1ScQPjk/rhg9sSlCXPhMkFuaNNW/syTvYqsnbIJxMBfRbbag==}
    engines: {node: '>= 8'}

  proxy-addr@2.0.7:
    resolution: {integrity: sha512-llQsMLSUDUPT44jdrU/O37qlnifitDP+ZwrmmZcoSKyLKvtZxpyV0n2/bD/N4tBAAZ/gJEdZU7KMraoK1+XYAg==}
    engines: {node: '>= 0.10'}

  proxy-agent@6.5.0:
    resolution: {integrity: sha512-TmatMXdr2KlRiA2CyDu8GqR8EjahTG3aY3nXjdzFyoZbmB8hrBsTyMezhULIXKnC0jpfjlmiZ3+EaCzoInSu/A==}
    engines: {node: '>= 14'}

  proxy-from-env@1.1.0:
    resolution: {integrity: sha512-D+zkORCbA9f1tdWRK0RaCR3GPv50cMxcrz4X8k5LTSUD1Dkw47mKJEZQNunItRTkWwgtaUSo1RVFRIG9ZXiFYg==}

  pump@3.0.2:
    resolution: {integrity: sha512-tUPXtzlGM8FE3P0ZL6DVs/3P58k9nk8/jZeQCurTJylQA8qFYzHFfhBJkuqyE0FifOsQ0uKWekiZ5g8wtr28cw==}

  punycode@2.3.1:
    resolution: {integrity: sha512-vYt7UD1U9Wg6138shLtLOvdAu+8DsC/ilFtEVHcH+wydcSpNE20AfSOduf6MkRFahL5FY7X1oU7nKVZFtfq8Fg==}
    engines: {node: '>=6'}

  puppeteer-core@23.11.1:
    resolution: {integrity: sha512-3HZ2/7hdDKZvZQ7dhhITOUg4/wOrDRjyK2ZBllRB0ZCOi9u0cwq1ACHDjBB+nX+7+kltHjQvBRdeY7+W0T+7Gg==}
    engines: {node: '>=18'}

  puppeteer@23.11.1:
    resolution: {integrity: sha512-53uIX3KR5en8l7Vd8n5DUv90Ae9QDQsyIthaUFVzwV6yU750RjqRznEtNMBT20VthqAdemnJN+hxVdmMHKt7Zw==}
    engines: {node: '>=18'}
    hasBin: true

  pure-rand@6.1.0:
    resolution: {integrity: sha512-bVWawvoZoBYpp6yIoQtQXHZjmz35RSVHnUOTefl8Vcjr8snTPY1wnpSPMWekcFwbxI6gtmT7rSYPFvz71ldiOA==}

  qs@6.13.0:
    resolution: {integrity: sha512-+38qI9SOr8tfZ4QmJNplMUxqjbe7LKvvZgWdExBOmd+egZTtjLB67Gu0HRX3u/XOq7UU2Nx6nsjvS16Z9uwfpg==}
    engines: {node: '>=0.6'}

  qs@6.14.0:
    resolution: {integrity: sha512-YWWTjgABSKcvs/nWBi9PycY/JiPJqOD4JA6o9Sej2AtvSGarXxKC3OQSk4pAarbdQlKAh5D4FCQkJNkW+GAn3w==}
    engines: {node: '>=0.6'}

  queue-microtask@1.2.3:
    resolution: {integrity: sha512-NuaNSa6flKT5JaSYQzJok04JzTL1CA6aGhv5rfLW3PgqA+M2ChpZQnAC8h8i4ZFkBS8X5RqkDBHA7r4hej3K9A==}

  quick-format-unescaped@4.0.4:
    resolution: {integrity: sha512-tYC1Q1hgyRuHgloV/YXs2w15unPVh8qfu/qCTfhTYamaw7fyhumKa2yGpdSo87vY32rIclj+4fWYQXUMs9EHvg==}

  ramda@0.28.0:
    resolution: {integrity: sha512-9QnLuG/kPVgWvMQ4aODhsBUFKOUmnbUnsSXACv+NCQZcHbeb+v8Lodp8OVxtRULN1/xOyYLLaL6npE6dMq5QTA==}

  randombytes@2.1.0:
    resolution: {integrity: sha512-vYl3iOX+4CKUWuxGi9Ukhie6fsqXqS9FE2Zaic4tNFD2N2QQaXOMFbuKK4QmDHC0JO6B1Zp41J0LpT0oR68amQ==}

  range-parser@1.2.1:
    resolution: {integrity: sha512-Hrgsx+orqoygnmhFbKaHE6c296J+HTAQXoxEF6gNupROmmGJRoyzfG3ccAveqCBrwr/2yxQ5BVd/GTl5agOwSg==}
    engines: {node: '>= 0.6'}

  raw-body@2.5.2:
    resolution: {integrity: sha512-8zGqypfENjCIqGhgXToC8aB2r7YrBX+AQAfIPs/Mlk+BtPTztOvTS01NRW/3Eh60J+a48lt8qsCzirQ6loCVfA==}
    engines: {node: '>= 0.8'}

  react-dom@19.0.0:
    resolution: {integrity: sha512-4GV5sHFG0e/0AD4X+ySy6UJd3jVl1iNsNHdpad0qhABJ11twS3TTBnseqsKurKcsNqCEFeGL3uLpVChpIO3QfQ==}
    peerDependencies:
      react: ^19.0.0

  react-is@16.13.1:
    resolution: {integrity: sha512-24e6ynE2H+OKt4kqsOvNd8kBpV65zoxbA4BVsEOB3ARVWQki/DHzaUoC5KuON/BiccDaCCTZBuOcfZs70kR8bQ==}

  react-is@18.3.1:
    resolution: {integrity: sha512-/LLMVyas0ljjAtoYiPqYiL8VWXzUUdThrmU5+n20DZv+a+ClRoevUzw5JxU+Ieh5/c87ytoTBV9G1FiKfNJdmg==}

  react-tabs@6.1.0:
    resolution: {integrity: sha512-6QtbTRDKM+jA/MZTTefvigNxo0zz+gnBTVFw2CFVvq+f2BuH0nF0vDLNClL045nuTAdOoK/IL1vTP0ZLX0DAyQ==}
    peerDependencies:
      react: ^18.0.0 || ^19.0.0

  react@19.0.0:
    resolution: {integrity: sha512-V8AVnmPIICiWpGfm6GLzCR/W5FXLchHop40W4nXBmdlEceh16rCN8O8LNWm5bh5XUX91fh7KpA+W0TgMKmgTpQ==}
    engines: {node: '>=0.10.0'}

  read-cache@1.0.0:
    resolution: {integrity: sha512-Owdv/Ft7IjOgm/i0xvNDZ1LrRANRfew4b2prF3OWMQLxLfu3bS8FVhCsrSCMK4lR56Y9ya+AThoTpDCTxCmpRA==}

  readable-stream@2.3.8:
    resolution: {integrity: sha512-8p0AUk4XODgIewSi0l8Epjs+EVnWiK7NoDIEGU0HhE7+ZyY8D1IMY7odu5lRrFXGg71L15KG8QrPmum45RTtdA==}

  readable-stream@3.6.2:
    resolution: {integrity: sha512-9u/sniCrY3D5WdsERHzHE4G2YCXqoG5FTHUiCC4SIbr6XcLZBY05ya9EKjYek9O5xOAwjGq+1JdGBAS7Q9ScoA==}
    engines: {node: '>= 6'}

  readable-stream@4.7.0:
    resolution: {integrity: sha512-oIGGmcpTLwPga8Bn6/Z75SVaH1z5dUut2ibSyAMVhmUggWpmDn2dapB0n7f8nwaSiRtepAsfJyfXIO5DCVAODg==}
    engines: {node: ^12.22.0 || ^14.17.0 || >=16.0.0}

  readdir-glob@1.1.3:
    resolution: {integrity: sha512-v05I2k7xN8zXvPD9N+z/uhXPaj0sUFCe2rcWZIpBsqxfP7xXFQ0tipAd/wjj1YxWyWtUS5IDJpOG82JKt2EAVA==}

  readdirp@3.6.0:
    resolution: {integrity: sha512-hOS089on8RduqdbhvQ5Z37A0ESjsqz6qnRcffsMU3495FuTdqSm+7bhJ29JvIOsBDEEnan5DPu9t3To9VRlMzA==}
    engines: {node: '>=8.10.0'}

  readdirp@4.1.2:
    resolution: {integrity: sha512-GDhwkLfywWL2s6vEjyhri+eXmfH6j1L7JE27WhqLeYzoh/A3DBaYGEj2H/HFZCn/kMfim73FXxEJTw06WtxQwg==}
    engines: {node: '>= 14.18.0'}

  real-require@0.2.0:
    resolution: {integrity: sha512-57frrGM/OCTLqLOAh0mhVA9VBMHd+9U7Zb2THMGdBUoZVOtGbJzjxsYGDJ3A9AYYCP4hn6y1TVbaOfzWtm5GFg==}
    engines: {node: '>= 12.13.0'}

  redoc@2.4.0:
    resolution: {integrity: sha512-rFlfzFVWS9XJ6aYAs/bHnLhHP5FQEhwAHDBVgwb9L2FqDQ8Hu8rQ1G84iwaWXxZfPP9UWn7JdWkxI6MXr2ZDjw==}
    engines: {node: '>=6.9', npm: '>=3.0.0'}
    peerDependencies:
      core-js: ^3.1.4
      mobx: ^6.0.4
      react: ^16.8.4 || ^17.0.0 || ^18.0.0 || ^19.0.0
      react-dom: ^16.8.4 || ^17.0.0 || ^18.0.0 || ^19.0.0
      styled-components: ^4.1.1 || ^5.1.1 || ^6.0.5

  reflect-metadata@0.2.2:
    resolution: {integrity: sha512-urBwgfrvVP/eAyXx4hluJivBKzuEbSQs9rKWCrCkbSxNv8mxPcUZKeuoF3Uy4mJl3Lwprp6yy5/39VWigZ4K6Q==}

  reftools@1.1.9:
    resolution: {integrity: sha512-OVede/NQE13xBQ+ob5CKd5KyeJYU2YInb1bmV4nRoOfquZPkAkxuOXicSe1PvqIuZZ4kD13sPKBbR7UFDmli6w==}

  regenerator-runtime@0.14.1:
    resolution: {integrity: sha512-dYnhHh0nJoMfnkZs6GmmhFknAGRrLznOu5nc9ML+EJxGvrx6H7teuevqVqCuPcPK//3eDrrjQhehXVx9cnkGdw==}

  repeat-string@1.6.1:
    resolution: {integrity: sha512-PV0dzCYDNfRi1jCDbJzpW7jNNDRuCOG/jI5ctQcGKt/clZD+YcPS3yIlWuTJMmESC8aevCFmWJy5wjAFgNqN6w==}
    engines: {node: '>=0.10'}

  require-directory@2.1.1:
    resolution: {integrity: sha512-fGxEI7+wsG9xrvdjsrlmL22OMTTiHRwAMroiEeMgq8gzoLC/PQr7RsRDSTLUg/bZAZtF+TVIkHc6/4RIKrui+Q==}
    engines: {node: '>=0.10.0'}

  require-from-string@2.0.2:
    resolution: {integrity: sha512-Xf0nWe6RseziFMu+Ap9biiUbmplq6S9/p+7w7YXP/JBHhrUDDUhwa+vANyubuqfZWTveU//DYVGsDG7RKL/vEw==}
    engines: {node: '>=0.10.0'}

  resolve-cwd@3.0.0:
    resolution: {integrity: sha512-OrZaX2Mb+rJCpH/6CpSqt9xFVpN++x01XnN2ie9g6P5/3xelLAkXWVADpdz1IHD/KFfEXyE6V0U01OQ3UO2rEg==}
    engines: {node: '>=8'}

  resolve-from@4.0.0:
    resolution: {integrity: sha512-pb/MYmXstAkysRFx8piNI1tGFNQIFA3vkE3Gq4EuA1dF6gHp/+vgZqsCGJapvy8N3Q+4o7FwvquPJcnZ7RYy4g==}
    engines: {node: '>=4'}

  resolve-from@5.0.0:
    resolution: {integrity: sha512-qYg9KP24dD5qka9J47d0aVky0N+b4fTU89LN9iDnjB5waksiC49rvMB0PrUJQGoTmH50XPiqOvAjDfaijGxYZw==}
    engines: {node: '>=8'}

  resolve.exports@2.0.3:
    resolution: {integrity: sha512-OcXjMsGdhL4XnbShKpAcSqPMzQoYkYyhbEaeSko47MjRP9NfEQMhZkXL1DoFlt9LWQn4YttrdnV6X2OiyzBi+A==}
    engines: {node: '>=10'}

  resolve@1.22.10:
    resolution: {integrity: sha512-NPRy+/ncIMeDlTAsuqwKIiferiawhefFJtkNSW0qZJEqMEb+qBt/77B/jGeeek+F0uOeN05CDa6HXbbIgtVX4w==}
    engines: {node: '>= 0.4'}
    hasBin: true

  restore-cursor@3.1.0:
    resolution: {integrity: sha512-l+sSefzHpj5qimhFSE5a8nufZYAM3sBSVMAPtYkmC+4EH2anSGaEMXSD0izRQbu9nfyQ9y5JrVmp7E8oZrUjvA==}
    engines: {node: '>=8'}

  restore-cursor@5.1.0:
    resolution: {integrity: sha512-oMA2dcrw6u0YfxJQXm342bFKX/E4sG9rbTzO9ptUcR/e8A33cHuvStiYOwH7fszkZlZ1z/ta9AAoPk2F4qIOHA==}
    engines: {node: '>=18'}

  reusify@1.0.4:
    resolution: {integrity: sha512-U9nH88a3fc/ekCF1l0/UP1IosiuIjyTh7hBvXVMHYgVcfGvt897Xguj2UOLDeI5BG2m7/uwyaLVT6fbtCwTyzw==}
    engines: {iojs: '>=1.0.0', node: '>=0.10.0'}

  rfdc@1.4.1:
    resolution: {integrity: sha512-q1b3N5QkRUWUl7iyylaaj3kOpIT0N2i9MqIEQXP73GVsN9cw3fdx8X63cEmWhJGi2PPCF23Ijp7ktmd39rawIA==}

  rimraf@3.0.2:
    resolution: {integrity: sha512-JZkJMZkAGFFPP2YqXZXPbMlMBgsxzE8ILs4lMIX/2o0L9UBw9O/Y3o6wFw/i9YLapcUJWwqbi3kdxIPdC62TIA==}
    deprecated: Rimraf versions prior to v4 are no longer supported
    hasBin: true

  robust-predicates@3.0.2:
    resolution: {integrity: sha512-IXgzBWvWQwE6PrDI05OvmXUIruQTcoMDzRsOd5CDvHCVLcLHMTSYvOK5Cm46kWqlV3yAbuSpBZdJ5oP5OUoStg==}

  roughjs@4.6.6:
    resolution: {integrity: sha512-ZUz/69+SYpFN/g/lUlo2FXcIjRkSu3nDarreVdGGndHEBJ6cXPdKguS8JGxwj5HA5xIbVKSmLgr5b3AWxtRfvQ==}

  run-async@2.4.1:
    resolution: {integrity: sha512-tvVnVv01b8c1RrA6Ep7JkStj85Guv/YrMcwqYQnwjsAS2cTmmPGBBjAjpCW7RrSodNSoE2/qg9O4bceNvUuDgQ==}
    engines: {node: '>=0.12.0'}

  run-parallel@1.2.0:
    resolution: {integrity: sha512-5l4VyZR86LZ/lDxZTR6jqL8AFE2S0IFLMP26AbjsLVADxHdhB/c0GUsH+y39UfCi3dzz8OlQuPmnaJOMoDHQBA==}

  rw@1.3.3:
    resolution: {integrity: sha512-PdhdWy89SiZogBLaw42zdeqtRJ//zFd2PgQavcICDUgJT5oW10QCRKbJ6bg4r0/UY2M6BWd5tkxuGFRvCkgfHQ==}

  rxjs@7.8.1:
    resolution: {integrity: sha512-AA3TVj+0A2iuIoQkWEK/tqFjBq2j+6PO6Y0zJcvzLAFhEFIO3HL0vls9hWLncZbAAbK0mar7oZ4V079I/qPMxg==}

  rxjs@7.8.2:
    resolution: {integrity: sha512-dhKf903U/PQZY6boNNtAGdWbG85WAbjT/1xYoZIC7FAY0yWapOBQVsVrDl58W86//e1VpMNBtRV4MaXfdMySFA==}

  safe-buffer@5.1.2:
    resolution: {integrity: sha512-Gd2UZBJDkXlY7GbJxfsE8/nvKkUEU1G38c1siN6QP6a9PT9MmHB8GnpscSmMJSoF8LOIrt8ud/wPtojys4G6+g==}

  safe-buffer@5.2.1:
    resolution: {integrity: sha512-rp3So07KcdmmKbGvgaNxQSJr7bGVSVk5S9Eq1F+ppbRo70+YeaDxkw5Dd8NPN+GD6bjnYm2VuPuCXmpuYvmCXQ==}

  safe-stable-stringify@2.5.0:
    resolution: {integrity: sha512-b3rppTKm9T+PsVCBEOUR46GWI7fdOs00VKZ1+9c1EWDaDMvjQc6tUwuFyIprgGgTcWoVHSKrU8H31ZHA2e0RHA==}
    engines: {node: '>=10'}

  safer-buffer@2.1.2:
    resolution: {integrity: sha512-YZo3K82SD7Riyi0E1EQPojLz7kpepnSQI9IyPbHHg1XXXevb5dJI7tpyN2ADxGcQbHG7vcyRHk0cbwqcQriUtg==}

  sails-js-parser@0.3.1:
    resolution: {integrity: sha512-G/ITC8perMP2j6hs2ePDZcowndMoOtKaFxLHjfwBuZ948ttLuTNP7QpJxbp7KzEZzRX5iS2Tw3dwoTsiiiSVTg==}
    peerDependencies:
      sails-js-types: 0.0.1

  sails-js-types@0.0.1:
    resolution: {integrity: sha512-pwJVfCtbLFOqcMtBZyb58pE+giww4cAETWr+LBK0euDWuej5SSPiE9s1oOalURkV3cJTJf2PUavZMsWHyKeNLQ==}

  sails-js-util@0.0.1:
    resolution: {integrity: sha512-Hyc7WaqpKVpFSr0AnQrKVqyHcwh1HlGvrouGLnaVq0xTTMH8/NgWasP3PuAZ0/W0k0kaK77Nt5J1rwZGlWpx2Q==}

  sails-js@0.3.1:
    resolution: {integrity: sha512-zqs+C7jL9P7q7tPzSd7MhoHUAY8uCHEdEfl7QhmmmTFOhZlY487VndoPUa9qkue18VIp5eAHK+1ong0MRCc1ig==}
    hasBin: true
    peerDependencies:
      '@gear-js/api': 0.38.3
      '@polkadot/api': 13.2.1
      '@polkadot/types': 13.2.1
      sails-js-types: 0.0.1
      sails-js-util: 0.0.1

  sailscalls@https://codeload.github.com/Vara-Lab/SailsCalls/tar.gz/74f6ff8200acf9d19dc27618258e76d72b906655:
    resolution: {tarball: https://codeload.github.com/Vara-Lab/SailsCalls/tar.gz/74f6ff8200acf9d19dc27618258e76d72b906655}
    version: 1.0.0
    peerDependencies:
      '@gear-js/api': 0.38.3
      '@polkadot/api': 13.2.1
      sails-js: 0.3.1
      sails-js-parser: 0.3.1

  scale-ts@1.6.1:
    resolution: {integrity: sha512-PBMc2AWc6wSEqJYBDPcyCLUj9/tMKnLX70jLOSndMtcUoLQucP/DM0vnQo1wJAYjTrQiq8iG9rD0q6wFzgjH7g==}

  scheduler@0.25.0:
    resolution: {integrity: sha512-xFVuu11jh+xcO7JOAGJNOXld8/TcEHK/4CituBUeUb5hqxJLj9YuemAEuvm9gQ/+pgXYfbQuqAkiYu+u7YEsNA==}

  schema-utils@3.3.0:
    resolution: {integrity: sha512-pN/yOAvcC+5rQ5nERGuwrjLlYvLTbCibnZ1I7B1LaiAz9BRBlE9GMgE/eqV30P7aJQUf7Ddimy/RsbYO/GrVGg==}
    engines: {node: '>= 10.13.0'}

  schema-utils@4.3.0:
    resolution: {integrity: sha512-Gf9qqc58SpCA/xdziiHz35F4GNIWYWZrEshUc/G/r5BnLph6xpKuLeoJoQuj5WfBIx/eQLf+hmVPYHaxJu7V2g==}
    engines: {node: '>= 10.13.0'}

  semver@6.3.1:
    resolution: {integrity: sha512-BR7VvDCVHO+q2xBEWskxS6DJE1qRnb7DxzUrogb71CWoSficBxYsiAGd+Kl0mmq/MprG9yArRkyrQxTO6XjMzA==}
    hasBin: true

  semver@7.7.1:
    resolution: {integrity: sha512-hlq8tAfn0m/61p4BVRcPzIGr6LKiMwo4VM6dGi6pt4qcRkmNzTcWq6eCEjEh+qXjkMDvPlOFFSGwQjoEa6gyMA==}
    engines: {node: '>=10'}
    hasBin: true

  send@0.19.0:
    resolution: {integrity: sha512-dW41u5VfLXu8SJh5bwRmyYUbAoSB3c9uQh6L8h/KtsFREPWpbX1lrljJo186Jc4nmci/sGUZ9a0a0J2zgfq2hw==}
    engines: {node: '>= 0.8.0'}

  serialize-javascript@6.0.2:
    resolution: {integrity: sha512-Saa1xPByTTq2gdeFZYLLo+RFE35NHZkAbqZeWNd3BpzppeVisAqpDjcp8dyf6uIvEqJRd46jemmyA4iFIeVk8g==}

  serve-static@1.16.2:
    resolution: {integrity: sha512-VqpjJZKadQB/PEbEwvFdO43Ax5dFBZ2UECszz8bQ7pi7wt//PWe1P6MN7eCnjsatYtBT6EuiClbjSWP2WrIoTw==}
    engines: {node: '>= 0.8.0'}

  set-blocking@2.0.0:
    resolution: {integrity: sha512-KiKBS8AnWGEyLzofFfmvKwpdPzqiy16LvQfK3yv/fVH7Bj13/wl3JSR1J+rfgRE9q7xUJK4qvgS8raSOeLUehw==}

  setprototypeof@1.2.0:
    resolution: {integrity: sha512-E5LDX7Wrp85Kil5bhZv46j8jOeboKq5JMmYM3gVGdGH8xFpPWXUMsNrlODCrkoxMEeNi/XZIwuRvY4XNwYMJpw==}

  shallowequal@1.1.0:
    resolution: {integrity: sha512-y0m1JoUZSlPAjXVtPPW70aZWfIL/dSP7AFkRnniLCrK/8MDKog3TySTBmckD+RObVxH0v4Tox67+F14PdED2oQ==}

  shebang-command@2.0.0:
    resolution: {integrity: sha512-kHxr2zZpYtdmrN1qDjrrX/Z1rR1kG8Dx+gkpK1G4eXmvXswmcE1hTWBWYUzlraYw1/yZp6YuDY77YtvbN0dmDA==}
    engines: {node: '>=8'}

  shebang-regex@3.0.0:
    resolution: {integrity: sha512-7++dFhtcx3353uBaq8DDR4NuxBetBzC7ZQOhmTQInHEd6bSrXdiEyzCvG07Z44UYdLShWUyXt5M/yhz8ekcb1A==}
    engines: {node: '>=8'}

  should-equal@2.0.0:
    resolution: {integrity: sha512-ZP36TMrK9euEuWQYBig9W55WPC7uo37qzAEmbjHz4gfyuXrEUgF8cUvQVO+w+d3OMfPvSRQJ22lSm8MQJ43LTA==}

  should-format@3.0.3:
    resolution: {integrity: sha512-hZ58adtulAk0gKtua7QxevgUaXTTXxIi8t41L3zo9AHvjXO1/7sdLECuHeIN2SRtYXpNkmhoUP2pdeWgricQ+Q==}

  should-type-adaptors@1.1.0:
    resolution: {integrity: sha512-JA4hdoLnN+kebEp2Vs8eBe9g7uy0zbRo+RMcU0EsNy+R+k049Ki+N5tT5Jagst2g7EAja+euFuoXFCa8vIklfA==}

  should-type@1.4.0:
    resolution: {integrity: sha512-MdAsTu3n25yDbIe1NeN69G4n6mUnJGtSJHygX3+oN0ZbO3DTiATnf7XnYJdGT42JCXurTb1JI0qOBR65shvhPQ==}

  should-util@1.0.1:
    resolution: {integrity: sha512-oXF8tfxx5cDk8r2kYqlkUJzZpDBqVY/II2WhvU0n9Y3XYvAYRmeaf1PvvIvTgPnv4KJ+ES5M0PyDq5Jp+Ygy2g==}

  should@13.2.3:
    resolution: {integrity: sha512-ggLesLtu2xp+ZxI+ysJTmNjh2U0TsC+rQ/pfED9bUZZ4DKefP27D+7YJVVTvKsmjLpIi9jAa7itwDGkDDmt1GQ==}

  side-channel-list@1.0.0:
    resolution: {integrity: sha512-FCLHtRD/gnpCiCHEiJLOwdmFP+wzCmDEkc9y7NsYxeF4u7Btsn1ZuwgwJGxImImHicJArLP4R0yX4c2KCrMrTA==}
    engines: {node: '>= 0.4'}

  side-channel-map@1.0.1:
    resolution: {integrity: sha512-VCjCNfgMsby3tTdo02nbjtM/ewra6jPHmpThenkTYh8pG9ucZ/1P8So4u4FGBek/BjpOVsDCMoLA/iuBKIFXRA==}
    engines: {node: '>= 0.4'}

  side-channel-weakmap@1.0.2:
    resolution: {integrity: sha512-WPS/HvHQTYnHisLo9McqBHOJk2FkHO/tlpvldyrnem4aeQp4hai3gythswg6p01oSoTl58rcpiFAjF2br2Ak2A==}
    engines: {node: '>= 0.4'}

  side-channel@1.1.0:
    resolution: {integrity: sha512-ZX99e6tRweoUXqR+VBrslhda51Nh5MTQwou5tnUDgbtyM0dBgmhEDtWGP/xbKn6hqfPRHujUNwz5fy/wbbhnpw==}
    engines: {node: '>= 0.4'}

  signal-exit@3.0.7:
    resolution: {integrity: sha512-wnD2ZE+l+SPC/uoS0vXeE9L1+0wuaMqKlfz9AMUo38JsyLSBWSFcHR1Rri62LZc12vLr1gb3jl7iwQhgwpAbGQ==}

  signal-exit@4.1.0:
    resolution: {integrity: sha512-bzyZ1e88w9O1iNJbKnOlvYTrWPDl46O1bG0D3XInv+9tkPrxrN8jUUTiFlDkkmKWgn1M6CfIA13SuGqOa9Korw==}
    engines: {node: '>=14'}

  simple-swizzle@0.2.2:
    resolution: {integrity: sha512-JA//kQgZtbuY83m+xT+tXJkmJncGMTFT+C+g2h2R9uxkYIrE2yy9sgmcLhCnw57/WSD+Eh3J97FPEDFnbXnDUg==}

  simple-websocket@9.1.0:
    resolution: {integrity: sha512-8MJPnjRN6A8UCp1I+H/dSFyjwJhp6wta4hsVRhjf8w9qBHRzxYt14RaOcjvQnhD1N4yKOddEjflwMnQM4VtXjQ==}

  sisteransi@1.0.5:
    resolution: {integrity: sha512-bLGGlR1QxBcynn2d5YmDX4MGjlZvy2MRBDRNHLJ8VI6l6+9FUiyTFNJ0IveOSP0bcXgVDPRcfGqA0pjaqUpfVg==}

  slash@3.0.0:
    resolution: {integrity: sha512-g9Q1haeby36OSStwb4ntCGGGaKsaVSjQ68fBxoQcutl5fS1vuY18H3wSt3jFyFtrkx+Kz0V1G85A4MyAdDMi2Q==}
    engines: {node: '>=8'}

  slice-ansi@5.0.0:
    resolution: {integrity: sha512-FC+lgizVPfie0kkhqUScwRu1O/lF6NOgJmlCgK+/LYxDCTk8sGelYaHDhFcDN+Sn3Cv+3VSa4Byeo+IMCzpMgQ==}
    engines: {node: '>=12'}

  slice-ansi@7.1.0:
    resolution: {integrity: sha512-bSiSngZ/jWeX93BqeIAbImyTbEihizcwNjFoRUIY/T1wWQsfsm2Vw1agPKylXvQTU7iASGdHhyqRlqQzfz+Htg==}
    engines: {node: '>=18'}

  slugify@1.4.7:
    resolution: {integrity: sha512-tf+h5W1IrjNm/9rKKj0JU2MDMruiopx0jjVA5zCdBtcGjfp0+c5rHw/zADLC3IeKlGHtVbHtpfzvYA0OYT+HKg==}
    engines: {node: '>=8.0.0'}

  smart-buffer@4.2.0:
    resolution: {integrity: sha512-94hK0Hh8rPqQl2xXc3HsaBoOXKV20MToPkcXvwbISWLEs+64sBq5kFgn2kJDHb1Pry9yrP0dxrCI9RRci7RXKg==}
    engines: {node: '>= 6.0.0', npm: '>= 3.0.0'}

  smoldot@2.0.26:
    resolution: {integrity: sha512-F+qYmH4z2s2FK+CxGj8moYcd1ekSIKH8ywkdqlOz88Dat35iB1DIYL11aILN46YSGMzQW/lbJNS307zBSDN5Ig==}

  socks-proxy-agent@8.0.5:
    resolution: {integrity: sha512-HehCEsotFqbPW9sJ8WVYB6UbmIMv7kUUORIF2Nncq4VQvBfNBLibW9YZR5dlYCSUhwcD628pRllm7n+E+YTzJw==}
    engines: {node: '>= 14'}

  socks@2.8.4:
    resolution: {integrity: sha512-D3YaD0aRxR3mEcqnidIs7ReYJFVzWdd6fXJYUM8ixcQcJRGTka/b3saV0KflYhyVJXKhb947GndU35SxYNResQ==}
    engines: {node: '>= 10.0.0', npm: '>= 3.0.0'}

  sonic-boom@3.8.1:
    resolution: {integrity: sha512-y4Z8LCDBuum+PBP3lSV7RHrXscqksve/bi0as7mhwVnBW+/wUqKT/2Kb7um8yqcFy0duYbbPxzt89Zy2nOCaxg==}

  source-map-js@1.2.1:
    resolution: {integrity: sha512-UXWMKhLOwVKb728IUtQPXxfYU+usdybtUrK/8uGE8CQMvrhOpwvzDBwj0QhSL7MQc7vIsISBG8VQ8+IDQxpfQA==}
    engines: {node: '>=0.10.0'}

  source-map-support@0.5.13:
    resolution: {integrity: sha512-SHSKFHadjVA5oR4PPqhtAVdcBWwRYVd6g6cAXnIbRiIwc2EhPrTuKUBdSLvlEKyIP3GCf89fltvcZiP9MMFA1w==}

  source-map-support@0.5.21:
    resolution: {integrity: sha512-uBHU3L3czsIyYXKX88fdrGovxdSCoTGDRZ6SYXtSRxLZUzHg5P/66Ht6uoUlHu9EZod+inXhKo3qQgwXUT/y1w==}

  source-map@0.6.1:
    resolution: {integrity: sha512-UjgapumWlbMhkBgzT7Ykc5YXUT46F0iKu8SGXq0bcwP5dz/h0Plj6enJqjz1Zbq2l5WaqYnrVbwWOWMyF3F47g==}
    engines: {node: '>=0.10.0'}

  source-map@0.7.4:
    resolution: {integrity: sha512-l3BikUxvPOcn5E74dZiq5BGsTb5yEwhaTSzccU6t4sDOH8NWJCstKO5QT2CvtFoK6F0saL7p9xHAqHOlCPJygA==}
    engines: {node: '>= 8'}

  split2@4.2.0:
    resolution: {integrity: sha512-UcjcJOWknrNkF6PLX83qcHM6KHgVKNkV62Y8a5uYDVv9ydGQVwAHMKqHdJje1VTWpljG0WYpCDhrCdAOYH4TWg==}
    engines: {node: '>= 10.x'}

  sprintf-js@1.0.3:
    resolution: {integrity: sha512-D9cPgkvLlV3t3IzL0D0YLvGA9Ahk4PcvVwUbN0dSGr1aP0Nrt4AEnTUbuGvquEC0mA64Gqt1fzirlRs5ibXx8g==}

  sprintf-js@1.1.3:
    resolution: {integrity: sha512-Oo+0REFV59/rz3gfJNKQiBlwfHaSESl1pcGyABQsnnIfWOFt6JNj5gCog2U6MLZ//IGYD+nA8nI+mTShREReaA==}

  stack-trace@0.0.10:
    resolution: {integrity: sha512-KGzahc7puUKkzyMt+IqAep+TVNbKP+k2Lmwhub39m1AsTSkaDutx56aDCo+HLDzf/D26BIHTJWNiTG1KAJiQCg==}

  stack-utils@2.0.6:
    resolution: {integrity: sha512-XlkWvfIm6RmsWtNJx+uqtKLS8eqFbxUg0ZzLXqY0caEy9l7hruX8IpiDnjsLavoBgqCCR71TqWO8MaXYheJ3RQ==}
    engines: {node: '>=10'}

  statuses@2.0.1:
    resolution: {integrity: sha512-RwNA9Z/7PrK06rYLIzFMlaF+l73iwpzsqRIFgbMLbTcLD6cOao82TaWefPXQvB2fOC4AjuYSEndS7N/mTCbkdQ==}
    engines: {node: '>= 0.8'}

  stickyfill@1.1.1:
    resolution: {integrity: sha512-GCp7vHAfpao+Qh/3Flh9DXEJ/qSi0KJwJw6zYlZOtRYXWUIpMM6mC2rIep/dK8RQqwW0KxGJIllmjPIBOGN8AA==}

  streamsearch@1.1.0:
    resolution: {integrity: sha512-Mcc5wHehp9aXz1ax6bZUyY5afg9u2rv5cqQI3mRrYkGC8rW2hM02jWuwjtL++LS5qinSyhj2QfLyNsuc+VsExg==}
    engines: {node: '>=10.0.0'}

  streamx@2.22.0:
    resolution: {integrity: sha512-sLh1evHOzBy/iWRiR6d1zRcLao4gGZr3C1kzNz4fopCOKJb6xD9ub8Mpi9Mr1R6id5o43S+d93fI48UC5uM9aw==}

  string-argv@0.3.2:
    resolution: {integrity: sha512-aqD2Q0144Z+/RqG52NeHEkZauTAUWJO8c6yTftGJKO3Tja5tUgIfmIl6kExvhtxSDP7fXB6DvzkfMpCd/F3G+Q==}
    engines: {node: '>=0.6.19'}

  string-length@4.0.2:
    resolution: {integrity: sha512-+l6rNN5fYHNhZZy41RXsYptCjA2Igmq4EG7kZAYFQI1E1VTXarr6ZPXBg6eq7Y6eK4FEhY6AJlyuFIb/v/S0VQ==}
    engines: {node: '>=10'}

  string-width@4.2.3:
    resolution: {integrity: sha512-wKyQRQpjJ0sIp62ErSZdGsjMJWsap5oRNihHhu6G7JVO/9jIB6UyevL+tXuOqrng8j/cxKTWyWUwvSTriiZz/g==}
    engines: {node: '>=8'}

  string-width@5.1.2:
    resolution: {integrity: sha512-HnLOCR3vjcY8beoNLtcjZ5/nxn2afmME6lhrDrebokqMap+XbeW8n9TXpPDOqdGK5qcI3oT0GKTW6wC7EMiVqA==}
    engines: {node: '>=12'}

  string-width@7.2.0:
    resolution: {integrity: sha512-tsaTIkKW9b4N+AEj+SVA+WhJzV7/zMhcSu78mLKWSk7cXMOSHsBKFWUs0fWwq8QyK3MgJBQRX6Gbi4kYbdvGkQ==}
    engines: {node: '>=18'}

  string_decoder@1.1.1:
    resolution: {integrity: sha512-n/ShnvDi6FHbbVfviro+WojiFzv+s8MPMHBczVePfUpDJLwoLT0ht1l4YwBCbi8pJAveEEdnkHyPyTP/mzRfwg==}

  string_decoder@1.3.0:
    resolution: {integrity: sha512-hkRX8U1WjJFd8LsDJ2yQ/wWWxaopEsABU1XfkM8A+j0+85JAGppt16cr1Whg6KIbb4okU6Mql6BOj+uup/wKeA==}

  strip-ansi@6.0.1:
    resolution: {integrity: sha512-Y38VPSHcqkFrCpFnQ9vuSXmquuv5oXOKpGeT6aGrr3o3Gc9AlVa6JBfUSOCnbxGGZF+/0ooI7KrPuUSztUdU5A==}
    engines: {node: '>=8'}

  strip-ansi@7.1.0:
    resolution: {integrity: sha512-iq6eVVI64nQQTRYq2KtEg2d2uU7LElhTJwsH4YzIHZshxlgZms/wIc4VoDQTlG/IvVIrBKG06CrZnp0qv7hkcQ==}
    engines: {node: '>=12'}

  strip-bom@3.0.0:
    resolution: {integrity: sha512-vavAMRXOgBVNF6nyEEmL3DBK19iRpDcoIwW+swQ+CbGiu7lju6t+JklA1MHweoWtadgt4ISVUsXLyDq34ddcwA==}
    engines: {node: '>=4'}

  strip-bom@4.0.0:
    resolution: {integrity: sha512-3xurFv5tEgii33Zi8Jtp55wEIILR9eh34FAW00PZf+JnSsTmV/ioewSgQl97JHvgjoRGwPShsWm+IdrxB35d0w==}
    engines: {node: '>=8'}

  strip-final-newline@2.0.0:
    resolution: {integrity: sha512-BrpvfNAE3dcvq7ll3xVumzjKjZQ5tI1sEUIKr3Uoks0XUl45St3FlatVqef9prk4jRDzhW6WZg+3bk93y6pLjA==}
    engines: {node: '>=6'}

  strip-final-newline@3.0.0:
    resolution: {integrity: sha512-dOESqjYr96iWYylGObzd39EuNTa5VJxyvVAEm5Jnh7KGo75V43Hk1odPQkNDyXNmUR6k+gEiDVXnjB8HJ3crXw==}
    engines: {node: '>=12'}

  strip-json-comments@3.1.1:
    resolution: {integrity: sha512-6fPc+R4ihwqP6N/aIv2f1gMH8lOVtWQHoqC4yK6oSDVVocumAsfCqjkXnqiYMhmMwS/mEHLp7Vehlt3ql6lEig==}
    engines: {node: '>=8'}

  strnum@1.0.5:
    resolution: {integrity: sha512-J8bbNyKKXl5qYcR36TIO8W3mVGVHrmmxsd5PAItGkmyzwJvybiw2IVq5nqd0i4LSNSkB/sx9VHllbfFdr9k1JA==}

  styled-components@6.1.15:
    resolution: {integrity: sha512-PpOTEztW87Ua2xbmLa7yssjNyUF9vE7wdldRfn1I2E6RTkqknkBYpj771OxM/xrvRGinLy2oysa7GOd7NcZZIA==}
    engines: {node: '>= 16'}
    peerDependencies:
      react: '>= 16.8.0'
      react-dom: '>= 16.8.0'

  stylis@4.3.2:
    resolution: {integrity: sha512-bhtUjWd/z6ltJiQwg0dUfxEJ+W+jdqQd8TbWLWyeIJHlnsqmGLRFFd8e5mA0AZi/zx90smXRlN66YMTcaSFifg==}

  sucrase@3.35.0:
    resolution: {integrity: sha512-8EbVDiu9iN/nESwxeSxDKe0dunta1GOlHufmSSXxMD2z2/tMZpDMpvXQGsc+ajGo8y2uYUmixaSRUc/QPoQ0GA==}
    engines: {node: '>=16 || 14 >=14.17'}
    hasBin: true

  superagent@9.0.2:
    resolution: {integrity: sha512-xuW7dzkUpcJq7QnhOsnNUgtYp3xRwpt2F7abdRYIpCsAt0hhUqia0EdxyXZQQpNmGtsCzYHryaKSV3q3GJnq7w==}
    engines: {node: '>=14.18.0'}

  supertest@7.1.0:
    resolution: {integrity: sha512-5QeSO8hSrKghtcWEoPiO036fxH0Ii2wVQfFZSP0oqQhmjk8bOLhDFXr4JrvaFmPuEWUoq4znY3uSi8UzLKxGqw==}
    engines: {node: '>=14.18.0'}

  supports-color@7.2.0:
    resolution: {integrity: sha512-qpCAvRl9stuOHveKsn7HncJRvv501qIacKzQlO/+Lwxc9+0q2wLyv4Dfvt80/DPn2pqOBsJdDiogXGR9+OvwRw==}
    engines: {node: '>=8'}

  supports-color@8.1.1:
    resolution: {integrity: sha512-MpUEN2OodtUzxvKQl72cUF7RQ5EiHsGvSsVG0ia9c5RbWGL2CI4C7EpPS8UTBIplnlzZiNuV56w+FuNxy3ty2Q==}
    engines: {node: '>=10'}

  supports-preserve-symlinks-flag@1.0.0:
    resolution: {integrity: sha512-ot0WnXS9fgdkgIcePe6RHNk1WA8+muPa6cSjeR3V8K27q9BB1rTE3R1p7Hv0z1ZyAc8s6Vvv8DIyWf681MAt0w==}
    engines: {node: '>= 0.4'}

  swagger-ui-dist@5.18.2:
    resolution: {integrity: sha512-J+y4mCw/zXh1FOj5wGJvnAajq6XgHOyywsa9yITmwxIlJbMqITq3gYRZHaeqLVH/eV/HOPphE6NjF+nbSNC5Zw==}

  swagger2openapi@7.0.8:
    resolution: {integrity: sha512-upi/0ZGkYgEcLeGieoz8gT74oWHA0E7JivX7aN9mAf+Tc7BQoRBvnIGHoPDw+f9TXTW4s6kGYCZJtauP6OYp7g==}
    hasBin: true

  symbol-observable@4.0.0:
    resolution: {integrity: sha512-b19dMThMV4HVFynSAM1++gBHAbk2Tc/osgLIBZMKsyqh34jb2e8Os7T6ZW/Bt3pJFdBTd2JwAnAAEQV7rSNvcQ==}
    engines: {node: '>=0.10'}

  tailwindcss@3.4.17:
    resolution: {integrity: sha512-w33E2aCvSDP0tW9RZuNXadXlkHXqFzSkQew/aIa2i/Sj8fThxwovwlXHSPXTbAHwEIhBFXAedUhP2tueAKP8Og==}
    engines: {node: '>=14.0.0'}
    hasBin: true

  tapable@2.2.1:
    resolution: {integrity: sha512-GNzQvQTOIP6RyTfE2Qxb8ZVlNmw0n88vp1szwWRimP02mnTsx3Wtn5qRdqY9w2XduFNUgvOwhNnQsjwCp+kqaQ==}
    engines: {node: '>=6'}

  tar-fs@3.0.8:
    resolution: {integrity: sha512-ZoROL70jptorGAlgAYiLoBLItEKw/fUxg9BSYK/dF/GAGYFJOJJJMvjPAKDJraCXFwadD456FCuvLWgfhMsPwg==}

  tar-stream@3.1.7:
    resolution: {integrity: sha512-qJj60CXt7IU1Ffyc3NJMjh6EkuCFej46zUqJ4J7pqYlThyd9bO0XBTmcOIhSzZJVWfsLks0+nle/j538YAW9RQ==}

  tar@6.2.1:
    resolution: {integrity: sha512-DZ4yORTwrbTj/7MZYq2w+/ZFdI6OZ/f9SFHR+71gIVUZhOQPHzVCLpvRnPgyaMpfWxxk/4ONva3GQSyNIKRv6A==}
    engines: {node: '>=10'}

  terser-webpack-plugin@5.3.14:
    resolution: {integrity: sha512-vkZjpUjb6OMS7dhV+tILUW6BhpDR7P2L/aQSAv+Uwk+m8KATX9EccViHTJR2qDtACKPIYndLGCyl3FMo+r2LMw==}
    engines: {node: '>= 10.13.0'}
    peerDependencies:
      '@swc/core': '*'
      esbuild: '*'
      uglify-js: '*'
      webpack: ^5.1.0
    peerDependenciesMeta:
      '@swc/core':
        optional: true
      esbuild:
        optional: true
      uglify-js:
        optional: true

  terser@5.39.0:
    resolution: {integrity: sha512-LBAhFyLho16harJoWMg/nZsQYgTrg5jXOn2nCYjRUcZZEdE3qa2zb8QEDRUGVZBW4rlazf2fxkg8tztybTaqWw==}
    engines: {node: '>=10'}
    hasBin: true

  test-exclude@6.0.0:
    resolution: {integrity: sha512-cAGWPIyOHU6zlmg88jwm7VRyXnMN7iV68OGAbYDk/Mh/xC/pzVPlQtY6ngoIH/5/tciuhGfvESU8GrHrcxD56w==}
    engines: {node: '>=8'}

  text-decoder@1.2.3:
    resolution: {integrity: sha512-3/o9z3X0X0fTupwsYvR03pJ/DjWuqqrfwBgTQzdWDiQSm9KitAyz/9WqsT2JQW7KV2m+bC2ol/zqpW37NHxLaA==}

  text-hex@1.0.0:
    resolution: {integrity: sha512-uuVGNWzgJ4yhRaNSiubPY7OjISw4sw4E5Uv0wbjp+OzcbmVU/rsT8ujgcXJhn9ypzsgr5vlzpPqP+MBBKcGvbg==}

  thenify-all@1.6.0:
    resolution: {integrity: sha512-RNxQH/qI8/t3thXJDwcstUO4zeqo64+Uy/+sNVRBx4Xn2OX+OZ9oP+iJnNFqplFra2ZUVeKCSa2oVWi3T4uVmA==}
    engines: {node: '>=0.8'}

  thenify@3.3.1:
    resolution: {integrity: sha512-RVZSIV5IG10Hk3enotrhvz0T9em6cyHBLkH/YAZuKqd8hRkKhSfCGIcP2KUY0EPxndzANBmNllzWPwak+bheSw==}

  thread-stream@2.7.0:
    resolution: {integrity: sha512-qQiRWsU/wvNolI6tbbCKd9iKaTnCXsTwVxhhKM6nctPdujTyztjlbUkUTUymidWcMnZ5pWR0ej4a0tjsW021vw==}

  through@2.3.8:
    resolution: {integrity: sha512-w89qg7PI8wAdvX60bMDP+bFoD5Dvhm9oLheFp5O4a2QF0cSBGsBX4qZmadPMvVqlLJBBci+WqGGOAPvcDeNSVg==}

  tinyexec@0.3.2:
    resolution: {integrity: sha512-KQQR9yN7R5+OSwaK0XQoj22pwHoTlgYqmUscPYoknOoWCWfj/5/ABTMRi69FrKU5ffPVh5QcFikpWJI/P1ocHA==}

  tinyglobby@0.2.12:
    resolution: {integrity: sha512-qkf4trmKSIiMTs/E63cxH+ojC2unam7rJ0WrauAzpT3ECNTxGRMlaXxVbfxMUC/w0LaYk6jQ4y/nGR9uBO3tww==}
    engines: {node: '>=12.0.0'}

  tmp@0.0.33:
    resolution: {integrity: sha512-jRCJlojKnZ3addtTOjdIqoRuPEKBvNXcGYqzO6zWZX8KfKEpnGY5jfggJQ3EjKuu8D4bJRr0y+cYJFmYbImXGw==}
    engines: {node: '>=0.6.0'}

  tmpl@1.0.5:
    resolution: {integrity: sha512-3f0uOEAQwIqGuWW2MVzYg8fV/QNnc/IpuJNG837rLuczAaLVHslWHZQj4IGiEl5Hs3kkbhwL9Ab7Hrsmuj+Smw==}

  to-regex-range@5.0.1:
    resolution: {integrity: sha512-65P7iz6X5yEr1cwcgvQxbbIw7Uk3gOy5dIdtZ4rDveLqhrdJP+Li/Hx6tyK0NEb+2GCyneCMJiGqrADCSNk8sQ==}
    engines: {node: '>=8.0'}

  toidentifier@1.0.1:
    resolution: {integrity: sha512-o5sSPKEkg/DIQNmH43V0/uerLrpzVedkUh8tGNvaeXpfpuwjKenlSox/2O/BTlZUtEe+JG7s5YhEz608PlAHRA==}
    engines: {node: '>=0.6'}

  tr46@0.0.3:
    resolution: {integrity: sha512-N3WMsuqV66lT30CrXNbEjx4GEwlow3v6rr4mCcv6prnfwhS01rkgyFdjPNBYd9br7LpXV1+Emh01fHnq2Gdgrw==}

  tree-kill@1.2.2:
    resolution: {integrity: sha512-L0Orpi8qGpRG//Nd+H90vFB+3iHnue1zSSGmNOOCh1GLJ7rUKVwV2HvijphGQS2UmhUZewS9VgvxYIdgr+fG1A==}
    hasBin: true

  triple-beam@1.4.1:
    resolution: {integrity: sha512-aZbgViZrg1QNcG+LULa7nhZpJTZSLm/mXnHXnbAbjmN5aSa0y7V+wvv6+4WaBtpISJzThKy+PIPxc1Nq1EJ9mg==}
    engines: {node: '>= 14.0.0'}

  ts-dedent@2.2.0:
    resolution: {integrity: sha512-q5W7tVM71e2xjHZTlgfTDoPF/SmqKG5hddq9SzR49CH2hayqRKJtQ4mtRlSxKaJlR/+9rEM+mnBHf7I2/BQcpQ==}
    engines: {node: '>=6.10'}

  ts-interface-checker@0.1.13:
    resolution: {integrity: sha512-Y/arvbn+rrz3JCKl9C4kVNfTfSm2/mEp5FSz5EsZSANGPSlQrpRI5M4PKF+mJnE52jOO90PnPSc3Ur3bTQw0gA==}

  ts-loader@9.5.2:
    resolution: {integrity: sha512-Qo4piXvOTWcMGIgRiuFa6nHNm+54HbYaZCKqc9eeZCLRy3XqafQgwX2F7mofrbJG3g7EEb+lkiR+z2Lic2s3Zw==}
    engines: {node: '>=12.0.0'}
    peerDependencies:
      typescript: '*'
      webpack: ^5.0.0

  ts-node@10.9.2:
    resolution: {integrity: sha512-f0FFpIdcHgn8zcPSbf1dRevwt047YMnaiJM3u2w2RewrB+fob/zePZcrOyQoLMMO7aBIddLcQIEK5dYjkLnGrQ==}
    hasBin: true
    peerDependencies:
      '@swc/core': '>=1.2.50'
      '@swc/wasm': '>=1.2.50'
      '@types/node': '*'
      typescript: '>=2.7'
    peerDependenciesMeta:
      '@swc/core':
        optional: true
      '@swc/wasm':
        optional: true

  ts-toolbelt@6.15.5:
    resolution: {integrity: sha512-FZIXf1ksVyLcfr7M317jbB67XFJhOO1YqdTcuGaq9q5jLUoTikukZ+98TPjKiP2jC5CgmYdWWYs0s2nLSU0/1A==}

  tsconfig-paths-webpack-plugin@4.2.0:
    resolution: {integrity: sha512-zbem3rfRS8BgeNK50Zz5SIQgXzLafiHjOwUAvk/38/o1jHn/V5QAgVUcz884or7WYcPaH3N2CIfUc2u0ul7UcA==}
    engines: {node: '>=10.13.0'}

  tsconfig-paths@4.2.0:
    resolution: {integrity: sha512-NoZ4roiN7LnbKn9QqE1amc9DJfzvZXxF4xDavcOWt1BPkdx+m+0gJuPM+S0vCe7zTJMYUP0R8pO2XMr+Y8oLIg==}
    engines: {node: '>=6'}

  tslib@2.6.2:
    resolution: {integrity: sha512-AEYxH93jGFPn/a2iVAwW87VuUIkR1FVUKB77NwMF7nBTDkDrrT/Hpt/IrCJ0QXhW27jTBDcf5ZY7w6RiqTMw2Q==}

  tslib@2.8.1:
    resolution: {integrity: sha512-oJFu94HQb+KVduSUQL7wnpmqnfmLsOA/nAh6b6EH0wCEoK0/mPeXU6c3wKDV83MkOuHPRHtSXKKU99IBazS/2w==}

  type-detect@4.0.8:
    resolution: {integrity: sha512-0fr/mIH1dlO+x7TlcMy+bIDqKPsw/70tVyeHW787goQjhmqaZe10uwLujubK9q9Lg6Fiho1KUKDYz0Z7k7g5/g==}
    engines: {node: '>=4'}

  type-fest@0.21.3:
    resolution: {integrity: sha512-t0rzBq87m3fVcduHDUFhKmyyX+9eo6WQjZvf51Ea/M0Q7+T374Jp1aUiyUl0GKxp8M/OETVHSDvmkyPgvX+X2w==}
    engines: {node: '>=10'}

  type-is@1.6.18:
    resolution: {integrity: sha512-TkRKr9sUTxEH8MdfuCSP7VizJyzRNMjj2J2do2Jr3Kym598JVdEksuzPQCnlFPW4ky9Q+iA+ma9BGm06XQBy8g==}
    engines: {node: '>= 0.6'}

  typed-query-selector@2.12.0:
    resolution: {integrity: sha512-SbklCd1F0EiZOyPiW192rrHZzZ5sBijB6xM+cpmrwDqObvdtunOHHIk9fCGsoK5JVIYXoyEp4iEdE3upFH3PAg==}

  typedarray@0.0.6:
    resolution: {integrity: sha512-/aCDEGatGvZ2BIk+HmLf4ifCJFwvKFNb9/JeZPMulfgFracn9QFcAf5GO8B/mweUjSoblS5In0cWhqpfs/5PQA==}

  typescript@5.7.2:
    resolution: {integrity: sha512-i5t66RHxDvVN40HfDd1PsEThGNnlMCMT3jMUuoh9/0TaqWevNontacunWyN02LA9/fIbEWlcHZcgTKb9QoaLfg==}
    engines: {node: '>=14.17'}
    hasBin: true

  typescript@5.7.3:
    resolution: {integrity: sha512-84MVSjMEHP+FQRPy3pX9sTVV/INIex71s9TL2Gm5FG/WG1SqXeKyZ0k7/blY/4FdOzI12CBy1vGc4og/eus0fw==}
    engines: {node: '>=14.17'}
    hasBin: true

  ufo@1.5.4:
    resolution: {integrity: sha512-UsUk3byDzKd04EyoZ7U4DOlxQaD14JUKQl6/P7wiX4FNvUfm3XL246n9W5AmqwW5RSFJ27NAuM0iLscAOYUiGQ==}

  uglify-js@3.19.3:
    resolution: {integrity: sha512-v3Xu+yuwBXisp6QYTcH4UbH+xYJXqnq2m/LtQVWKWzYc1iehYnLixoQDN9FH6/j9/oybfd6W9Ghwkl8+UMKTKQ==}
    engines: {node: '>=0.8.0'}
    hasBin: true

  uid@2.0.2:
    resolution: {integrity: sha512-u3xV3X7uzvi5b1MncmZo3i2Aw222Zk1keqLA1YkHldREkAhAqi65wuPfe7lHx8H/Wzy+8CE7S7uS3jekIM5s8g==}
    engines: {node: '>=8'}

  unbzip2-stream@1.4.3:
    resolution: {integrity: sha512-mlExGW4w71ebDJviH16lQLtZS32VKqsSfk80GCfUlwT/4/hNRFsoscrF/c++9xinkMzECL1uL9DDwXqFWkruPg==}

  undici-types@6.19.8:
    resolution: {integrity: sha512-ve2KP6f/JnbPBFyobGHuerC9g1FYGn/F8n1LWTwNxCEzd6IfqTwUQcNXgEtmmQ6DlRrC1hrSrBnCZPokRrDHjw==}

  universalify@2.0.1:
    resolution: {integrity: sha512-gptHNQghINnc/vTGIk0SOFGFNXw7JVrlRUtConJRlvaw6DuX0wO5Jeko9sWrMBhh+PsYAZ7oXAiOnf/UKogyiw==}
    engines: {node: '>= 10.0.0'}

  unpipe@1.0.0:
    resolution: {integrity: sha512-pjy2bYhSsufwWlKwPc+l3cN7+wuJlK6uz0YdJEOlQDbl6jo/YlPi4mb8agUkVC8BF7V8NuzeyPNqRksA3hztKQ==}
    engines: {node: '>= 0.8'}

  update-browserslist-db@1.1.3:
    resolution: {integrity: sha512-UxhIZQ+QInVdunkDAaiazvvT/+fXL5Osr0JZlJulepYu6Jd7qJtDZjlur0emRlT71EN3ScPoE7gvsuIKKNavKw==}
    hasBin: true
    peerDependencies:
      browserslist: '>= 4.21.0'

  uri-js-replace@1.0.1:
    resolution: {integrity: sha512-W+C9NWNLFOoBI2QWDp4UT9pv65r2w5Cx+3sTYFvtMdDBxkKt1syCqsUdSFAChbEe1uK5TfS04wt/nGwmaeIQ0g==}

  uri-js@4.4.1:
    resolution: {integrity: sha512-7rKUyy33Q1yc98pQ1DAmLtwX109F7TIfWlW1Ydo8Wl1ii1SeHieeh0HHfPeL2fMXK6z0s8ecKs9frCuLJvndBg==}

  url-template@2.0.8:
    resolution: {integrity: sha512-XdVKMF4SJ0nP/O7XIPB0JwAEuT9lDIYnNsK8yGVe43y0AWoKeJNdv3ZNWh7ksJ6KqQFjOO6ox/VEitLnaVNufw==}

  use-sync-external-store@1.4.0:
    resolution: {integrity: sha512-9WXSPC5fMv61vaupRkCKCxsPxBocVnwakBEkMIHHpkTTg6icbJtg6jzgtLDm4bl3cSHAca52rYWih0k4K3PfHw==}
    peerDependencies:
      react: ^16.8.0 || ^17.0.0 || ^18.0.0 || ^19.0.0

  util-deprecate@1.0.2:
    resolution: {integrity: sha512-EPD5q1uXyFxJpCrLnCc1nHnq3gOa6DZBocAIiI2TaSCA7VCJ1UJDMagCzIkXNsUYfD1daK//LTEQ8xiIbrHtcw==}

  utils-merge@1.0.1:
    resolution: {integrity: sha512-pMZTvIkT1d+TFGvDOqodOclx0QWkkgi6Tdoa8gC8ffGAAqz9pzPTZWAybbsHHoED/ztMtkv/VoYTYyShUn81hA==}
    engines: {node: '>= 0.4.0'}

  uuid@11.1.0:
    resolution: {integrity: sha512-0/A9rDy9P7cJ+8w1c9WD9V//9Wj15Ce2MPz8Ri6032usz+NfePxx5AcN3bN+r6ZL6jEo066/yNYB3tn4pQEx+A==}
    hasBin: true

  uuid@9.0.1:
    resolution: {integrity: sha512-b+1eJOlsR9K8HJpow9Ok3fiWOWSIcIzXodvv0rQjVoOVNpWMpxf1wZNpt4y9h10odCNrqnYp1OBzRktckBe3sA==}
    hasBin: true

  v8-compile-cache-lib@3.0.1:
    resolution: {integrity: sha512-wa7YjyUGfNZngI/vtK0UHAN+lgDCxBPCylVXGp0zu59Fz5aiGtNXaq3DhIov063MorB+VfufLh3JlF2KdTK3xg==}

  v8-to-istanbul@9.3.0:
    resolution: {integrity: sha512-kiGUalWN+rgBJ/1OHZsBtU4rXZOfj/7rKQxULKlIzwzQSvMJUUNgPwJEEh7gU6xEVxC0ahoOBvN2YI8GH6FNgA==}
    engines: {node: '>=10.12.0'}

  vary@1.1.2:
    resolution: {integrity: sha512-BNGbWLfd0eUPabhkXUVm0j8uuvREyTh5ovRa/dyow/BqAbZJyC+5fU+IzQOzmAKzYqYRAISoRhdQr3eIZ/PXqg==}
    engines: {node: '>= 0.8'}

  vscode-jsonrpc@8.2.0:
    resolution: {integrity: sha512-C+r0eKJUIfiDIfwJhria30+TYWPtuHJXHtI7J0YlOmKAo7ogxP20T0zxB7HZQIFhIyvoBPwWskjxrvAtfjyZfA==}
    engines: {node: '>=14.0.0'}

  vscode-languageserver-protocol@3.17.5:
    resolution: {integrity: sha512-mb1bvRJN8SVznADSGWM9u/b07H7Ecg0I3OgXDuLdn307rl/J3A9YD6/eYOssqhecL27hK1IPZAsaqh00i/Jljg==}

  vscode-languageserver-textdocument@1.0.12:
    resolution: {integrity: sha512-cxWNPesCnQCcMPeenjKKsOCKQZ/L6Tv19DTRIGuLWe32lyzWhihGVJ/rcckZXJxfdKCFvRLS3fpBIsV/ZGX4zA==}

  vscode-languageserver-types@3.17.5:
    resolution: {integrity: sha512-Ld1VelNuX9pdF39h2Hgaeb5hEZM2Z3jUrrMgWQAu82jMtZp7p3vJT3BzToKtZI7NgQssZje5o0zryOrhQvzQAg==}

  vscode-languageserver@9.0.1:
    resolution: {integrity: sha512-woByF3PDpkHFUreUa7Hos7+pUWdeWMXRd26+ZX2A8cFx6v/JPTtd4/uN0/jB6XQHYaOlHbio03NTHCqrgG5n7g==}
    hasBin: true

  vscode-uri@3.0.8:
    resolution: {integrity: sha512-AyFQ0EVmsOZOlAnxoFOGOq1SQDWAB7C6aqMGS23svWAllfOaxbuFvcT8D1i8z3Gyn8fraVeZNNmN6e9bxxXkKw==}

  vscode-uri@3.1.0:
    resolution: {integrity: sha512-/BpdSx+yCQGnCvecbyXdxHDkuk55/G3xwnC0GqY4gmQ3j+A+g8kzzgB4Nk/SINjqn6+waqw3EgbVF2QKExkRxQ==}

  vue-demi@0.14.10:
    resolution: {integrity: sha512-nMZBOwuzabUO0nLgIcc6rycZEebF6eeUfaiQx9+WSk8e29IbLvPU9feI6tqW4kTo3hvoYAJkMh8n8D0fuISphg==}
    engines: {node: '>=12'}
    hasBin: true
    peerDependencies:
      '@vue/composition-api': ^1.0.0-rc.1
      vue: ^3.0.0-0 || ^2.6.0
    peerDependenciesMeta:
      '@vue/composition-api':
        optional: true

  vue@3.5.13:
    resolution: {integrity: sha512-wmeiSMxkZCSc+PM2w2VRsOYAZC8GdipNFRTsLSfodVqI9mbejKeXEGr8SckuLnrQPGe3oJN5c3K0vpoU9q/wCQ==}
    peerDependencies:
      typescript: '*'
    peerDependenciesMeta:
      typescript:
        optional: true

  vuex@4.1.0:
    resolution: {integrity: sha512-hmV6UerDrPcgbSy9ORAtNXDr9M4wlNP4pEFKye4ujJF8oqgFFuxDCdOLS3eNoRTtq5O3hoBDh9Doj1bQMYHRbQ==}
    peerDependencies:
      vue: ^3.2.0

  walker@1.0.8:
    resolution: {integrity: sha512-ts/8E8l5b7kY0vlWLewOkDXMmPdLcVV4GmOQLyxuSswIJsweeFZtAsMF7k1Nszz+TYBQrlYRmzOnr398y1JemQ==}

  watchpack@2.4.2:
    resolution: {integrity: sha512-TnbFSbcOCcDgjZ4piURLCbJ3nJhznVh9kw6F6iokjiFPl8ONxe9A6nMDVXDiNbrSfLILs6vB07F7wLBrwPYzJw==}
    engines: {node: '>=10.13.0'}

  wcwidth@1.0.1:
    resolution: {integrity: sha512-XHPEwS0q6TaxcvG85+8EYkbiCux2XtWG2mkc47Ng2A77BQu9+DqIOJldST4HgPkuea7dvKSj5VgX3P1d4rW8Tg==}

  web-streams-polyfill@3.3.3:
    resolution: {integrity: sha512-d2JWLCivmZYTSIoge9MsgFCZrt571BikcWGYkjC1khllbTeDlGqZ2D8vD8E/lJa8WGWbb7Plm8/XJYV7IJHZZw==}
    engines: {node: '>= 8'}

  webidl-conversions@3.0.1:
    resolution: {integrity: sha512-2JAn3z8AR6rjK8Sm8orRC0h/bcl/DqL7tRPdGZ4I1CjdF+EaMLmYxBHyXuKL849eucPFhvBoxMsflfOb8kxaeQ==}

  webpack-node-externals@3.0.0:
    resolution: {integrity: sha512-LnL6Z3GGDPht/AigwRh2dvL9PQPFQ8skEpVrWZXLWBYmqcaojHNN0onvHzie6rq7EWKrrBfPYqNEzTJgiwEQDQ==}
    engines: {node: '>=6'}

  webpack-sources@3.2.3:
    resolution: {integrity: sha512-/DyMEOrDgLKKIG0fmvtz+4dUX/3Ghozwgm6iPp8KRhvn+eQf9+Q7GWxVNMk3+uCPWfdXYC4ExGBckIXdFEfH1w==}
    engines: {node: '>=10.13.0'}

  webpack@5.98.0:
    resolution: {integrity: sha512-UFynvx+gM44Gv9qFgj0acCQK2VE1CtdfwFdimkapco3hlPCJ/zeq73n2yVKimVbtm+TnApIugGhLJnkU6gjYXA==}
    engines: {node: '>=10.13.0'}
    hasBin: true
    peerDependencies:
      webpack-cli: '*'
    peerDependenciesMeta:
      webpack-cli:
        optional: true

  whatwg-url@5.0.0:
    resolution: {integrity: sha512-saE57nupxk6v3HY35+jzBwYa0rKSy0XR8JSxZPwgLr7ys0IBzhGviA1/TUGJLmSVqs8pb9AnvICXEuOHLprYTw==}

  which@2.0.2:
    resolution: {integrity: sha512-BLI3Tl1TW3Pvl70l3yq3Y64i+awpwXqsGBYWkkqMtnbXgrMD+yj7rhW0kuEDxzJaYXGjEW5ogapKNMEKNMjibA==}
    engines: {node: '>= 8'}
    hasBin: true

  wide-align@1.1.5:
    resolution: {integrity: sha512-eDMORYaPNZ4sQIuuYPDHdQvf4gyCF9rEEV/yPxGfwPkRodwEgiMUUXTx/dex+Me0wxx53S+NgUHaP7y3MGlDmg==}

  winston-transport@4.9.0:
    resolution: {integrity: sha512-8drMJ4rkgaPo1Me4zD/3WLfI/zPdA9o2IipKODunnGDcuqbHwjsbB79ylv04LCGGzU0xQ6vTznOMpQGaLhhm6A==}
    engines: {node: '>= 12.0.0'}

  winston@3.17.0:
    resolution: {integrity: sha512-DLiFIXYC5fMPxaRg832S6F5mJYvePtmO5G9v9IgUFPhXm9/GkXarH/TUrBAVzhTCzAj9anE/+GjrgXp/54nOgw==}
    engines: {node: '>= 12.0.0'}

  wordwrap@1.0.0:
    resolution: {integrity: sha512-gvVzJFlPycKc5dZN4yPkP8w7Dc37BtP1yczEneOb4uq34pXZcvrtRTmWV8W+Ume+XCxKgbjM+nevkyFPMybd4Q==}

  wrap-ansi@6.2.0:
    resolution: {integrity: sha512-r6lPcBGxZXlIcymEu7InxDMhdW0KDxpLgoFLcguasxCaJ/SOIZwINatK9KY/tf+ZrlywOKU0UDj3ATXUBfxJXA==}
    engines: {node: '>=8'}

  wrap-ansi@7.0.0:
    resolution: {integrity: sha512-YVGIj2kamLSTxw6NsZjoBxfSwsn0ycdesmc4p+Q21c5zPuZ1pl+NfxVdxPtdHvmNVOQ6XSYG4AUtyt/Fi7D16Q==}
    engines: {node: '>=10'}

  wrap-ansi@8.1.0:
    resolution: {integrity: sha512-si7QWI6zUMq56bESFvagtmzMdGOtoxfR+Sez11Mobfc7tm+VkUckk9bW2UeffTGVUbOksxmSw0AA2gs8g71NCQ==}
    engines: {node: '>=12'}

  wrap-ansi@9.0.0:
    resolution: {integrity: sha512-G8ura3S+3Z2G+mkgNRq8dqaFZAuxfsxpBB8OCTGRTCtp+l/v9nbFNmCUP1BZMts3G1142MsZfn6eeUKrr4PD1Q==}
    engines: {node: '>=18'}

  wrappy@1.0.2:
    resolution: {integrity: sha512-l4Sp/DRseor9wL6EvV2+TuQn63dMkPjZ/sp9XkghTEbV9KlPS1xUsZ3u7/IQO4wxtcFB4bgpQPRcR3QCvezPcQ==}

  write-file-atomic@4.0.2:
    resolution: {integrity: sha512-7KxauUdBmSdWnmpaGFg+ppNjKF8uNLry8LyzjauQDOVONfFLNKrKvQOxZ/VuTIcS/gge/YNahf5RIIQWTSarlg==}
    engines: {node: ^12.13.0 || ^14.15.0 || >=16.0.0}

  ws@7.5.10:
    resolution: {integrity: sha512-+dbF1tHwZpXcbOJdVOkzLDxZP1ailvSxM6ZweXTegylPny803bFhA+vqBYw4s31NSAk4S2Qz+AKXK9a4wkdjcQ==}
    engines: {node: '>=8.3.0'}
    peerDependencies:
      bufferutil: ^4.0.1
      utf-8-validate: ^5.0.2
    peerDependenciesMeta:
      bufferutil:
        optional: true
      utf-8-validate:
        optional: true

  ws@8.18.0:
    resolution: {integrity: sha512-8VbfWfHLbbwu3+N6OKsOMpBdT4kXPDDB9cJk2bJ6mh9ucxdlnNvH1e+roYkKmN9Nxw2yjz7VzeO9oOz2zJ04Pw==}
    engines: {node: '>=10.0.0'}
    peerDependencies:
      bufferutil: ^4.0.1
      utf-8-validate: '>=5.0.2'
    peerDependenciesMeta:
      bufferutil:
        optional: true
      utf-8-validate:
        optional: true

  ws@8.18.1:
    resolution: {integrity: sha512-RKW2aJZMXeMxVpnZ6bck+RswznaxmzdULiBr6KY7XkTnW8uvt0iT9H5DkHUChXrc+uurzwa0rVI16n/Xzjdz1w==}
    engines: {node: '>=10.0.0'}
    peerDependencies:
      bufferutil: ^4.0.1
      utf-8-validate: '>=5.0.2'
    peerDependenciesMeta:
      bufferutil:
        optional: true
      utf-8-validate:
        optional: true

  xdg-basedir@5.1.0:
    resolution: {integrity: sha512-GCPAHLvrIH13+c0SuacwvRYj2SxJXQ4kaVTT5xgL3kPrz56XxkF21IGhjSE1+W0aw7gpBWRGXLCPnPby6lSpmQ==}
    engines: {node: '>=12'}

  xtend@4.0.2:
    resolution: {integrity: sha512-LKYU1iAXJXUgAXn9URjiu+MWhyUXHsvfp7mcuYm9dSUKK0/CjtrUwFAxD82/mCWbtLsGjFIad0wIsod4zrTAEQ==}
    engines: {node: '>=0.4'}

  y18n@5.0.8:
    resolution: {integrity: sha512-0pfFzegeDWJHJIAmTLRP2DwHjdF5s7jo9tuztdQxAhINCdvS+3nGINqPd00AphqJR/0LhANUS6/+7SCb98YOfA==}
    engines: {node: '>=10'}

  yallist@3.1.1:
    resolution: {integrity: sha512-a4UGQaWPH59mOXUYnAG2ewncQS4i4F43Tv3JoAM+s2VDAmS9NsK8GpDMLrCHPksFT7h3K6TOoUNn2pb7RoXx4g==}

  yallist@4.0.0:
    resolution: {integrity: sha512-3wdGidZyq5PB084XLES5TpOSRA3wjXAlIWMhum2kRcv/41Sn2emQ0dycQW4uZXLejwKvg6EsvbdlVL+FYEct7A==}

  yaml-ast-parser@0.0.43:
    resolution: {integrity: sha512-2PTINUwsRqSd+s8XxKaJWQlUuEMHJQyEuh2edBbW8KNJz0SJPwUSD2zRWqezFEdN7IzAgeuYHFUCF7o8zRdZ0A==}

  yaml@1.10.2:
    resolution: {integrity: sha512-r3vXyErRCYJ7wg28yvBY5VSoAF8ZvlcW9/BwUzEtUsjvX/DKs24dIkuwjtuprwJJHsbyUbLApepYTR1BN4uHrg==}
    engines: {node: '>= 6'}

  yaml@2.7.0:
    resolution: {integrity: sha512-+hSoy/QHluxmC9kCIJyL/uyFmLmc+e5CFR5Wa+bpIhIj85LVb9ZH2nVnqrHoSvKogwODv0ClqZkmiSSaIH5LTA==}
    engines: {node: '>= 14'}
    hasBin: true

  yaml@2.7.1:
    resolution: {integrity: sha512-10ULxpnOCQXxJvBgxsn9ptjq6uviG/htZKk9veJGhlqn3w/DxQ631zFF+nlQXLwmImeS5amR2dl2U8sg6U9jsQ==}
    engines: {node: '>= 14'}
    hasBin: true

  yargs-parser@20.2.9:
    resolution: {integrity: sha512-y11nGElTIV+CT3Zv9t7VKl+Q3hTQoT9a1Qzezhhl6Rp21gJ/IVTW7Z3y9EWXhuUBC2Shnf+DX0antecpAwSP8w==}
    engines: {node: '>=10'}

  yargs-parser@21.1.1:
    resolution: {integrity: sha512-tVpsJW7DdjecAiFpbIB1e3qxIQsE6NoPc5/eTdrbbIC4h0LVsWhnoa3g+m2HclBIujHzsxZ4VJVA+GUuc2/LBw==}
    engines: {node: '>=12'}

  yargs@17.0.1:
    resolution: {integrity: sha512-xBBulfCc8Y6gLFcrPvtqKz9hz8SO0l1Ni8GgDekvBX2ro0HRQImDGnikfc33cgzcYUSncapnNcZDjVFIH3f6KQ==}
    engines: {node: '>=12'}

  yargs@17.7.2:
    resolution: {integrity: sha512-7dSzzRQ++CKnNI/krKnYRV7JKKPUXMEh61soaHKg9mrWEhzFWhFnxPxGl+69cD1Ou63C13NUPCnmIcrvqCuM6w==}
    engines: {node: '>=12'}

  yauzl@2.10.0:
    resolution: {integrity: sha512-p4a9I6X6nu6IhoGmBqAcbJy1mlC4j27vEPZX9F4L4/vZT3Lyq1VkFHw/V/PUcB9Buo+DG3iHkT0x3Qya58zc3g==}

  yn@3.1.1:
    resolution: {integrity: sha512-Ux4ygGWsu2c7isFWe8Yu1YluJmqVhxqK2cLXNQA5AcC3QfbGNpM7fu0Y8b/z16pXLnFxZYvWhd3fhBY9DLmC6Q==}
    engines: {node: '>=6'}

  yocto-queue@0.1.0:
    resolution: {integrity: sha512-rVksvsnNCdJ/ohGc6xgPwyN8eheCxsiLM8mxuE/t/mOVqJewPuO1miLpTHQiRgTKCLexL4MeAFVagts7HmNZ2Q==}
    engines: {node: '>=10'}

  yoctocolors-cjs@2.1.2:
    resolution: {integrity: sha512-cYVsTjKl8b+FrnidjibDWskAv7UKOfcwaVZdp/it9n1s9fU3IkgDbhdIRKCW4JDsAlECJY0ytoVPT3sK6kideA==}
    engines: {node: '>=18'}

  zip-stream@6.0.1:
    resolution: {integrity: sha512-zK7YHHz4ZXpW89AHXUPbQVGKI7uvkd3hzusTdotCg1UxyaVtg0zFJSTfW/Dq5f7OBBVnq6cZIaC8Ti4hb6dtCA==}
    engines: {node: '>= 14'}

  zod@3.23.8:
    resolution: {integrity: sha512-XBx9AXhXktjUqnepgTiE5flcKIYWi/rme0Eaj+5Y0lftuGBq+jyRu/md4WnuxqgP1ubdpNCsYEYPxrzVHD8d6g==}

  zod@3.24.2:
    resolution: {integrity: sha512-lY7CDW43ECgW9u1TcT3IoXHflywfVqDYze4waEz812jR/bZ8FHDsl7pFQoSZTz5N+2NqRXs8GBwnAwo3ZNxqhQ==}

snapshots:

  '@alloc/quick-lru@5.2.0': {}

  '@ampproject/remapping@2.3.0':
    dependencies:
      '@jridgewell/gen-mapping': 0.3.8
      '@jridgewell/trace-mapping': 0.3.25

  '@angular-devkit/core@17.3.11(chokidar@4.0.3)':
    dependencies:
      ajv: 8.12.0
      ajv-formats: 2.1.1(ajv@8.12.0)
      jsonc-parser: 3.2.1
      picomatch: 4.0.1
      rxjs: 7.8.1
      source-map: 0.7.4
    optionalDependencies:
      chokidar: 4.0.3

  '@angular-devkit/core@19.1.8(chokidar@4.0.3)':
    dependencies:
      ajv: 8.17.1
      ajv-formats: 3.0.1(ajv@8.17.1)
      jsonc-parser: 3.3.1
      picomatch: 4.0.2
      rxjs: 7.8.1
      source-map: 0.7.4
    optionalDependencies:
      chokidar: 4.0.3

  '@angular-devkit/core@19.2.0(chokidar@4.0.3)':
    dependencies:
      ajv: 8.17.1
      ajv-formats: 3.0.1(ajv@8.17.1)
      jsonc-parser: 3.3.1
      picomatch: 4.0.2
      rxjs: 7.8.1
      source-map: 0.7.4
    optionalDependencies:
      chokidar: 4.0.3

  '@angular-devkit/schematics-cli@19.1.8(@types/node@20.17.17)(chokidar@4.0.3)':
    dependencies:
      '@angular-devkit/core': 19.1.8(chokidar@4.0.3)
      '@angular-devkit/schematics': 19.1.8(chokidar@4.0.3)
      '@inquirer/prompts': 7.2.1(@types/node@20.17.17)
      ansi-colors: 4.1.3
      symbol-observable: 4.0.0
      yargs-parser: 21.1.1
    transitivePeerDependencies:
      - '@types/node'
      - chokidar

  '@angular-devkit/schematics@17.3.11(chokidar@4.0.3)':
    dependencies:
      '@angular-devkit/core': 17.3.11(chokidar@4.0.3)
      jsonc-parser: 3.2.1
      magic-string: 0.30.8
      ora: 5.4.1
      rxjs: 7.8.1
    transitivePeerDependencies:
      - chokidar

  '@angular-devkit/schematics@19.1.8(chokidar@4.0.3)':
    dependencies:
      '@angular-devkit/core': 19.1.8(chokidar@4.0.3)
      jsonc-parser: 3.3.1
      magic-string: 0.30.17
      ora: 5.4.1
      rxjs: 7.8.1
    transitivePeerDependencies:
      - chokidar

  '@angular-devkit/schematics@19.2.0(chokidar@4.0.3)':
    dependencies:
      '@angular-devkit/core': 19.2.0(chokidar@4.0.3)
      jsonc-parser: 3.3.1
      magic-string: 0.30.17
      ora: 5.4.1
      rxjs: 7.8.1
    transitivePeerDependencies:
      - chokidar

  '@antfu/install-pkg@1.0.0':
    dependencies:
      package-manager-detector: 0.2.9
      tinyexec: 0.3.2

  '@antfu/utils@8.1.0': {}

  '@aws-crypto/crc32@5.2.0':
    dependencies:
      '@aws-crypto/util': 5.2.0
      '@aws-sdk/types': 3.734.0
      tslib: 2.8.1

  '@aws-crypto/crc32c@5.2.0':
    dependencies:
      '@aws-crypto/util': 5.2.0
      '@aws-sdk/types': 3.734.0
      tslib: 2.8.1

  '@aws-crypto/sha1-browser@5.2.0':
    dependencies:
      '@aws-crypto/supports-web-crypto': 5.2.0
      '@aws-crypto/util': 5.2.0
      '@aws-sdk/types': 3.734.0
      '@aws-sdk/util-locate-window': 3.723.0
      '@smithy/util-utf8': 2.3.0
      tslib: 2.8.1

  '@aws-crypto/sha256-browser@5.2.0':
    dependencies:
      '@aws-crypto/sha256-js': 5.2.0
      '@aws-crypto/supports-web-crypto': 5.2.0
      '@aws-crypto/util': 5.2.0
      '@aws-sdk/types': 3.734.0
      '@aws-sdk/util-locate-window': 3.723.0
      '@smithy/util-utf8': 2.3.0
      tslib: 2.8.1

  '@aws-crypto/sha256-js@5.2.0':
    dependencies:
      '@aws-crypto/util': 5.2.0
      '@aws-sdk/types': 3.734.0
      tslib: 2.8.1

  '@aws-crypto/supports-web-crypto@5.2.0':
    dependencies:
      tslib: 2.8.1

  '@aws-crypto/util@5.2.0':
    dependencies:
      '@aws-sdk/types': 3.734.0
      '@smithy/util-utf8': 2.3.0
      tslib: 2.8.1

  '@aws-sdk/client-s3@3.744.0':
    dependencies:
      '@aws-crypto/sha1-browser': 5.2.0
      '@aws-crypto/sha256-browser': 5.2.0
      '@aws-crypto/sha256-js': 5.2.0
      '@aws-sdk/core': 3.744.0
      '@aws-sdk/credential-provider-node': 3.744.0
      '@aws-sdk/middleware-bucket-endpoint': 3.734.0
      '@aws-sdk/middleware-expect-continue': 3.734.0
      '@aws-sdk/middleware-flexible-checksums': 3.744.0
      '@aws-sdk/middleware-host-header': 3.734.0
      '@aws-sdk/middleware-location-constraint': 3.734.0
      '@aws-sdk/middleware-logger': 3.734.0
      '@aws-sdk/middleware-recursion-detection': 3.734.0
      '@aws-sdk/middleware-sdk-s3': 3.744.0
      '@aws-sdk/middleware-ssec': 3.734.0
      '@aws-sdk/middleware-user-agent': 3.744.0
      '@aws-sdk/region-config-resolver': 3.734.0
      '@aws-sdk/signature-v4-multi-region': 3.744.0
      '@aws-sdk/types': 3.734.0
      '@aws-sdk/util-endpoints': 3.743.0
      '@aws-sdk/util-user-agent-browser': 3.734.0
      '@aws-sdk/util-user-agent-node': 3.744.0
      '@aws-sdk/xml-builder': 3.734.0
      '@smithy/config-resolver': 4.0.1
      '@smithy/core': 3.1.2
      '@smithy/eventstream-serde-browser': 4.0.1
      '@smithy/eventstream-serde-config-resolver': 4.0.1
      '@smithy/eventstream-serde-node': 4.0.1
      '@smithy/fetch-http-handler': 5.0.1
      '@smithy/hash-blob-browser': 4.0.1
      '@smithy/hash-node': 4.0.1
      '@smithy/hash-stream-node': 4.0.1
      '@smithy/invalid-dependency': 4.0.1
      '@smithy/md5-js': 4.0.1
      '@smithy/middleware-content-length': 4.0.1
      '@smithy/middleware-endpoint': 4.0.3
      '@smithy/middleware-retry': 4.0.4
      '@smithy/middleware-serde': 4.0.2
      '@smithy/middleware-stack': 4.0.1
      '@smithy/node-config-provider': 4.0.1
      '@smithy/node-http-handler': 4.0.2
      '@smithy/protocol-http': 5.0.1
      '@smithy/smithy-client': 4.1.3
      '@smithy/types': 4.1.0
      '@smithy/url-parser': 4.0.1
      '@smithy/util-base64': 4.0.0
      '@smithy/util-body-length-browser': 4.0.0
      '@smithy/util-body-length-node': 4.0.0
      '@smithy/util-defaults-mode-browser': 4.0.4
      '@smithy/util-defaults-mode-node': 4.0.4
      '@smithy/util-endpoints': 3.0.1
      '@smithy/util-middleware': 4.0.1
      '@smithy/util-retry': 4.0.1
      '@smithy/util-stream': 4.0.2
      '@smithy/util-utf8': 4.0.0
      '@smithy/util-waiter': 4.0.2
      tslib: 2.8.1
    transitivePeerDependencies:
      - aws-crt

  '@aws-sdk/client-sqs@3.744.0':
    dependencies:
      '@aws-crypto/sha256-browser': 5.2.0
      '@aws-crypto/sha256-js': 5.2.0
      '@aws-sdk/core': 3.744.0
      '@aws-sdk/credential-provider-node': 3.744.0
      '@aws-sdk/middleware-host-header': 3.734.0
      '@aws-sdk/middleware-logger': 3.734.0
      '@aws-sdk/middleware-recursion-detection': 3.734.0
      '@aws-sdk/middleware-sdk-sqs': 3.744.0
      '@aws-sdk/middleware-user-agent': 3.744.0
      '@aws-sdk/region-config-resolver': 3.734.0
      '@aws-sdk/types': 3.734.0
      '@aws-sdk/util-endpoints': 3.743.0
      '@aws-sdk/util-user-agent-browser': 3.734.0
      '@aws-sdk/util-user-agent-node': 3.744.0
      '@smithy/config-resolver': 4.0.1
      '@smithy/core': 3.1.2
      '@smithy/fetch-http-handler': 5.0.1
      '@smithy/hash-node': 4.0.1
      '@smithy/invalid-dependency': 4.0.1
      '@smithy/md5-js': 4.0.1
      '@smithy/middleware-content-length': 4.0.1
      '@smithy/middleware-endpoint': 4.0.3
      '@smithy/middleware-retry': 4.0.4
      '@smithy/middleware-serde': 4.0.2
      '@smithy/middleware-stack': 4.0.1
      '@smithy/node-config-provider': 4.0.1
      '@smithy/node-http-handler': 4.0.2
      '@smithy/protocol-http': 5.0.1
      '@smithy/smithy-client': 4.1.3
      '@smithy/types': 4.1.0
      '@smithy/url-parser': 4.0.1
      '@smithy/util-base64': 4.0.0
      '@smithy/util-body-length-browser': 4.0.0
      '@smithy/util-body-length-node': 4.0.0
      '@smithy/util-defaults-mode-browser': 4.0.4
      '@smithy/util-defaults-mode-node': 4.0.4
      '@smithy/util-endpoints': 3.0.1
      '@smithy/util-middleware': 4.0.1
      '@smithy/util-retry': 4.0.1
      '@smithy/util-utf8': 4.0.0
      tslib: 2.8.1
    transitivePeerDependencies:
      - aws-crt

  '@aws-sdk/client-sso@3.744.0':
    dependencies:
      '@aws-crypto/sha256-browser': 5.2.0
      '@aws-crypto/sha256-js': 5.2.0
      '@aws-sdk/core': 3.744.0
      '@aws-sdk/middleware-host-header': 3.734.0
      '@aws-sdk/middleware-logger': 3.734.0
      '@aws-sdk/middleware-recursion-detection': 3.734.0
      '@aws-sdk/middleware-user-agent': 3.744.0
      '@aws-sdk/region-config-resolver': 3.734.0
      '@aws-sdk/types': 3.734.0
      '@aws-sdk/util-endpoints': 3.743.0
      '@aws-sdk/util-user-agent-browser': 3.734.0
      '@aws-sdk/util-user-agent-node': 3.744.0
      '@smithy/config-resolver': 4.0.1
      '@smithy/core': 3.1.2
      '@smithy/fetch-http-handler': 5.0.1
      '@smithy/hash-node': 4.0.1
      '@smithy/invalid-dependency': 4.0.1
      '@smithy/middleware-content-length': 4.0.1
      '@smithy/middleware-endpoint': 4.0.3
      '@smithy/middleware-retry': 4.0.4
      '@smithy/middleware-serde': 4.0.2
      '@smithy/middleware-stack': 4.0.1
      '@smithy/node-config-provider': 4.0.1
      '@smithy/node-http-handler': 4.0.2
      '@smithy/protocol-http': 5.0.1
      '@smithy/smithy-client': 4.1.3
      '@smithy/types': 4.1.0
      '@smithy/url-parser': 4.0.1
      '@smithy/util-base64': 4.0.0
      '@smithy/util-body-length-browser': 4.0.0
      '@smithy/util-body-length-node': 4.0.0
      '@smithy/util-defaults-mode-browser': 4.0.4
      '@smithy/util-defaults-mode-node': 4.0.4
      '@smithy/util-endpoints': 3.0.1
      '@smithy/util-middleware': 4.0.1
      '@smithy/util-retry': 4.0.1
      '@smithy/util-utf8': 4.0.0
      tslib: 2.8.1
    transitivePeerDependencies:
      - aws-crt

  '@aws-sdk/core@3.744.0':
    dependencies:
      '@aws-sdk/types': 3.734.0
      '@smithy/core': 3.1.2
      '@smithy/node-config-provider': 4.0.1
      '@smithy/property-provider': 4.0.1
      '@smithy/protocol-http': 5.0.1
      '@smithy/signature-v4': 5.0.1
      '@smithy/smithy-client': 4.1.3
      '@smithy/types': 4.1.0
      '@smithy/util-middleware': 4.0.1
      fast-xml-parser: 4.4.1
      tslib: 2.8.1

  '@aws-sdk/credential-provider-env@3.744.0':
    dependencies:
      '@aws-sdk/core': 3.744.0
      '@aws-sdk/types': 3.734.0
      '@smithy/property-provider': 4.0.1
      '@smithy/types': 4.1.0
      tslib: 2.8.1

  '@aws-sdk/credential-provider-http@3.744.0':
    dependencies:
      '@aws-sdk/core': 3.744.0
      '@aws-sdk/types': 3.734.0
      '@smithy/fetch-http-handler': 5.0.1
      '@smithy/node-http-handler': 4.0.2
      '@smithy/property-provider': 4.0.1
      '@smithy/protocol-http': 5.0.1
      '@smithy/smithy-client': 4.1.3
      '@smithy/types': 4.1.0
      '@smithy/util-stream': 4.0.2
      tslib: 2.8.1

  '@aws-sdk/credential-provider-ini@3.744.0':
    dependencies:
      '@aws-sdk/core': 3.744.0
      '@aws-sdk/credential-provider-env': 3.744.0
      '@aws-sdk/credential-provider-http': 3.744.0
      '@aws-sdk/credential-provider-process': 3.744.0
      '@aws-sdk/credential-provider-sso': 3.744.0
      '@aws-sdk/credential-provider-web-identity': 3.744.0
      '@aws-sdk/nested-clients': 3.744.0
      '@aws-sdk/types': 3.734.0
      '@smithy/credential-provider-imds': 4.0.1
      '@smithy/property-provider': 4.0.1
      '@smithy/shared-ini-file-loader': 4.0.1
      '@smithy/types': 4.1.0
      tslib: 2.8.1
    transitivePeerDependencies:
      - aws-crt

  '@aws-sdk/credential-provider-node@3.744.0':
    dependencies:
      '@aws-sdk/credential-provider-env': 3.744.0
      '@aws-sdk/credential-provider-http': 3.744.0
      '@aws-sdk/credential-provider-ini': 3.744.0
      '@aws-sdk/credential-provider-process': 3.744.0
      '@aws-sdk/credential-provider-sso': 3.744.0
      '@aws-sdk/credential-provider-web-identity': 3.744.0
      '@aws-sdk/types': 3.734.0
      '@smithy/credential-provider-imds': 4.0.1
      '@smithy/property-provider': 4.0.1
      '@smithy/shared-ini-file-loader': 4.0.1
      '@smithy/types': 4.1.0
      tslib: 2.8.1
    transitivePeerDependencies:
      - aws-crt

  '@aws-sdk/credential-provider-process@3.744.0':
    dependencies:
      '@aws-sdk/core': 3.744.0
      '@aws-sdk/types': 3.734.0
      '@smithy/property-provider': 4.0.1
      '@smithy/shared-ini-file-loader': 4.0.1
      '@smithy/types': 4.1.0
      tslib: 2.8.1

  '@aws-sdk/credential-provider-sso@3.744.0':
    dependencies:
      '@aws-sdk/client-sso': 3.744.0
      '@aws-sdk/core': 3.744.0
      '@aws-sdk/token-providers': 3.744.0
      '@aws-sdk/types': 3.734.0
      '@smithy/property-provider': 4.0.1
      '@smithy/shared-ini-file-loader': 4.0.1
      '@smithy/types': 4.1.0
      tslib: 2.8.1
    transitivePeerDependencies:
      - aws-crt

  '@aws-sdk/credential-provider-web-identity@3.744.0':
    dependencies:
      '@aws-sdk/core': 3.744.0
      '@aws-sdk/nested-clients': 3.744.0
      '@aws-sdk/types': 3.734.0
      '@smithy/property-provider': 4.0.1
      '@smithy/types': 4.1.0
      tslib: 2.8.1
    transitivePeerDependencies:
      - aws-crt

  '@aws-sdk/middleware-bucket-endpoint@3.734.0':
    dependencies:
      '@aws-sdk/types': 3.734.0
      '@aws-sdk/util-arn-parser': 3.723.0
      '@smithy/node-config-provider': 4.0.1
      '@smithy/protocol-http': 5.0.1
      '@smithy/types': 4.1.0
      '@smithy/util-config-provider': 4.0.0
      tslib: 2.8.1

  '@aws-sdk/middleware-expect-continue@3.734.0':
    dependencies:
      '@aws-sdk/types': 3.734.0
      '@smithy/protocol-http': 5.0.1
      '@smithy/types': 4.1.0
      tslib: 2.8.1

  '@aws-sdk/middleware-flexible-checksums@3.744.0':
    dependencies:
      '@aws-crypto/crc32': 5.2.0
      '@aws-crypto/crc32c': 5.2.0
      '@aws-crypto/util': 5.2.0
      '@aws-sdk/core': 3.744.0
      '@aws-sdk/types': 3.734.0
      '@smithy/is-array-buffer': 4.0.0
      '@smithy/node-config-provider': 4.0.1
      '@smithy/protocol-http': 5.0.1
      '@smithy/types': 4.1.0
      '@smithy/util-middleware': 4.0.1
      '@smithy/util-stream': 4.0.2
      '@smithy/util-utf8': 4.0.0
      tslib: 2.8.1

  '@aws-sdk/middleware-host-header@3.734.0':
    dependencies:
      '@aws-sdk/types': 3.734.0
      '@smithy/protocol-http': 5.0.1
      '@smithy/types': 4.1.0
      tslib: 2.8.1

  '@aws-sdk/middleware-location-constraint@3.734.0':
    dependencies:
      '@aws-sdk/types': 3.734.0
      '@smithy/types': 4.1.0
      tslib: 2.8.1

  '@aws-sdk/middleware-logger@3.734.0':
    dependencies:
      '@aws-sdk/types': 3.734.0
      '@smithy/types': 4.1.0
      tslib: 2.8.1

  '@aws-sdk/middleware-recursion-detection@3.734.0':
    dependencies:
      '@aws-sdk/types': 3.734.0
      '@smithy/protocol-http': 5.0.1
      '@smithy/types': 4.1.0
      tslib: 2.8.1

  '@aws-sdk/middleware-sdk-s3@3.744.0':
    dependencies:
      '@aws-sdk/core': 3.744.0
      '@aws-sdk/types': 3.734.0
      '@aws-sdk/util-arn-parser': 3.723.0
      '@smithy/core': 3.1.2
      '@smithy/node-config-provider': 4.0.1
      '@smithy/protocol-http': 5.0.1
      '@smithy/signature-v4': 5.0.1
      '@smithy/smithy-client': 4.1.3
      '@smithy/types': 4.1.0
      '@smithy/util-config-provider': 4.0.0
      '@smithy/util-middleware': 4.0.1
      '@smithy/util-stream': 4.0.2
      '@smithy/util-utf8': 4.0.0
      tslib: 2.8.1

  '@aws-sdk/middleware-sdk-sqs@3.744.0':
    dependencies:
      '@aws-sdk/types': 3.734.0
      '@smithy/smithy-client': 4.1.3
      '@smithy/types': 4.1.0
      '@smithy/util-hex-encoding': 4.0.0
      '@smithy/util-utf8': 4.0.0
      tslib: 2.8.1

  '@aws-sdk/middleware-ssec@3.734.0':
    dependencies:
      '@aws-sdk/types': 3.734.0
      '@smithy/types': 4.1.0
      tslib: 2.8.1

  '@aws-sdk/middleware-user-agent@3.744.0':
    dependencies:
      '@aws-sdk/core': 3.744.0
      '@aws-sdk/types': 3.734.0
      '@aws-sdk/util-endpoints': 3.743.0
      '@smithy/core': 3.1.2
      '@smithy/protocol-http': 5.0.1
      '@smithy/types': 4.1.0
      tslib: 2.8.1

  '@aws-sdk/nested-clients@3.744.0':
    dependencies:
      '@aws-crypto/sha256-browser': 5.2.0
      '@aws-crypto/sha256-js': 5.2.0
      '@aws-sdk/core': 3.744.0
      '@aws-sdk/middleware-host-header': 3.734.0
      '@aws-sdk/middleware-logger': 3.734.0
      '@aws-sdk/middleware-recursion-detection': 3.734.0
      '@aws-sdk/middleware-user-agent': 3.744.0
      '@aws-sdk/region-config-resolver': 3.734.0
      '@aws-sdk/types': 3.734.0
      '@aws-sdk/util-endpoints': 3.743.0
      '@aws-sdk/util-user-agent-browser': 3.734.0
      '@aws-sdk/util-user-agent-node': 3.744.0
      '@smithy/config-resolver': 4.0.1
      '@smithy/core': 3.1.2
      '@smithy/fetch-http-handler': 5.0.1
      '@smithy/hash-node': 4.0.1
      '@smithy/invalid-dependency': 4.0.1
      '@smithy/middleware-content-length': 4.0.1
      '@smithy/middleware-endpoint': 4.0.3
      '@smithy/middleware-retry': 4.0.4
      '@smithy/middleware-serde': 4.0.2
      '@smithy/middleware-stack': 4.0.1
      '@smithy/node-config-provider': 4.0.1
      '@smithy/node-http-handler': 4.0.2
      '@smithy/protocol-http': 5.0.1
      '@smithy/smithy-client': 4.1.3
      '@smithy/types': 4.1.0
      '@smithy/url-parser': 4.0.1
      '@smithy/util-base64': 4.0.0
      '@smithy/util-body-length-browser': 4.0.0
      '@smithy/util-body-length-node': 4.0.0
      '@smithy/util-defaults-mode-browser': 4.0.4
      '@smithy/util-defaults-mode-node': 4.0.4
      '@smithy/util-endpoints': 3.0.1
      '@smithy/util-middleware': 4.0.1
      '@smithy/util-retry': 4.0.1
      '@smithy/util-utf8': 4.0.0
      tslib: 2.8.1
    transitivePeerDependencies:
      - aws-crt

  '@aws-sdk/region-config-resolver@3.734.0':
    dependencies:
      '@aws-sdk/types': 3.734.0
      '@smithy/node-config-provider': 4.0.1
      '@smithy/types': 4.1.0
      '@smithy/util-config-provider': 4.0.0
      '@smithy/util-middleware': 4.0.1
      tslib: 2.8.1

  '@aws-sdk/signature-v4-multi-region@3.744.0':
    dependencies:
      '@aws-sdk/middleware-sdk-s3': 3.744.0
      '@aws-sdk/types': 3.734.0
      '@smithy/protocol-http': 5.0.1
      '@smithy/signature-v4': 5.0.1
      '@smithy/types': 4.1.0
      tslib: 2.8.1

  '@aws-sdk/token-providers@3.744.0':
    dependencies:
      '@aws-sdk/nested-clients': 3.744.0
      '@aws-sdk/types': 3.734.0
      '@smithy/property-provider': 4.0.1
      '@smithy/shared-ini-file-loader': 4.0.1
      '@smithy/types': 4.1.0
      tslib: 2.8.1
    transitivePeerDependencies:
      - aws-crt

  '@aws-sdk/types@3.734.0':
    dependencies:
      '@smithy/types': 4.1.0
      tslib: 2.8.1

  '@aws-sdk/util-arn-parser@3.723.0':
    dependencies:
      tslib: 2.8.1

  '@aws-sdk/util-endpoints@3.743.0':
    dependencies:
      '@aws-sdk/types': 3.734.0
      '@smithy/types': 4.1.0
      '@smithy/util-endpoints': 3.0.1
      tslib: 2.8.1

  '@aws-sdk/util-locate-window@3.723.0':
    dependencies:
      tslib: 2.8.1

  '@aws-sdk/util-user-agent-browser@3.734.0':
    dependencies:
      '@aws-sdk/types': 3.734.0
      '@smithy/types': 4.1.0
      bowser: 2.11.0
      tslib: 2.8.1

  '@aws-sdk/util-user-agent-node@3.744.0':
    dependencies:
      '@aws-sdk/middleware-user-agent': 3.744.0
      '@aws-sdk/types': 3.734.0
      '@smithy/node-config-provider': 4.0.1
      '@smithy/types': 4.1.0
      tslib: 2.8.1

  '@aws-sdk/xml-builder@3.734.0':
    dependencies:
      '@smithy/types': 4.1.0
      tslib: 2.8.1

  '@babel/code-frame@7.26.2':
    dependencies:
      '@babel/helper-validator-identifier': 7.25.9
      js-tokens: 4.0.0
      picocolors: 1.1.1

  '@babel/compat-data@7.26.8': {}

  '@babel/core@7.26.8':
    dependencies:
      '@ampproject/remapping': 2.3.0
      '@babel/code-frame': 7.26.2
      '@babel/generator': 7.26.8
      '@babel/helper-compilation-targets': 7.26.5
      '@babel/helper-module-transforms': 7.26.0(@babel/core@7.26.8)
      '@babel/helpers': 7.26.7
      '@babel/parser': 7.26.8
      '@babel/template': 7.26.8
      '@babel/traverse': 7.26.8
      '@babel/types': 7.26.8
      '@types/gensync': 1.0.4
      convert-source-map: 2.0.0
      debug: 4.4.0
      gensync: 1.0.0-beta.2
      json5: 2.2.3
      semver: 6.3.1
    transitivePeerDependencies:
      - supports-color

  '@babel/generator@7.26.8':
    dependencies:
      '@babel/parser': 7.26.8
      '@babel/types': 7.26.8
      '@jridgewell/gen-mapping': 0.3.8
      '@jridgewell/trace-mapping': 0.3.25
      jsesc: 3.1.0

  '@babel/helper-compilation-targets@7.26.5':
    dependencies:
      '@babel/compat-data': 7.26.8
      '@babel/helper-validator-option': 7.25.9
      browserslist: 4.24.4
      lru-cache: 5.1.1
      semver: 6.3.1

  '@babel/helper-module-imports@7.25.9':
    dependencies:
      '@babel/traverse': 7.26.8
      '@babel/types': 7.26.8
    transitivePeerDependencies:
      - supports-color

  '@babel/helper-module-transforms@7.26.0(@babel/core@7.26.8)':
    dependencies:
      '@babel/core': 7.26.8
      '@babel/helper-module-imports': 7.25.9
      '@babel/helper-validator-identifier': 7.25.9
      '@babel/traverse': 7.26.8
    transitivePeerDependencies:
      - supports-color

  '@babel/helper-plugin-utils@7.26.5': {}

  '@babel/helper-string-parser@7.25.9': {}

  '@babel/helper-validator-identifier@7.25.9': {}

  '@babel/helper-validator-option@7.25.9': {}

  '@babel/helpers@7.26.7':
    dependencies:
      '@babel/template': 7.26.8
      '@babel/types': 7.26.8

  '@babel/parser@7.26.8':
    dependencies:
      '@babel/types': 7.26.8

  '@babel/plugin-syntax-async-generators@7.8.4(@babel/core@7.26.8)':
    dependencies:
      '@babel/core': 7.26.8
      '@babel/helper-plugin-utils': 7.26.5

  '@babel/plugin-syntax-bigint@7.8.3(@babel/core@7.26.8)':
    dependencies:
      '@babel/core': 7.26.8
      '@babel/helper-plugin-utils': 7.26.5

  '@babel/plugin-syntax-class-properties@7.12.13(@babel/core@7.26.8)':
    dependencies:
      '@babel/core': 7.26.8
      '@babel/helper-plugin-utils': 7.26.5

  '@babel/plugin-syntax-class-static-block@7.14.5(@babel/core@7.26.8)':
    dependencies:
      '@babel/core': 7.26.8
      '@babel/helper-plugin-utils': 7.26.5

  '@babel/plugin-syntax-import-attributes@7.26.0(@babel/core@7.26.8)':
    dependencies:
      '@babel/core': 7.26.8
      '@babel/helper-plugin-utils': 7.26.5

  '@babel/plugin-syntax-import-meta@7.10.4(@babel/core@7.26.8)':
    dependencies:
      '@babel/core': 7.26.8
      '@babel/helper-plugin-utils': 7.26.5

  '@babel/plugin-syntax-json-strings@7.8.3(@babel/core@7.26.8)':
    dependencies:
      '@babel/core': 7.26.8
      '@babel/helper-plugin-utils': 7.26.5

  '@babel/plugin-syntax-jsx@7.25.9(@babel/core@7.26.8)':
    dependencies:
      '@babel/core': 7.26.8
      '@babel/helper-plugin-utils': 7.26.5

  '@babel/plugin-syntax-logical-assignment-operators@7.10.4(@babel/core@7.26.8)':
    dependencies:
      '@babel/core': 7.26.8
      '@babel/helper-plugin-utils': 7.26.5

  '@babel/plugin-syntax-nullish-coalescing-operator@7.8.3(@babel/core@7.26.8)':
    dependencies:
      '@babel/core': 7.26.8
      '@babel/helper-plugin-utils': 7.26.5

  '@babel/plugin-syntax-numeric-separator@7.10.4(@babel/core@7.26.8)':
    dependencies:
      '@babel/core': 7.26.8
      '@babel/helper-plugin-utils': 7.26.5

  '@babel/plugin-syntax-object-rest-spread@7.8.3(@babel/core@7.26.8)':
    dependencies:
      '@babel/core': 7.26.8
      '@babel/helper-plugin-utils': 7.26.5

  '@babel/plugin-syntax-optional-catch-binding@7.8.3(@babel/core@7.26.8)':
    dependencies:
      '@babel/core': 7.26.8
      '@babel/helper-plugin-utils': 7.26.5

  '@babel/plugin-syntax-optional-chaining@7.8.3(@babel/core@7.26.8)':
    dependencies:
      '@babel/core': 7.26.8
      '@babel/helper-plugin-utils': 7.26.5

  '@babel/plugin-syntax-private-property-in-object@7.14.5(@babel/core@7.26.8)':
    dependencies:
      '@babel/core': 7.26.8
      '@babel/helper-plugin-utils': 7.26.5

  '@babel/plugin-syntax-top-level-await@7.14.5(@babel/core@7.26.8)':
    dependencies:
      '@babel/core': 7.26.8
      '@babel/helper-plugin-utils': 7.26.5

  '@babel/plugin-syntax-typescript@7.25.9(@babel/core@7.26.8)':
    dependencies:
      '@babel/core': 7.26.8
      '@babel/helper-plugin-utils': 7.26.5

  '@babel/runtime@7.26.7':
    dependencies:
      regenerator-runtime: 0.14.1

  '@babel/template@7.26.8':
    dependencies:
      '@babel/code-frame': 7.26.2
      '@babel/parser': 7.26.8
      '@babel/types': 7.26.8

  '@babel/traverse@7.26.8':
    dependencies:
      '@babel/code-frame': 7.26.2
      '@babel/generator': 7.26.8
      '@babel/parser': 7.26.8
      '@babel/template': 7.26.8
      '@babel/types': 7.26.8
      debug: 4.4.0
      globals: 11.12.0
    transitivePeerDependencies:
      - supports-color

  '@babel/types@7.26.8':
    dependencies:
      '@babel/helper-string-parser': 7.25.9
      '@babel/helper-validator-identifier': 7.25.9

  '@bcoe/v8-coverage@0.2.3': {}

  '@biomejs/biome@1.9.4':
    optionalDependencies:
      '@biomejs/cli-darwin-arm64': 1.9.4
      '@biomejs/cli-darwin-x64': 1.9.4
      '@biomejs/cli-linux-arm64': 1.9.4
      '@biomejs/cli-linux-arm64-musl': 1.9.4
      '@biomejs/cli-linux-x64': 1.9.4
      '@biomejs/cli-linux-x64-musl': 1.9.4
      '@biomejs/cli-win32-arm64': 1.9.4
      '@biomejs/cli-win32-x64': 1.9.4

  '@biomejs/cli-darwin-arm64@1.9.4':
    optional: true

  '@biomejs/cli-darwin-x64@1.9.4':
    optional: true

  '@biomejs/cli-linux-arm64-musl@1.9.4':
    optional: true

  '@biomejs/cli-linux-arm64@1.9.4':
    optional: true

  '@biomejs/cli-linux-x64-musl@1.9.4':
    optional: true

  '@biomejs/cli-linux-x64@1.9.4':
    optional: true

  '@biomejs/cli-win32-arm64@1.9.4':
    optional: true

  '@biomejs/cli-win32-x64@1.9.4':
    optional: true

  '@braintree/sanitize-url@7.1.1': {}

  '@chevrotain/cst-dts-gen@11.0.3':
    dependencies:
      '@chevrotain/gast': 11.0.3
      '@chevrotain/types': 11.0.3
      lodash-es: 4.17.21

  '@chevrotain/gast@11.0.3':
    dependencies:
      '@chevrotain/types': 11.0.3
      lodash-es: 4.17.21

  '@chevrotain/regexp-to-ast@11.0.3': {}

  '@chevrotain/types@11.0.3': {}

  '@chevrotain/utils@11.0.3': {}

  '@colors/colors@1.5.0':
    optional: true

  '@colors/colors@1.6.0': {}

  '@cspell/cspell-bundled-dicts@8.18.1':
    dependencies:
      '@cspell/dict-ada': 4.1.0
      '@cspell/dict-al': 1.1.0
      '@cspell/dict-aws': 4.0.9
      '@cspell/dict-bash': 4.2.0
      '@cspell/dict-companies': 3.1.14
      '@cspell/dict-cpp': 6.0.6
      '@cspell/dict-cryptocurrencies': 5.0.4
      '@cspell/dict-csharp': 4.0.6
      '@cspell/dict-css': 4.0.17
      '@cspell/dict-dart': 2.3.0
      '@cspell/dict-data-science': 2.0.7
      '@cspell/dict-django': 4.1.4
      '@cspell/dict-docker': 1.1.12
      '@cspell/dict-dotnet': 5.0.9
      '@cspell/dict-elixir': 4.0.7
      '@cspell/dict-en-common-misspellings': 2.0.10
      '@cspell/dict-en-gb': 1.1.33
      '@cspell/dict-en_us': 4.3.35
      '@cspell/dict-filetypes': 3.0.11
      '@cspell/dict-flutter': 1.1.0
      '@cspell/dict-fonts': 4.0.4
      '@cspell/dict-fsharp': 1.1.0
      '@cspell/dict-fullstack': 3.2.6
      '@cspell/dict-gaming-terms': 1.1.0
      '@cspell/dict-git': 3.0.4
      '@cspell/dict-golang': 6.0.19
      '@cspell/dict-google': 1.0.8
      '@cspell/dict-haskell': 4.0.5
      '@cspell/dict-html': 4.0.11
      '@cspell/dict-html-symbol-entities': 4.0.3
      '@cspell/dict-java': 5.0.11
      '@cspell/dict-julia': 1.1.0
      '@cspell/dict-k8s': 1.0.10
      '@cspell/dict-kotlin': 1.1.0
      '@cspell/dict-latex': 4.0.3
      '@cspell/dict-lorem-ipsum': 4.0.4
      '@cspell/dict-lua': 4.0.7
      '@cspell/dict-makefile': 1.0.4
      '@cspell/dict-markdown': 2.0.9(@cspell/dict-css@4.0.17)(@cspell/dict-html-symbol-entities@4.0.3)(@cspell/dict-html@4.0.11)(@cspell/dict-typescript@3.2.0)
      '@cspell/dict-monkeyc': 1.0.10
      '@cspell/dict-node': 5.0.6
      '@cspell/dict-npm': 5.1.31
      '@cspell/dict-php': 4.0.14
      '@cspell/dict-powershell': 5.0.14
      '@cspell/dict-public-licenses': 2.0.13
      '@cspell/dict-python': 4.2.16
      '@cspell/dict-r': 2.1.0
      '@cspell/dict-ruby': 5.0.8
      '@cspell/dict-rust': 4.0.11
      '@cspell/dict-scala': 5.0.7
      '@cspell/dict-shell': 1.1.0
      '@cspell/dict-software-terms': 5.0.2
      '@cspell/dict-sql': 2.2.0
      '@cspell/dict-svelte': 1.0.6
      '@cspell/dict-swift': 2.0.5
      '@cspell/dict-terraform': 1.1.1
      '@cspell/dict-typescript': 3.2.0
      '@cspell/dict-vue': 3.0.4

  '@cspell/cspell-json-reporter@8.18.1':
    dependencies:
      '@cspell/cspell-types': 8.18.1

  '@cspell/cspell-pipe@8.18.1': {}

  '@cspell/cspell-resolver@8.18.1':
    dependencies:
      global-directory: 4.0.1

  '@cspell/cspell-service-bus@8.18.1': {}

  '@cspell/cspell-types@8.18.1': {}

  '@cspell/dict-ada@4.1.0': {}

  '@cspell/dict-al@1.1.0': {}

  '@cspell/dict-aws@4.0.9': {}

  '@cspell/dict-bash@4.2.0':
    dependencies:
      '@cspell/dict-shell': 1.1.0

  '@cspell/dict-companies@3.1.14': {}

  '@cspell/dict-cpp@6.0.6': {}

  '@cspell/dict-cryptocurrencies@5.0.4': {}

  '@cspell/dict-csharp@4.0.6': {}

  '@cspell/dict-css@4.0.17': {}

  '@cspell/dict-dart@2.3.0': {}

  '@cspell/dict-data-science@2.0.7': {}

  '@cspell/dict-django@4.1.4': {}

  '@cspell/dict-docker@1.1.12': {}

  '@cspell/dict-dotnet@5.0.9': {}

  '@cspell/dict-elixir@4.0.7': {}

  '@cspell/dict-en-common-misspellings@2.0.10': {}

  '@cspell/dict-en-gb@1.1.33': {}

  '@cspell/dict-en_us@4.3.35': {}

  '@cspell/dict-filetypes@3.0.11': {}

  '@cspell/dict-flutter@1.1.0': {}

  '@cspell/dict-fonts@4.0.4': {}

  '@cspell/dict-fsharp@1.1.0': {}

  '@cspell/dict-fullstack@3.2.6': {}

  '@cspell/dict-gaming-terms@1.1.0': {}

  '@cspell/dict-git@3.0.4': {}

  '@cspell/dict-golang@6.0.19': {}

  '@cspell/dict-google@1.0.8': {}

  '@cspell/dict-haskell@4.0.5': {}

  '@cspell/dict-html-symbol-entities@4.0.3': {}

  '@cspell/dict-html@4.0.11': {}

  '@cspell/dict-java@5.0.11': {}

  '@cspell/dict-julia@1.1.0': {}

  '@cspell/dict-k8s@1.0.10': {}

  '@cspell/dict-kotlin@1.1.0': {}

  '@cspell/dict-latex@4.0.3': {}

  '@cspell/dict-lorem-ipsum@4.0.4': {}

  '@cspell/dict-lua@4.0.7': {}

  '@cspell/dict-makefile@1.0.4': {}

  '@cspell/dict-markdown@2.0.9(@cspell/dict-css@4.0.17)(@cspell/dict-html-symbol-entities@4.0.3)(@cspell/dict-html@4.0.11)(@cspell/dict-typescript@3.2.0)':
    dependencies:
      '@cspell/dict-css': 4.0.17
      '@cspell/dict-html': 4.0.11
      '@cspell/dict-html-symbol-entities': 4.0.3
      '@cspell/dict-typescript': 3.2.0

  '@cspell/dict-monkeyc@1.0.10': {}

  '@cspell/dict-node@5.0.6': {}

  '@cspell/dict-npm@5.1.31': {}

  '@cspell/dict-php@4.0.14': {}

  '@cspell/dict-powershell@5.0.14': {}

  '@cspell/dict-public-licenses@2.0.13': {}

  '@cspell/dict-python@4.2.16':
    dependencies:
      '@cspell/dict-data-science': 2.0.7

  '@cspell/dict-r@2.1.0': {}

  '@cspell/dict-ruby@5.0.8': {}

  '@cspell/dict-rust@4.0.11': {}

  '@cspell/dict-scala@5.0.7': {}

  '@cspell/dict-shell@1.1.0': {}

  '@cspell/dict-software-terms@5.0.2': {}

  '@cspell/dict-sql@2.2.0': {}

  '@cspell/dict-svelte@1.0.6': {}

  '@cspell/dict-swift@2.0.5': {}

  '@cspell/dict-terraform@1.1.1': {}

  '@cspell/dict-typescript@3.2.0': {}

  '@cspell/dict-vue@3.0.4': {}

  '@cspell/dynamic-import@8.18.1':
    dependencies:
      '@cspell/url': 8.18.1
      import-meta-resolve: 4.1.0

  '@cspell/filetypes@8.18.1': {}

  '@cspell/strong-weak-map@8.18.1': {}

  '@cspell/url@8.18.1': {}

  '@cspotcode/source-map-support@0.8.1':
    dependencies:
      '@jridgewell/trace-mapping': 0.3.9

  '@dabh/diagnostics@2.0.3':
    dependencies:
      colorspace: 1.1.4
      enabled: 2.0.0
      kuler: 2.0.0

  '@emotion/is-prop-valid@1.2.2':
    dependencies:
      '@emotion/memoize': 0.8.1

  '@emotion/memoize@0.8.1': {}

  '@emotion/unitless@0.8.1': {}

  '@esbuild/aix-ppc64@0.25.1':
    optional: true

  '@esbuild/android-arm64@0.25.1':
    optional: true

  '@esbuild/android-arm@0.25.1':
    optional: true

  '@esbuild/android-x64@0.25.1':
    optional: true

  '@esbuild/darwin-arm64@0.25.1':
    optional: true

  '@esbuild/darwin-x64@0.25.1':
    optional: true

  '@esbuild/freebsd-arm64@0.25.1':
    optional: true

  '@esbuild/freebsd-x64@0.25.1':
    optional: true

  '@esbuild/linux-arm64@0.25.1':
    optional: true

  '@esbuild/linux-arm@0.25.1':
    optional: true

  '@esbuild/linux-ia32@0.25.1':
    optional: true

  '@esbuild/linux-loong64@0.25.1':
    optional: true

  '@esbuild/linux-mips64el@0.25.1':
    optional: true

  '@esbuild/linux-ppc64@0.25.1':
    optional: true

  '@esbuild/linux-riscv64@0.25.1':
    optional: true

  '@esbuild/linux-s390x@0.25.1':
    optional: true

  '@esbuild/linux-x64@0.25.1':
    optional: true

  '@esbuild/netbsd-arm64@0.25.1':
    optional: true

  '@esbuild/netbsd-x64@0.25.1':
    optional: true

  '@esbuild/openbsd-arm64@0.25.1':
    optional: true

  '@esbuild/openbsd-x64@0.25.1':
    optional: true

  '@esbuild/sunos-x64@0.25.1':
    optional: true

  '@esbuild/win32-arm64@0.25.1':
    optional: true

  '@esbuild/win32-ia32@0.25.1':
    optional: true

  '@esbuild/win32-x64@0.25.1':
    optional: true

  '@exodus/schemasafe@1.3.0': {}

  '@fig/complete-commander@3.2.0(commander@11.1.0)':
    dependencies:
      commander: 11.1.0
      prettier: 3.4.2

  '@floating-ui/core@1.6.9':
    dependencies:
      '@floating-ui/utils': 0.2.9

  '@floating-ui/dom@1.6.13':
    dependencies:
      '@floating-ui/core': 1.6.9
      '@floating-ui/utils': 0.2.9

  '@floating-ui/utils@0.2.9': {}

  '@floating-ui/vue@1.1.6(vue@3.5.13(typescript@5.7.2))':
    dependencies:
      '@floating-ui/dom': 1.6.13
      '@floating-ui/utils': 0.2.9
      vue-demi: 0.14.10(vue@3.5.13(typescript@5.7.2))
    transitivePeerDependencies:
      - '@vue/composition-api'
      - vue

  '@gear-js/api@0.38.3(@polkadot/api@13.2.1)(@polkadot/wasm-crypto@7.4.1(@polkadot/util@13.3.1)(@polkadot/x-randomvalues@13.3.1(@polkadot/util@13.3.1)(@polkadot/wasm-util@7.4.1(@polkadot/util@13.3.1))))(rxjs@7.8.1)':
    dependencies:
      '@polkadot/api': 13.2.1
      '@polkadot/wasm-crypto': 7.4.1(@polkadot/util@13.3.1)(@polkadot/x-randomvalues@13.3.1(@polkadot/util@13.3.1)(@polkadot/wasm-util@7.4.1(@polkadot/util@13.3.1)))
      rxjs: 7.8.1

  '@golevelup/nestjs-discovery@4.0.3(@nestjs/common@10.4.15(class-transformer@0.5.1)(reflect-metadata@0.2.2)(rxjs@7.8.1))(@nestjs/core@10.4.15)':
    dependencies:
      '@nestjs/common': 10.4.15(class-transformer@0.5.1)(reflect-metadata@0.2.2)(rxjs@7.8.1)
      '@nestjs/core': 10.4.15(@nestjs/common@10.4.15(class-transformer@0.5.1)(reflect-metadata@0.2.2)(rxjs@7.8.1))(@nestjs/platform-express@10.4.15)(reflect-metadata@0.2.2)(rxjs@7.8.1)
      lodash: 4.17.21

  '@headlessui-float/vue@0.14.4(@headlessui/vue@1.7.23(vue@3.5.13(typescript@5.7.2)))(vue@3.5.13(typescript@5.7.2))':
    dependencies:
      '@floating-ui/core': 1.6.9
      '@floating-ui/dom': 1.6.13
      '@floating-ui/vue': 1.1.6(vue@3.5.13(typescript@5.7.2))
      '@headlessui/vue': 1.7.23(vue@3.5.13(typescript@5.7.2))
      vue: 3.5.13(typescript@5.7.2)
    transitivePeerDependencies:
      - '@vue/composition-api'

  '@headlessui/tailwindcss@0.2.2(tailwindcss@3.4.17(ts-node@10.9.2(@swc/core@1.10.15)(@types/node@20.17.17)(typescript@5.7.2)))':
    dependencies:
      tailwindcss: 3.4.17(ts-node@10.9.2(@swc/core@1.10.15)(@types/node@20.17.17)(typescript@5.7.2))

  '@headlessui/vue@1.7.23(vue@3.5.13(typescript@5.7.2))':
    dependencies:
      '@tanstack/vue-virtual': 3.13.0(vue@3.5.13(typescript@5.7.2))
      vue: 3.5.13(typescript@5.7.2)

  '@iconify/types@2.0.0': {}

  '@iconify/utils@2.3.0':
    dependencies:
      '@antfu/install-pkg': 1.0.0
      '@antfu/utils': 8.1.0
      '@iconify/types': 2.0.0
      debug: 4.4.0
      globals: 15.14.0
      kolorist: 1.8.0
      local-pkg: 1.0.0
      mlly: 1.7.4
    transitivePeerDependencies:
      - supports-color

  '@inquirer/checkbox@4.1.4(@types/node@20.17.17)':
    dependencies:
      '@inquirer/core': 10.1.9(@types/node@20.17.17)
      '@inquirer/figures': 1.0.11
      '@inquirer/type': 3.0.5(@types/node@20.17.17)
      ansi-escapes: 4.3.2
      yoctocolors-cjs: 2.1.2
    optionalDependencies:
      '@types/node': 20.17.17

  '@inquirer/confirm@5.1.8(@types/node@20.17.17)':
    dependencies:
      '@inquirer/core': 10.1.9(@types/node@20.17.17)
      '@inquirer/type': 3.0.5(@types/node@20.17.17)
    optionalDependencies:
      '@types/node': 20.17.17

  '@inquirer/core@10.1.9(@types/node@20.17.17)':
    dependencies:
      '@inquirer/figures': 1.0.11
      '@inquirer/type': 3.0.5(@types/node@20.17.17)
      ansi-escapes: 4.3.2
      cli-width: 4.1.0
      mute-stream: 2.0.0
      signal-exit: 4.1.0
      wrap-ansi: 6.2.0
      yoctocolors-cjs: 2.1.2
    optionalDependencies:
      '@types/node': 20.17.17

  '@inquirer/editor@4.2.9(@types/node@20.17.17)':
    dependencies:
      '@inquirer/core': 10.1.9(@types/node@20.17.17)
      '@inquirer/type': 3.0.5(@types/node@20.17.17)
      external-editor: 3.1.0
    optionalDependencies:
      '@types/node': 20.17.17

  '@inquirer/expand@4.0.11(@types/node@20.17.17)':
    dependencies:
      '@inquirer/core': 10.1.9(@types/node@20.17.17)
      '@inquirer/type': 3.0.5(@types/node@20.17.17)
      yoctocolors-cjs: 2.1.2
    optionalDependencies:
      '@types/node': 20.17.17

  '@inquirer/figures@1.0.11': {}

  '@inquirer/input@4.1.8(@types/node@20.17.17)':
    dependencies:
      '@inquirer/core': 10.1.9(@types/node@20.17.17)
      '@inquirer/type': 3.0.5(@types/node@20.17.17)
    optionalDependencies:
      '@types/node': 20.17.17

  '@inquirer/number@3.0.11(@types/node@20.17.17)':
    dependencies:
      '@inquirer/core': 10.1.9(@types/node@20.17.17)
      '@inquirer/type': 3.0.5(@types/node@20.17.17)
    optionalDependencies:
      '@types/node': 20.17.17

  '@inquirer/password@4.0.11(@types/node@20.17.17)':
    dependencies:
      '@inquirer/core': 10.1.9(@types/node@20.17.17)
      '@inquirer/type': 3.0.5(@types/node@20.17.17)
      ansi-escapes: 4.3.2
    optionalDependencies:
      '@types/node': 20.17.17

  '@inquirer/prompts@7.2.1(@types/node@20.17.17)':
    dependencies:
      '@inquirer/checkbox': 4.1.4(@types/node@20.17.17)
      '@inquirer/confirm': 5.1.8(@types/node@20.17.17)
      '@inquirer/editor': 4.2.9(@types/node@20.17.17)
      '@inquirer/expand': 4.0.11(@types/node@20.17.17)
      '@inquirer/input': 4.1.8(@types/node@20.17.17)
      '@inquirer/number': 3.0.11(@types/node@20.17.17)
      '@inquirer/password': 4.0.11(@types/node@20.17.17)
      '@inquirer/rawlist': 4.0.11(@types/node@20.17.17)
      '@inquirer/search': 3.0.11(@types/node@20.17.17)
      '@inquirer/select': 4.1.0(@types/node@20.17.17)
      '@types/node': 20.17.17

  '@inquirer/prompts@7.3.2(@types/node@20.17.17)':
    dependencies:
      '@inquirer/checkbox': 4.1.4(@types/node@20.17.17)
      '@inquirer/confirm': 5.1.8(@types/node@20.17.17)
      '@inquirer/editor': 4.2.9(@types/node@20.17.17)
      '@inquirer/expand': 4.0.11(@types/node@20.17.17)
      '@inquirer/input': 4.1.8(@types/node@20.17.17)
      '@inquirer/number': 3.0.11(@types/node@20.17.17)
      '@inquirer/password': 4.0.11(@types/node@20.17.17)
      '@inquirer/rawlist': 4.0.11(@types/node@20.17.17)
      '@inquirer/search': 3.0.11(@types/node@20.17.17)
      '@inquirer/select': 4.1.0(@types/node@20.17.17)
    optionalDependencies:
      '@types/node': 20.17.17

  '@inquirer/rawlist@4.0.11(@types/node@20.17.17)':
    dependencies:
      '@inquirer/core': 10.1.9(@types/node@20.17.17)
      '@inquirer/type': 3.0.5(@types/node@20.17.17)
      yoctocolors-cjs: 2.1.2
    optionalDependencies:
      '@types/node': 20.17.17

  '@inquirer/search@3.0.11(@types/node@20.17.17)':
    dependencies:
      '@inquirer/core': 10.1.9(@types/node@20.17.17)
      '@inquirer/figures': 1.0.11
      '@inquirer/type': 3.0.5(@types/node@20.17.17)
      yoctocolors-cjs: 2.1.2
    optionalDependencies:
      '@types/node': 20.17.17

  '@inquirer/select@4.1.0(@types/node@20.17.17)':
    dependencies:
      '@inquirer/core': 10.1.9(@types/node@20.17.17)
      '@inquirer/figures': 1.0.11
      '@inquirer/type': 3.0.5(@types/node@20.17.17)
      ansi-escapes: 4.3.2
      yoctocolors-cjs: 2.1.2
    optionalDependencies:
      '@types/node': 20.17.17

  '@inquirer/type@3.0.5(@types/node@20.17.17)':
    optionalDependencies:
      '@types/node': 20.17.17

  '@isaacs/cliui@8.0.2':
    dependencies:
      string-width: 5.1.2
      string-width-cjs: string-width@4.2.3
      strip-ansi: 7.1.0
      strip-ansi-cjs: strip-ansi@6.0.1
      wrap-ansi: 8.1.0
      wrap-ansi-cjs: wrap-ansi@7.0.0

  '@istanbuljs/load-nyc-config@1.1.0':
    dependencies:
      camelcase: 5.3.1
      find-up: 4.1.0
      get-package-type: 0.1.0
      js-yaml: 3.14.1
      resolve-from: 5.0.0

  '@istanbuljs/schema@0.1.3': {}

  '@jest/console@29.7.0':
    dependencies:
      '@jest/types': 29.6.3
      '@types/node': 20.17.27
      chalk: 4.1.2
      jest-message-util: 29.7.0
      jest-util: 29.7.0
      slash: 3.0.0

  '@jest/core@29.7.0(ts-node@10.9.2(@swc/core@1.10.15)(@types/node@20.17.17)(typescript@5.7.2))':
    dependencies:
      '@jest/console': 29.7.0
      '@jest/reporters': 29.7.0
      '@jest/test-result': 29.7.0
      '@jest/transform': 29.7.0
      '@jest/types': 29.6.3
      '@types/node': 20.17.27
      ansi-escapes: 4.3.2
      chalk: 4.1.2
      ci-info: 3.9.0
      exit: 0.1.2
      graceful-fs: 4.2.11
      jest-changed-files: 29.7.0
      jest-config: 29.7.0(@types/node@20.17.27)(ts-node@10.9.2(@swc/core@1.10.15)(@types/node@20.17.17)(typescript@5.7.2))
      jest-haste-map: 29.7.0
      jest-message-util: 29.7.0
      jest-regex-util: 29.6.3
      jest-resolve: 29.7.0
      jest-resolve-dependencies: 29.7.0
      jest-runner: 29.7.0
      jest-runtime: 29.7.0
      jest-snapshot: 29.7.0
      jest-util: 29.7.0
      jest-validate: 29.7.0
      jest-watcher: 29.7.0
      micromatch: 4.0.8
      pretty-format: 29.7.0
      slash: 3.0.0
      strip-ansi: 6.0.1
    transitivePeerDependencies:
      - babel-plugin-macros
      - supports-color
      - ts-node

  '@jest/create-cache-key-function@29.7.0':
    dependencies:
      '@jest/types': 29.6.3

  '@jest/environment@29.7.0':
    dependencies:
      '@jest/fake-timers': 29.7.0
      '@jest/types': 29.6.3
      '@types/node': 20.17.27
      jest-mock: 29.7.0

  '@jest/expect-utils@29.7.0':
    dependencies:
      jest-get-type: 29.6.3

  '@jest/expect@29.7.0':
    dependencies:
      expect: 29.7.0
      jest-snapshot: 29.7.0
    transitivePeerDependencies:
      - supports-color

  '@jest/fake-timers@29.7.0':
    dependencies:
      '@jest/types': 29.6.3
      '@sinonjs/fake-timers': 10.3.0
      '@types/node': 20.17.27
      jest-message-util: 29.7.0
      jest-mock: 29.7.0
      jest-util: 29.7.0

  '@jest/globals@29.7.0':
    dependencies:
      '@jest/environment': 29.7.0
      '@jest/expect': 29.7.0
      '@jest/types': 29.6.3
      jest-mock: 29.7.0
    transitivePeerDependencies:
      - supports-color

  '@jest/reporters@29.7.0':
    dependencies:
      '@bcoe/v8-coverage': 0.2.3
      '@jest/console': 29.7.0
      '@jest/test-result': 29.7.0
      '@jest/transform': 29.7.0
      '@jest/types': 29.6.3
      '@jridgewell/trace-mapping': 0.3.25
      '@types/node': 20.17.27
      chalk: 4.1.2
      collect-v8-coverage: 1.0.2
      exit: 0.1.2
      glob: 7.2.3
      graceful-fs: 4.2.11
      istanbul-lib-coverage: 3.2.2
      istanbul-lib-instrument: 6.0.3
      istanbul-lib-report: 3.0.1
      istanbul-lib-source-maps: 4.0.1
      istanbul-reports: 3.1.7
      jest-message-util: 29.7.0
      jest-util: 29.7.0
      jest-worker: 29.7.0
      slash: 3.0.0
      string-length: 4.0.2
      strip-ansi: 6.0.1
      v8-to-istanbul: 9.3.0
    transitivePeerDependencies:
      - supports-color

  '@jest/schemas@29.6.3':
    dependencies:
      '@sinclair/typebox': 0.27.8

  '@jest/source-map@29.6.3':
    dependencies:
      '@jridgewell/trace-mapping': 0.3.25
      callsites: 3.1.0
      graceful-fs: 4.2.11

  '@jest/test-result@29.7.0':
    dependencies:
      '@jest/console': 29.7.0
      '@jest/types': 29.6.3
      '@types/istanbul-lib-coverage': 2.0.6
      collect-v8-coverage: 1.0.2

  '@jest/test-sequencer@29.7.0':
    dependencies:
      '@jest/test-result': 29.7.0
      graceful-fs: 4.2.11
      jest-haste-map: 29.7.0
      slash: 3.0.0

  '@jest/transform@29.7.0':
    dependencies:
      '@babel/core': 7.26.8
      '@jest/types': 29.6.3
      '@jridgewell/trace-mapping': 0.3.25
      babel-plugin-istanbul: 6.1.1
      chalk: 4.1.2
      convert-source-map: 2.0.0
      fast-json-stable-stringify: 2.1.0
      graceful-fs: 4.2.11
      jest-haste-map: 29.7.0
      jest-regex-util: 29.6.3
      jest-util: 29.7.0
      micromatch: 4.0.8
      pirates: 4.0.6
      slash: 3.0.0
      write-file-atomic: 4.0.2
    transitivePeerDependencies:
      - supports-color

  '@jest/types@29.6.3':
    dependencies:
      '@jest/schemas': 29.6.3
      '@types/istanbul-lib-coverage': 2.0.6
      '@types/istanbul-reports': 3.0.4
      '@types/node': 20.17.27
      '@types/yargs': 17.0.33
      chalk: 4.1.2

  '@jridgewell/gen-mapping@0.3.8':
    dependencies:
      '@jridgewell/set-array': 1.2.1
      '@jridgewell/sourcemap-codec': 1.5.0
      '@jridgewell/trace-mapping': 0.3.25

  '@jridgewell/resolve-uri@3.1.2': {}

  '@jridgewell/set-array@1.2.1': {}

  '@jridgewell/source-map@0.3.6':
    dependencies:
      '@jridgewell/gen-mapping': 0.3.8
      '@jridgewell/trace-mapping': 0.3.25

  '@jridgewell/sourcemap-codec@1.5.0': {}

  '@jridgewell/trace-mapping@0.3.25':
    dependencies:
      '@jridgewell/resolve-uri': 3.1.2
      '@jridgewell/sourcemap-codec': 1.5.0

  '@jridgewell/trace-mapping@0.3.9':
    dependencies:
      '@jridgewell/resolve-uri': 3.1.2
      '@jridgewell/sourcemap-codec': 1.5.0

  '@lukeed/csprng@1.1.0': {}

  '@mapbox/node-pre-gyp@1.0.11':
    dependencies:
      detect-libc: 2.0.3
      https-proxy-agent: 5.0.1
      make-dir: 3.1.0
      node-fetch: 2.7.0
      nopt: 5.0.0
      npmlog: 5.0.1
      rimraf: 3.0.2
      semver: 7.7.1
      tar: 6.2.1
    transitivePeerDependencies:
      - encoding
      - supports-color

  '@mermaid-js/mermaid-cli@11.4.2(puppeteer@23.11.1(typescript@5.7.2))(ts-node@10.9.2(@swc/core@1.10.15)(@types/node@20.17.17)(typescript@5.7.2))(typescript@5.7.2)':
    dependencies:
      '@mermaid-js/mermaid-zenuml': 0.2.0(mermaid@11.4.1)(ts-node@10.9.2(@swc/core@1.10.15)(@types/node@20.17.17)(typescript@5.7.2))(typescript@5.7.2)
      chalk: 5.4.1
      commander: 12.1.0
      import-meta-resolve: 4.1.0
      mermaid: 11.4.1
      puppeteer: 23.11.1(typescript@5.7.2)
    transitivePeerDependencies:
      - '@vue/composition-api'
      - supports-color
      - ts-node
      - typescript

  '@mermaid-js/mermaid-zenuml@0.2.0(mermaid@11.4.1)(ts-node@10.9.2(@swc/core@1.10.15)(@types/node@20.17.17)(typescript@5.7.2))(typescript@5.7.2)':
    dependencies:
      '@zenuml/core': 3.27.12(ts-node@10.9.2(@swc/core@1.10.15)(@types/node@20.17.17)(typescript@5.7.2))(typescript@5.7.2)
      mermaid: 11.4.1
    transitivePeerDependencies:
      - '@vue/composition-api'
      - ts-node
      - typescript

  '@mermaid-js/parser@0.3.0':
    dependencies:
      langium: 3.0.0

  '@microsoft/tsdoc@0.15.1': {}

  '@nest-zod/z@2.0.0(@nestjs/common@10.4.15(class-transformer@0.5.1)(reflect-metadata@0.2.2)(rxjs@7.8.1))(@nestjs/core@10.4.15)(@nestjs/swagger@8.1.1(@nestjs/common@10.4.15(class-transformer@0.5.1)(reflect-metadata@0.2.2)(rxjs@7.8.1))(@nestjs/core@10.4.15)(class-transformer@0.5.1)(reflect-metadata@0.2.2))(zod@3.24.2)':
    dependencies:
      zod: 3.24.2
    optionalDependencies:
      '@nestjs/common': 10.4.15(class-transformer@0.5.1)(reflect-metadata@0.2.2)(rxjs@7.8.1)
      '@nestjs/core': 10.4.15(@nestjs/common@10.4.15(class-transformer@0.5.1)(reflect-metadata@0.2.2)(rxjs@7.8.1))(@nestjs/platform-express@10.4.15)(reflect-metadata@0.2.2)(rxjs@7.8.1)
      '@nestjs/swagger': 8.1.1(@nestjs/common@10.4.15(class-transformer@0.5.1)(reflect-metadata@0.2.2)(rxjs@7.8.1))(@nestjs/core@10.4.15)(class-transformer@0.5.1)(reflect-metadata@0.2.2)

  '@nestjs/axios@3.1.3(@nestjs/common@10.4.15(class-transformer@0.5.1)(reflect-metadata@0.2.2)(rxjs@7.8.1))(axios@1.8.4)(rxjs@7.8.1)':
    dependencies:
      '@nestjs/common': 10.4.15(class-transformer@0.5.1)(reflect-metadata@0.2.2)(rxjs@7.8.1)
      axios: 1.8.4
      rxjs: 7.8.1

  '@nestjs/cli@11.0.5(@swc/core@1.10.15)(@types/node@20.17.17)(esbuild@0.25.1)':
    dependencies:
      '@angular-devkit/core': 19.1.8(chokidar@4.0.3)
      '@angular-devkit/schematics': 19.1.8(chokidar@4.0.3)
      '@angular-devkit/schematics-cli': 19.1.8(@types/node@20.17.17)(chokidar@4.0.3)
      '@inquirer/prompts': 7.3.2(@types/node@20.17.17)
      '@nestjs/schematics': 11.0.2(chokidar@4.0.3)(typescript@5.7.3)
      ansis: 3.16.0
      chokidar: 4.0.3
      cli-table3: 0.6.5
      commander: 4.1.1
      fork-ts-checker-webpack-plugin: 9.0.2(typescript@5.7.3)(webpack@5.98.0(@swc/core@1.10.15)(esbuild@0.25.1))
      glob: 11.0.1
      node-emoji: 1.11.0
      ora: 5.4.1
      tree-kill: 1.2.2
      tsconfig-paths: 4.2.0
      tsconfig-paths-webpack-plugin: 4.2.0
      typescript: 5.7.3
      webpack: 5.98.0(@swc/core@1.10.15)(esbuild@0.25.1)
      webpack-node-externals: 3.0.0
    optionalDependencies:
      '@swc/core': 1.10.15
    transitivePeerDependencies:
      - '@types/node'
      - esbuild
      - uglify-js
      - webpack-cli

  '@nestjs/common@10.4.15(class-transformer@0.5.1)(reflect-metadata@0.2.2)(rxjs@7.8.1)':
    dependencies:
      iterare: 1.2.1
      reflect-metadata: 0.2.2
      rxjs: 7.8.1
      tslib: 2.8.1
      uid: 2.0.2
    optionalDependencies:
      class-transformer: 0.5.1

  '@nestjs/config@4.0.1(@nestjs/common@10.4.15(class-transformer@0.5.1)(reflect-metadata@0.2.2)(rxjs@7.8.1))(rxjs@7.8.1)':
    dependencies:
      '@nestjs/common': 10.4.15(class-transformer@0.5.1)(reflect-metadata@0.2.2)(rxjs@7.8.1)
      dotenv: 16.4.7
      dotenv-expand: 12.0.1
      lodash: 4.17.21
      rxjs: 7.8.1

  '@nestjs/core@10.4.15(@nestjs/common@10.4.15(class-transformer@0.5.1)(reflect-metadata@0.2.2)(rxjs@7.8.1))(@nestjs/platform-express@10.4.15)(reflect-metadata@0.2.2)(rxjs@7.8.1)':
    dependencies:
      '@nestjs/common': 10.4.15(class-transformer@0.5.1)(reflect-metadata@0.2.2)(rxjs@7.8.1)
      '@nuxtjs/opencollective': 0.3.2
      fast-safe-stringify: 2.1.1
      iterare: 1.2.1
      path-to-regexp: 3.3.0
      reflect-metadata: 0.2.2
      rxjs: 7.8.1
      tslib: 2.8.1
      uid: 2.0.2
    optionalDependencies:
      '@nestjs/platform-express': 10.4.15(@nestjs/common@10.4.15(class-transformer@0.5.1)(reflect-metadata@0.2.2)(rxjs@7.8.1))(@nestjs/core@10.4.15)
    transitivePeerDependencies:
      - encoding

  '@nestjs/mapped-types@2.0.6(@nestjs/common@10.4.15(class-transformer@0.5.1)(reflect-metadata@0.2.2)(rxjs@7.8.1))(class-transformer@0.5.1)(reflect-metadata@0.2.2)':
    dependencies:
      '@nestjs/common': 10.4.15(class-transformer@0.5.1)(reflect-metadata@0.2.2)(rxjs@7.8.1)
      reflect-metadata: 0.2.2
    optionalDependencies:
      class-transformer: 0.5.1

  '@nestjs/platform-express@10.4.15(@nestjs/common@10.4.15(class-transformer@0.5.1)(reflect-metadata@0.2.2)(rxjs@7.8.1))(@nestjs/core@10.4.15)':
    dependencies:
      '@nestjs/common': 10.4.15(class-transformer@0.5.1)(reflect-metadata@0.2.2)(rxjs@7.8.1)
      '@nestjs/core': 10.4.15(@nestjs/common@10.4.15(class-transformer@0.5.1)(reflect-metadata@0.2.2)(rxjs@7.8.1))(@nestjs/platform-express@10.4.15)(reflect-metadata@0.2.2)(rxjs@7.8.1)
      body-parser: 1.20.3
      cors: 2.8.5
      express: 4.21.2
      multer: 1.4.4-lts.1
      tslib: 2.8.1
    transitivePeerDependencies:
      - supports-color

  '@nestjs/schematics@10.2.3(chokidar@4.0.3)(typescript@5.7.2)':
    dependencies:
      '@angular-devkit/core': 17.3.11(chokidar@4.0.3)
      '@angular-devkit/schematics': 17.3.11(chokidar@4.0.3)
      comment-json: 4.2.5
      jsonc-parser: 3.3.1
      pluralize: 8.0.0
      typescript: 5.7.2
    transitivePeerDependencies:
      - chokidar

  '@nestjs/schematics@11.0.2(chokidar@4.0.3)(typescript@5.7.3)':
    dependencies:
      '@angular-devkit/core': 19.2.0(chokidar@4.0.3)
      '@angular-devkit/schematics': 19.2.0(chokidar@4.0.3)
      comment-json: 4.2.5
      jsonc-parser: 3.3.1
      pluralize: 8.0.0
      typescript: 5.7.3
    transitivePeerDependencies:
      - chokidar

  '@nestjs/swagger@8.1.1(@nestjs/common@10.4.15(class-transformer@0.5.1)(reflect-metadata@0.2.2)(rxjs@7.8.1))(@nestjs/core@10.4.15)(class-transformer@0.5.1)(reflect-metadata@0.2.2)':
    dependencies:
      '@microsoft/tsdoc': 0.15.1
      '@nestjs/common': 10.4.15(class-transformer@0.5.1)(reflect-metadata@0.2.2)(rxjs@7.8.1)
      '@nestjs/core': 10.4.15(@nestjs/common@10.4.15(class-transformer@0.5.1)(reflect-metadata@0.2.2)(rxjs@7.8.1))(@nestjs/platform-express@10.4.15)(reflect-metadata@0.2.2)(rxjs@7.8.1)
      '@nestjs/mapped-types': 2.0.6(@nestjs/common@10.4.15(class-transformer@0.5.1)(reflect-metadata@0.2.2)(rxjs@7.8.1))(class-transformer@0.5.1)(reflect-metadata@0.2.2)
      js-yaml: 4.1.0
      lodash: 4.17.21
      path-to-regexp: 3.3.0
      reflect-metadata: 0.2.2
      swagger-ui-dist: 5.18.2
    optionalDependencies:
      class-transformer: 0.5.1

  '@nestjs/testing@10.4.15(@nestjs/common@10.4.15(class-transformer@0.5.1)(reflect-metadata@0.2.2)(rxjs@7.8.1))(@nestjs/core@10.4.15)(@nestjs/platform-express@10.4.15)':
    dependencies:
      '@nestjs/common': 10.4.15(class-transformer@0.5.1)(reflect-metadata@0.2.2)(rxjs@7.8.1)
      '@nestjs/core': 10.4.15(@nestjs/common@10.4.15(class-transformer@0.5.1)(reflect-metadata@0.2.2)(rxjs@7.8.1))(@nestjs/platform-express@10.4.15)(reflect-metadata@0.2.2)(rxjs@7.8.1)
      tslib: 2.8.1
    optionalDependencies:
      '@nestjs/platform-express': 10.4.15(@nestjs/common@10.4.15(class-transformer@0.5.1)(reflect-metadata@0.2.2)(rxjs@7.8.1))(@nestjs/core@10.4.15)

  '@noble/curves@1.8.1':
    dependencies:
      '@noble/hashes': 1.7.1

  '@noble/hashes@1.7.1': {}

  '@nodelib/fs.scandir@2.1.5':
    dependencies:
      '@nodelib/fs.stat': 2.0.5
      run-parallel: 1.2.0

  '@nodelib/fs.stat@2.0.5': {}

  '@nodelib/fs.walk@1.2.8':
    dependencies:
      '@nodelib/fs.scandir': 2.1.5
      fastq: 1.19.0

  '@nuxtjs/opencollective@0.3.2':
    dependencies:
      chalk: 4.1.2
      consola: 2.15.3
      node-fetch: 2.7.0
    transitivePeerDependencies:
      - encoding

  '@pkgjs/parseargs@0.11.0':
    optional: true

  '@polkadot-api/json-rpc-provider-proxy@0.1.0':
    optional: true

  '@polkadot-api/json-rpc-provider@0.0.1':
    optional: true

  '@polkadot-api/metadata-builders@0.3.2':
    dependencies:
      '@polkadot-api/substrate-bindings': 0.6.0
      '@polkadot-api/utils': 0.1.0
    optional: true

  '@polkadot-api/observable-client@0.3.2(@polkadot-api/substrate-client@0.1.4)(rxjs@7.8.2)':
    dependencies:
      '@polkadot-api/metadata-builders': 0.3.2
      '@polkadot-api/substrate-bindings': 0.6.0
      '@polkadot-api/substrate-client': 0.1.4
      '@polkadot-api/utils': 0.1.0
      rxjs: 7.8.2
    optional: true

  '@polkadot-api/substrate-bindings@0.6.0':
    dependencies:
      '@noble/hashes': 1.7.1
      '@polkadot-api/utils': 0.1.0
      '@scure/base': 1.2.4
      scale-ts: 1.6.1
    optional: true

  '@polkadot-api/substrate-client@0.1.4':
    dependencies:
      '@polkadot-api/json-rpc-provider': 0.0.1
      '@polkadot-api/utils': 0.1.0
    optional: true

  '@polkadot-api/utils@0.1.0':
    optional: true

  '@polkadot/api-augment@13.2.1':
    dependencies:
      '@polkadot/api-base': 13.2.1
      '@polkadot/rpc-augment': 13.2.1
      '@polkadot/types': 13.2.1
      '@polkadot/types-augment': 13.2.1
      '@polkadot/types-codec': 13.2.1
      '@polkadot/util': 13.3.1
      tslib: 2.8.1
    transitivePeerDependencies:
      - bufferutil
      - supports-color
      - utf-8-validate

  '@polkadot/api-base@13.2.1':
    dependencies:
      '@polkadot/rpc-core': 13.2.1
      '@polkadot/types': 13.2.1
      '@polkadot/util': 13.3.1
      rxjs: 7.8.1
      tslib: 2.8.1
    transitivePeerDependencies:
      - bufferutil
      - supports-color
      - utf-8-validate

  '@polkadot/api-derive@13.2.1':
    dependencies:
      '@polkadot/api': 13.2.1
      '@polkadot/api-augment': 13.2.1
      '@polkadot/api-base': 13.2.1
      '@polkadot/rpc-core': 13.2.1
      '@polkadot/types': 13.2.1
      '@polkadot/types-codec': 13.2.1
      '@polkadot/util': 13.3.1
      '@polkadot/util-crypto': 13.3.1(@polkadot/util@13.3.1)
      rxjs: 7.8.1
      tslib: 2.8.1
    transitivePeerDependencies:
      - bufferutil
      - supports-color
      - utf-8-validate

  '@polkadot/api@13.2.1':
    dependencies:
      '@polkadot/api-augment': 13.2.1
      '@polkadot/api-base': 13.2.1
      '@polkadot/api-derive': 13.2.1
      '@polkadot/keyring': 13.3.1(@polkadot/util-crypto@13.3.1(@polkadot/util@13.3.1))(@polkadot/util@13.3.1)
      '@polkadot/rpc-augment': 13.2.1
      '@polkadot/rpc-core': 13.2.1
      '@polkadot/rpc-provider': 13.2.1
      '@polkadot/types': 13.2.1
      '@polkadot/types-augment': 13.2.1
      '@polkadot/types-codec': 13.2.1
      '@polkadot/types-create': 13.2.1
      '@polkadot/types-known': 13.2.1
      '@polkadot/util': 13.3.1
      '@polkadot/util-crypto': 13.3.1(@polkadot/util@13.3.1)
      eventemitter3: 5.0.1
      rxjs: 7.8.1
      tslib: 2.8.1
    transitivePeerDependencies:
      - bufferutil
      - supports-color
      - utf-8-validate

  '@polkadot/keyring@13.3.1(@polkadot/util-crypto@13.3.1(@polkadot/util@13.3.1))(@polkadot/util@13.3.1)':
    dependencies:
      '@polkadot/util': 13.3.1
      '@polkadot/util-crypto': 13.3.1(@polkadot/util@13.3.1)
      tslib: 2.8.1

  '@polkadot/networks@13.3.1':
    dependencies:
      '@polkadot/util': 13.3.1
      '@substrate/ss58-registry': 1.51.0
      tslib: 2.8.1

  '@polkadot/rpc-augment@13.2.1':
    dependencies:
      '@polkadot/rpc-core': 13.2.1
      '@polkadot/types': 13.2.1
      '@polkadot/types-codec': 13.2.1
      '@polkadot/util': 13.3.1
      tslib: 2.8.1
    transitivePeerDependencies:
      - bufferutil
      - supports-color
      - utf-8-validate

  '@polkadot/rpc-core@13.2.1':
    dependencies:
      '@polkadot/rpc-augment': 13.2.1
      '@polkadot/rpc-provider': 13.2.1
      '@polkadot/types': 13.2.1
      '@polkadot/util': 13.3.1
      rxjs: 7.8.1
      tslib: 2.8.1
    transitivePeerDependencies:
      - bufferutil
      - supports-color
      - utf-8-validate

  '@polkadot/rpc-provider@13.2.1':
    dependencies:
      '@polkadot/keyring': 13.3.1(@polkadot/util-crypto@13.3.1(@polkadot/util@13.3.1))(@polkadot/util@13.3.1)
      '@polkadot/types': 13.2.1
      '@polkadot/types-support': 13.2.1
      '@polkadot/util': 13.3.1
      '@polkadot/util-crypto': 13.3.1(@polkadot/util@13.3.1)
      '@polkadot/x-fetch': 13.3.1
      '@polkadot/x-global': 13.3.1
      '@polkadot/x-ws': 13.3.1
      eventemitter3: 5.0.1
      mock-socket: 9.3.1
      nock: 13.5.6
      tslib: 2.8.1
    optionalDependencies:
      '@substrate/connect': 0.8.11
    transitivePeerDependencies:
      - bufferutil
      - supports-color
      - utf-8-validate

  '@polkadot/types-augment@13.2.1':
    dependencies:
      '@polkadot/types': 13.2.1
      '@polkadot/types-codec': 13.2.1
      '@polkadot/util': 13.3.1
      tslib: 2.8.1

  '@polkadot/types-codec@13.2.1':
    dependencies:
      '@polkadot/util': 13.3.1
      '@polkadot/x-bigint': 13.3.1
      tslib: 2.8.1

  '@polkadot/types-create@13.2.1':
    dependencies:
      '@polkadot/types-codec': 13.2.1
      '@polkadot/util': 13.3.1
      tslib: 2.8.1

  '@polkadot/types-known@13.2.1':
    dependencies:
      '@polkadot/networks': 13.3.1
      '@polkadot/types': 13.2.1
      '@polkadot/types-codec': 13.2.1
      '@polkadot/types-create': 13.2.1
      '@polkadot/util': 13.3.1
      tslib: 2.8.1

  '@polkadot/types-support@13.2.1':
    dependencies:
      '@polkadot/util': 13.3.1
      tslib: 2.8.1

  '@polkadot/types@13.2.1':
    dependencies:
      '@polkadot/keyring': 13.3.1(@polkadot/util-crypto@13.3.1(@polkadot/util@13.3.1))(@polkadot/util@13.3.1)
      '@polkadot/types-augment': 13.2.1
      '@polkadot/types-codec': 13.2.1
      '@polkadot/types-create': 13.2.1
      '@polkadot/util': 13.3.1
      '@polkadot/util-crypto': 13.3.1(@polkadot/util@13.3.1)
      rxjs: 7.8.1
      tslib: 2.8.1

  '@polkadot/util-crypto@13.3.1(@polkadot/util@13.3.1)':
    dependencies:
      '@noble/curves': 1.8.1
      '@noble/hashes': 1.7.1
      '@polkadot/networks': 13.3.1
      '@polkadot/util': 13.3.1
      '@polkadot/wasm-crypto': 7.4.1(@polkadot/util@13.3.1)(@polkadot/x-randomvalues@13.3.1(@polkadot/util@13.3.1)(@polkadot/wasm-util@7.4.1(@polkadot/util@13.3.1)))
      '@polkadot/wasm-util': 7.4.1(@polkadot/util@13.3.1)
      '@polkadot/x-bigint': 13.3.1
      '@polkadot/x-randomvalues': 13.3.1(@polkadot/util@13.3.1)(@polkadot/wasm-util@7.4.1(@polkadot/util@13.3.1))
      '@scure/base': 1.2.4
      tslib: 2.8.1

  '@polkadot/util@13.3.1':
    dependencies:
      '@polkadot/x-bigint': 13.3.1
      '@polkadot/x-global': 13.3.1
      '@polkadot/x-textdecoder': 13.3.1
      '@polkadot/x-textencoder': 13.3.1
      '@types/bn.js': 5.1.6
      bn.js: 5.2.1
      tslib: 2.8.1

  '@polkadot/wasm-bridge@7.4.1(@polkadot/util@13.3.1)(@polkadot/x-randomvalues@13.3.1(@polkadot/util@13.3.1)(@polkadot/wasm-util@7.4.1(@polkadot/util@13.3.1)))':
    dependencies:
      '@polkadot/util': 13.3.1
      '@polkadot/wasm-util': 7.4.1(@polkadot/util@13.3.1)
      '@polkadot/x-randomvalues': 13.3.1(@polkadot/util@13.3.1)(@polkadot/wasm-util@7.4.1(@polkadot/util@13.3.1))
      tslib: 2.8.1

  '@polkadot/wasm-crypto-asmjs@7.4.1(@polkadot/util@13.3.1)':
    dependencies:
      '@polkadot/util': 13.3.1
      tslib: 2.8.1

  '@polkadot/wasm-crypto-init@7.4.1(@polkadot/util@13.3.1)(@polkadot/x-randomvalues@13.3.1(@polkadot/util@13.3.1)(@polkadot/wasm-util@7.4.1(@polkadot/util@13.3.1)))':
    dependencies:
      '@polkadot/util': 13.3.1
      '@polkadot/wasm-bridge': 7.4.1(@polkadot/util@13.3.1)(@polkadot/x-randomvalues@13.3.1(@polkadot/util@13.3.1)(@polkadot/wasm-util@7.4.1(@polkadot/util@13.3.1)))
      '@polkadot/wasm-crypto-asmjs': 7.4.1(@polkadot/util@13.3.1)
      '@polkadot/wasm-crypto-wasm': 7.4.1(@polkadot/util@13.3.1)
      '@polkadot/wasm-util': 7.4.1(@polkadot/util@13.3.1)
      '@polkadot/x-randomvalues': 13.3.1(@polkadot/util@13.3.1)(@polkadot/wasm-util@7.4.1(@polkadot/util@13.3.1))
      tslib: 2.8.1

  '@polkadot/wasm-crypto-wasm@7.4.1(@polkadot/util@13.3.1)':
    dependencies:
      '@polkadot/util': 13.3.1
      '@polkadot/wasm-util': 7.4.1(@polkadot/util@13.3.1)
      tslib: 2.8.1

  '@polkadot/wasm-crypto@7.4.1(@polkadot/util@13.3.1)(@polkadot/x-randomvalues@13.3.1(@polkadot/util@13.3.1)(@polkadot/wasm-util@7.4.1(@polkadot/util@13.3.1)))':
    dependencies:
      '@polkadot/util': 13.3.1
      '@polkadot/wasm-bridge': 7.4.1(@polkadot/util@13.3.1)(@polkadot/x-randomvalues@13.3.1(@polkadot/util@13.3.1)(@polkadot/wasm-util@7.4.1(@polkadot/util@13.3.1)))
      '@polkadot/wasm-crypto-asmjs': 7.4.1(@polkadot/util@13.3.1)
      '@polkadot/wasm-crypto-init': 7.4.1(@polkadot/util@13.3.1)(@polkadot/x-randomvalues@13.3.1(@polkadot/util@13.3.1)(@polkadot/wasm-util@7.4.1(@polkadot/util@13.3.1)))
      '@polkadot/wasm-crypto-wasm': 7.4.1(@polkadot/util@13.3.1)
      '@polkadot/wasm-util': 7.4.1(@polkadot/util@13.3.1)
      '@polkadot/x-randomvalues': 13.3.1(@polkadot/util@13.3.1)(@polkadot/wasm-util@7.4.1(@polkadot/util@13.3.1))
      tslib: 2.8.1

  '@polkadot/wasm-util@7.4.1(@polkadot/util@13.3.1)':
    dependencies:
      '@polkadot/util': 13.3.1
      tslib: 2.8.1

  '@polkadot/x-bigint@13.3.1':
    dependencies:
      '@polkadot/x-global': 13.3.1
      tslib: 2.8.1

  '@polkadot/x-fetch@13.3.1':
    dependencies:
      '@polkadot/x-global': 13.3.1
      node-fetch: 3.3.2
      tslib: 2.8.1

  '@polkadot/x-global@13.3.1':
    dependencies:
      tslib: 2.8.1

  '@polkadot/x-randomvalues@13.3.1(@polkadot/util@13.3.1)(@polkadot/wasm-util@7.4.1(@polkadot/util@13.3.1))':
    dependencies:
      '@polkadot/util': 13.3.1
      '@polkadot/wasm-util': 7.4.1(@polkadot/util@13.3.1)
      '@polkadot/x-global': 13.3.1
      tslib: 2.8.1

  '@polkadot/x-textdecoder@13.3.1':
    dependencies:
      '@polkadot/x-global': 13.3.1
      tslib: 2.8.1

  '@polkadot/x-textencoder@13.3.1':
    dependencies:
      '@polkadot/x-global': 13.3.1
      tslib: 2.8.1

  '@polkadot/x-ws@13.3.1':
    dependencies:
      '@polkadot/x-global': 13.3.1
      tslib: 2.8.1
      ws: 8.18.0
    transitivePeerDependencies:
      - bufferutil
      - utf-8-validate

  '@prisma/client@6.5.0(prisma@6.5.0(typescript@5.7.2))(typescript@5.7.2)':
    optionalDependencies:
      prisma: 6.5.0(typescript@5.7.2)
      typescript: 5.7.2

<<<<<<< HEAD
  '@prisma/debug@5.22.0': {}
=======
  '@prisma/config@6.5.0':
    dependencies:
      esbuild: 0.25.1
      esbuild-register: 3.6.0(esbuild@0.25.1)
    transitivePeerDependencies:
      - supports-color
>>>>>>> 13a6d644

  '@prisma/debug@6.3.1': {}

  '@prisma/debug@6.5.0': {}

  '@prisma/engines-version@6.5.0-73.173f8d54f8d52e692c7e27e72a88314ec7aeff60': {}

  '@prisma/engines@6.5.0':
    dependencies:
      '@prisma/debug': 6.5.0
      '@prisma/engines-version': 6.5.0-73.173f8d54f8d52e692c7e27e72a88314ec7aeff60
      '@prisma/fetch-engine': 6.5.0
      '@prisma/get-platform': 6.5.0

  '@prisma/extension-read-replicas@0.4.1(@prisma/client@6.5.0(prisma@6.5.0(typescript@5.7.2))(typescript@5.7.2))':
    dependencies:
      '@prisma/client': 6.5.0(prisma@6.5.0(typescript@5.7.2))(typescript@5.7.2)

  '@prisma/fetch-engine@6.5.0':
    dependencies:
      '@prisma/debug': 6.5.0
      '@prisma/engines-version': 6.5.0-73.173f8d54f8d52e692c7e27e72a88314ec7aeff60
      '@prisma/get-platform': 6.5.0

  '@prisma/generator-helper@5.22.0':
    dependencies:
      '@prisma/debug': 5.22.0

  '@prisma/generator-helper@6.3.1':
    dependencies:
      '@prisma/debug': 6.3.1

  '@prisma/get-platform@6.5.0':
    dependencies:
      '@prisma/debug': 6.5.0

  '@puppeteer/browsers@2.6.1':
    dependencies:
      debug: 4.4.0
      extract-zip: 2.0.1
      progress: 2.0.3
      proxy-agent: 6.5.0
      semver: 7.7.1
      tar-fs: 3.0.8
      unbzip2-stream: 1.4.3
      yargs: 17.7.2
    transitivePeerDependencies:
      - bare-buffer
      - supports-color

  '@redocly/ajv@8.11.2':
    dependencies:
      fast-deep-equal: 3.1.3
      json-schema-traverse: 1.0.0
      require-from-string: 2.0.2
      uri-js-replace: 1.0.1

  '@redocly/cli@1.28.5':
    dependencies:
      '@redocly/openapi-core': 1.28.5
      abort-controller: 3.0.0
      chokidar: 3.6.0
      colorette: 1.4.0
      core-js: 3.40.0
      form-data: 4.0.1
      get-port-please: 3.1.2
      glob: 7.2.3
      handlebars: 4.7.8
      mobx: 6.13.6
      pluralize: 8.0.0
      react: 19.0.0
      react-dom: 19.0.0(react@19.0.0)
      redoc: 2.4.0(core-js@3.40.0)(mobx@6.13.6)(react-dom@19.0.0(react@19.0.0))(react@19.0.0)(styled-components@6.1.15(react-dom@19.0.0(react@19.0.0))(react@19.0.0))
      semver: 7.7.1
      simple-websocket: 9.1.0
      styled-components: 6.1.15(react-dom@19.0.0(react@19.0.0))(react@19.0.0)
      yargs: 17.0.1
    transitivePeerDependencies:
      - bufferutil
      - encoding
      - react-native
      - supports-color
      - utf-8-validate

  '@redocly/config@0.20.3': {}

  '@redocly/openapi-core@1.28.5':
    dependencies:
      '@redocly/ajv': 8.11.2
      '@redocly/config': 0.20.3
      colorette: 1.4.0
      https-proxy-agent: 7.0.6
      js-levenshtein: 1.1.6
      js-yaml: 4.1.0
      minimatch: 5.1.6
      pluralize: 8.0.0
      yaml-ast-parser: 0.0.43
    transitivePeerDependencies:
      - supports-color

  '@scarf/scarf@1.4.0': {}

  '@scure/base@1.2.4': {}

  '@sinclair/typebox@0.27.8': {}

  '@sinonjs/commons@3.0.1':
    dependencies:
      type-detect: 4.0.8

  '@sinonjs/fake-timers@10.3.0':
    dependencies:
      '@sinonjs/commons': 3.0.1

  '@smithy/abort-controller@4.0.1':
    dependencies:
      '@smithy/types': 4.1.0
      tslib: 2.8.1

  '@smithy/chunked-blob-reader-native@4.0.0':
    dependencies:
      '@smithy/util-base64': 4.0.0
      tslib: 2.8.1

  '@smithy/chunked-blob-reader@5.0.0':
    dependencies:
      tslib: 2.8.1

  '@smithy/config-resolver@4.0.1':
    dependencies:
      '@smithy/node-config-provider': 4.0.1
      '@smithy/types': 4.1.0
      '@smithy/util-config-provider': 4.0.0
      '@smithy/util-middleware': 4.0.1
      tslib: 2.8.1

  '@smithy/core@3.1.2':
    dependencies:
      '@smithy/middleware-serde': 4.0.2
      '@smithy/protocol-http': 5.0.1
      '@smithy/types': 4.1.0
      '@smithy/util-body-length-browser': 4.0.0
      '@smithy/util-middleware': 4.0.1
      '@smithy/util-stream': 4.0.2
      '@smithy/util-utf8': 4.0.0
      tslib: 2.8.1

  '@smithy/credential-provider-imds@4.0.1':
    dependencies:
      '@smithy/node-config-provider': 4.0.1
      '@smithy/property-provider': 4.0.1
      '@smithy/types': 4.1.0
      '@smithy/url-parser': 4.0.1
      tslib: 2.8.1

  '@smithy/eventstream-codec@4.0.1':
    dependencies:
      '@aws-crypto/crc32': 5.2.0
      '@smithy/types': 4.1.0
      '@smithy/util-hex-encoding': 4.0.0
      tslib: 2.8.1

  '@smithy/eventstream-serde-browser@4.0.1':
    dependencies:
      '@smithy/eventstream-serde-universal': 4.0.1
      '@smithy/types': 4.1.0
      tslib: 2.8.1

  '@smithy/eventstream-serde-config-resolver@4.0.1':
    dependencies:
      '@smithy/types': 4.1.0
      tslib: 2.8.1

  '@smithy/eventstream-serde-node@4.0.1':
    dependencies:
      '@smithy/eventstream-serde-universal': 4.0.1
      '@smithy/types': 4.1.0
      tslib: 2.8.1

  '@smithy/eventstream-serde-universal@4.0.1':
    dependencies:
      '@smithy/eventstream-codec': 4.0.1
      '@smithy/types': 4.1.0
      tslib: 2.8.1

  '@smithy/fetch-http-handler@5.0.1':
    dependencies:
      '@smithy/protocol-http': 5.0.1
      '@smithy/querystring-builder': 4.0.1
      '@smithy/types': 4.1.0
      '@smithy/util-base64': 4.0.0
      tslib: 2.8.1

  '@smithy/hash-blob-browser@4.0.1':
    dependencies:
      '@smithy/chunked-blob-reader': 5.0.0
      '@smithy/chunked-blob-reader-native': 4.0.0
      '@smithy/types': 4.1.0
      tslib: 2.8.1

  '@smithy/hash-node@4.0.1':
    dependencies:
      '@smithy/types': 4.1.0
      '@smithy/util-buffer-from': 4.0.0
      '@smithy/util-utf8': 4.0.0
      tslib: 2.8.1

  '@smithy/hash-stream-node@4.0.1':
    dependencies:
      '@smithy/types': 4.1.0
      '@smithy/util-utf8': 4.0.0
      tslib: 2.8.1

  '@smithy/invalid-dependency@4.0.1':
    dependencies:
      '@smithy/types': 4.1.0
      tslib: 2.8.1

  '@smithy/is-array-buffer@2.2.0':
    dependencies:
      tslib: 2.8.1

  '@smithy/is-array-buffer@4.0.0':
    dependencies:
      tslib: 2.8.1

  '@smithy/md5-js@4.0.1':
    dependencies:
      '@smithy/types': 4.1.0
      '@smithy/util-utf8': 4.0.0
      tslib: 2.8.1

  '@smithy/middleware-content-length@4.0.1':
    dependencies:
      '@smithy/protocol-http': 5.0.1
      '@smithy/types': 4.1.0
      tslib: 2.8.1

  '@smithy/middleware-endpoint@4.0.3':
    dependencies:
      '@smithy/core': 3.1.2
      '@smithy/middleware-serde': 4.0.2
      '@smithy/node-config-provider': 4.0.1
      '@smithy/shared-ini-file-loader': 4.0.1
      '@smithy/types': 4.1.0
      '@smithy/url-parser': 4.0.1
      '@smithy/util-middleware': 4.0.1
      tslib: 2.8.1

  '@smithy/middleware-retry@4.0.4':
    dependencies:
      '@smithy/node-config-provider': 4.0.1
      '@smithy/protocol-http': 5.0.1
      '@smithy/service-error-classification': 4.0.1
      '@smithy/smithy-client': 4.1.3
      '@smithy/types': 4.1.0
      '@smithy/util-middleware': 4.0.1
      '@smithy/util-retry': 4.0.1
      tslib: 2.8.1
      uuid: 9.0.1

  '@smithy/middleware-serde@4.0.2':
    dependencies:
      '@smithy/types': 4.1.0
      tslib: 2.8.1

  '@smithy/middleware-stack@4.0.1':
    dependencies:
      '@smithy/types': 4.1.0
      tslib: 2.8.1

  '@smithy/node-config-provider@4.0.1':
    dependencies:
      '@smithy/property-provider': 4.0.1
      '@smithy/shared-ini-file-loader': 4.0.1
      '@smithy/types': 4.1.0
      tslib: 2.8.1

  '@smithy/node-http-handler@4.0.2':
    dependencies:
      '@smithy/abort-controller': 4.0.1
      '@smithy/protocol-http': 5.0.1
      '@smithy/querystring-builder': 4.0.1
      '@smithy/types': 4.1.0
      tslib: 2.8.1

  '@smithy/property-provider@4.0.1':
    dependencies:
      '@smithy/types': 4.1.0
      tslib: 2.8.1

  '@smithy/protocol-http@5.0.1':
    dependencies:
      '@smithy/types': 4.1.0
      tslib: 2.8.1

  '@smithy/querystring-builder@4.0.1':
    dependencies:
      '@smithy/types': 4.1.0
      '@smithy/util-uri-escape': 4.0.0
      tslib: 2.8.1

  '@smithy/querystring-parser@4.0.1':
    dependencies:
      '@smithy/types': 4.1.0
      tslib: 2.8.1

  '@smithy/service-error-classification@4.0.1':
    dependencies:
      '@smithy/types': 4.1.0

  '@smithy/shared-ini-file-loader@4.0.1':
    dependencies:
      '@smithy/types': 4.1.0
      tslib: 2.8.1

  '@smithy/signature-v4@5.0.1':
    dependencies:
      '@smithy/is-array-buffer': 4.0.0
      '@smithy/protocol-http': 5.0.1
      '@smithy/types': 4.1.0
      '@smithy/util-hex-encoding': 4.0.0
      '@smithy/util-middleware': 4.0.1
      '@smithy/util-uri-escape': 4.0.0
      '@smithy/util-utf8': 4.0.0
      tslib: 2.8.1

  '@smithy/smithy-client@4.1.3':
    dependencies:
      '@smithy/core': 3.1.2
      '@smithy/middleware-endpoint': 4.0.3
      '@smithy/middleware-stack': 4.0.1
      '@smithy/protocol-http': 5.0.1
      '@smithy/types': 4.1.0
      '@smithy/util-stream': 4.0.2
      tslib: 2.8.1

  '@smithy/types@4.1.0':
    dependencies:
      tslib: 2.8.1

  '@smithy/url-parser@4.0.1':
    dependencies:
      '@smithy/querystring-parser': 4.0.1
      '@smithy/types': 4.1.0
      tslib: 2.8.1

  '@smithy/util-base64@4.0.0':
    dependencies:
      '@smithy/util-buffer-from': 4.0.0
      '@smithy/util-utf8': 4.0.0
      tslib: 2.8.1

  '@smithy/util-body-length-browser@4.0.0':
    dependencies:
      tslib: 2.8.1

  '@smithy/util-body-length-node@4.0.0':
    dependencies:
      tslib: 2.8.1

  '@smithy/util-buffer-from@2.2.0':
    dependencies:
      '@smithy/is-array-buffer': 2.2.0
      tslib: 2.8.1

  '@smithy/util-buffer-from@4.0.0':
    dependencies:
      '@smithy/is-array-buffer': 4.0.0
      tslib: 2.8.1

  '@smithy/util-config-provider@4.0.0':
    dependencies:
      tslib: 2.8.1

  '@smithy/util-defaults-mode-browser@4.0.4':
    dependencies:
      '@smithy/property-provider': 4.0.1
      '@smithy/smithy-client': 4.1.3
      '@smithy/types': 4.1.0
      bowser: 2.11.0
      tslib: 2.8.1

  '@smithy/util-defaults-mode-node@4.0.4':
    dependencies:
      '@smithy/config-resolver': 4.0.1
      '@smithy/credential-provider-imds': 4.0.1
      '@smithy/node-config-provider': 4.0.1
      '@smithy/property-provider': 4.0.1
      '@smithy/smithy-client': 4.1.3
      '@smithy/types': 4.1.0
      tslib: 2.8.1

  '@smithy/util-endpoints@3.0.1':
    dependencies:
      '@smithy/node-config-provider': 4.0.1
      '@smithy/types': 4.1.0
      tslib: 2.8.1

  '@smithy/util-hex-encoding@4.0.0':
    dependencies:
      tslib: 2.8.1

  '@smithy/util-middleware@4.0.1':
    dependencies:
      '@smithy/types': 4.1.0
      tslib: 2.8.1

  '@smithy/util-retry@4.0.1':
    dependencies:
      '@smithy/service-error-classification': 4.0.1
      '@smithy/types': 4.1.0
      tslib: 2.8.1

  '@smithy/util-stream@4.0.2':
    dependencies:
      '@smithy/fetch-http-handler': 5.0.1
      '@smithy/node-http-handler': 4.0.2
      '@smithy/types': 4.1.0
      '@smithy/util-base64': 4.0.0
      '@smithy/util-buffer-from': 4.0.0
      '@smithy/util-hex-encoding': 4.0.0
      '@smithy/util-utf8': 4.0.0
      tslib: 2.8.1

  '@smithy/util-uri-escape@4.0.0':
    dependencies:
      tslib: 2.8.1

  '@smithy/util-utf8@2.3.0':
    dependencies:
      '@smithy/util-buffer-from': 2.2.0
      tslib: 2.8.1

  '@smithy/util-utf8@4.0.0':
    dependencies:
      '@smithy/util-buffer-from': 4.0.0
      tslib: 2.8.1

  '@smithy/util-waiter@4.0.2':
    dependencies:
      '@smithy/abort-controller': 4.0.1
      '@smithy/types': 4.1.0
      tslib: 2.8.1

  '@substrate/connect-extension-protocol@2.2.1':
    optional: true

  '@substrate/connect-known-chains@1.9.1':
    optional: true

  '@substrate/connect@0.8.11':
    dependencies:
      '@substrate/connect-extension-protocol': 2.2.1
      '@substrate/connect-known-chains': 1.9.1
      '@substrate/light-client-extension-helpers': 1.0.0(smoldot@2.0.26)
      smoldot: 2.0.26
    transitivePeerDependencies:
      - bufferutil
      - utf-8-validate
    optional: true

  '@substrate/light-client-extension-helpers@1.0.0(smoldot@2.0.26)':
    dependencies:
      '@polkadot-api/json-rpc-provider': 0.0.1
      '@polkadot-api/json-rpc-provider-proxy': 0.1.0
      '@polkadot-api/observable-client': 0.3.2(@polkadot-api/substrate-client@0.1.4)(rxjs@7.8.2)
      '@polkadot-api/substrate-client': 0.1.4
      '@substrate/connect-extension-protocol': 2.2.1
      '@substrate/connect-known-chains': 1.9.1
      rxjs: 7.8.2
      smoldot: 2.0.26
    optional: true

  '@substrate/ss58-registry@1.51.0': {}

  '@swc/core-darwin-arm64@1.10.15':
    optional: true

  '@swc/core-darwin-x64@1.10.15':
    optional: true

  '@swc/core-linux-arm-gnueabihf@1.10.15':
    optional: true

  '@swc/core-linux-arm64-gnu@1.10.15':
    optional: true

  '@swc/core-linux-arm64-musl@1.10.15':
    optional: true

  '@swc/core-linux-x64-gnu@1.10.15':
    optional: true

  '@swc/core-linux-x64-musl@1.10.15':
    optional: true

  '@swc/core-win32-arm64-msvc@1.10.15':
    optional: true

  '@swc/core-win32-ia32-msvc@1.10.15':
    optional: true

  '@swc/core-win32-x64-msvc@1.10.15':
    optional: true

  '@swc/core@1.10.15':
    dependencies:
      '@swc/counter': 0.1.3
      '@swc/types': 0.1.20
    optionalDependencies:
      '@swc/core-darwin-arm64': 1.10.15
      '@swc/core-darwin-x64': 1.10.15
      '@swc/core-linux-arm-gnueabihf': 1.10.15
      '@swc/core-linux-arm64-gnu': 1.10.15
      '@swc/core-linux-arm64-musl': 1.10.15
      '@swc/core-linux-x64-gnu': 1.10.15
      '@swc/core-linux-x64-musl': 1.10.15
      '@swc/core-win32-arm64-msvc': 1.10.15
      '@swc/core-win32-ia32-msvc': 1.10.15
      '@swc/core-win32-x64-msvc': 1.10.15

  '@swc/counter@0.1.3': {}

  '@swc/jest@0.2.37(@swc/core@1.10.15)':
    dependencies:
      '@jest/create-cache-key-function': 29.7.0
      '@swc/core': 1.10.15
      '@swc/counter': 0.1.3
      jsonc-parser: 3.3.1

  '@swc/types@0.1.20':
    dependencies:
      '@swc/counter': 0.1.3

  '@tanstack/virtual-core@3.13.0': {}

  '@tanstack/vue-virtual@3.13.0(vue@3.5.13(typescript@5.7.2))':
    dependencies:
      '@tanstack/virtual-core': 3.13.0
      vue: 3.5.13(typescript@5.7.2)

  '@tootallnate/quickjs-emscripten@0.23.0': {}

  '@tsconfig/node10@1.0.11': {}

  '@tsconfig/node12@1.0.11': {}

  '@tsconfig/node14@1.0.3': {}

  '@tsconfig/node16@1.0.4': {}

  '@types/archiver@6.0.3':
    dependencies:
      '@types/readdir-glob': 1.1.5

  '@types/assert@1.5.11': {}

  '@types/babel__core@7.20.5':
    dependencies:
      '@babel/parser': 7.26.8
      '@babel/types': 7.26.8
      '@types/babel__generator': 7.6.8
      '@types/babel__template': 7.4.4
      '@types/babel__traverse': 7.20.6

  '@types/babel__generator@7.6.8':
    dependencies:
      '@babel/types': 7.26.8

  '@types/babel__template@7.4.4':
    dependencies:
      '@babel/parser': 7.26.8
      '@babel/types': 7.26.8

  '@types/babel__traverse@7.20.6':
    dependencies:
      '@babel/types': 7.26.8

  '@types/bcrypt@5.0.2':
    dependencies:
      '@types/node': 20.17.17

  '@types/bn.js@5.1.6':
    dependencies:
      '@types/node': 20.17.27

  '@types/body-parser@1.19.5':
    dependencies:
      '@types/connect': 3.4.38
      '@types/node': 20.17.17

  '@types/compression@1.7.5':
    dependencies:
      '@types/express': 4.17.21

  '@types/connect@3.4.38':
    dependencies:
      '@types/node': 20.17.17

  '@types/cookie-parser@1.4.8(@types/express@4.17.21)':
    dependencies:
      '@types/express': 4.17.21

  '@types/cookiejar@2.1.5': {}

  '@types/crypto-js@4.2.2': {}

  '@types/d3-array@3.2.1': {}

  '@types/d3-axis@3.0.6':
    dependencies:
      '@types/d3-selection': 3.0.11

  '@types/d3-brush@3.0.6':
    dependencies:
      '@types/d3-selection': 3.0.11

  '@types/d3-chord@3.0.6': {}

  '@types/d3-color@3.1.3': {}

  '@types/d3-contour@3.0.6':
    dependencies:
      '@types/d3-array': 3.2.1
      '@types/geojson': 7946.0.16

  '@types/d3-delaunay@6.0.4': {}

  '@types/d3-dispatch@3.0.6': {}

  '@types/d3-drag@3.0.7':
    dependencies:
      '@types/d3-selection': 3.0.11

  '@types/d3-dsv@3.0.7': {}

  '@types/d3-ease@3.0.2': {}

  '@types/d3-fetch@3.0.7':
    dependencies:
      '@types/d3-dsv': 3.0.7

  '@types/d3-force@3.0.10': {}

  '@types/d3-format@3.0.4': {}

  '@types/d3-geo@3.1.0':
    dependencies:
      '@types/geojson': 7946.0.16

  '@types/d3-hierarchy@3.1.7': {}

  '@types/d3-interpolate@3.0.4':
    dependencies:
      '@types/d3-color': 3.1.3

  '@types/d3-path@3.1.1': {}

  '@types/d3-polygon@3.0.2': {}

  '@types/d3-quadtree@3.0.6': {}

  '@types/d3-random@3.0.3': {}

  '@types/d3-scale-chromatic@3.1.0': {}

  '@types/d3-scale@4.0.9':
    dependencies:
      '@types/d3-time': 3.0.4

  '@types/d3-selection@3.0.11': {}

  '@types/d3-shape@3.1.7':
    dependencies:
      '@types/d3-path': 3.1.1

  '@types/d3-time-format@4.0.3': {}

  '@types/d3-time@3.0.4': {}

  '@types/d3-timer@3.0.2': {}

  '@types/d3-transition@3.0.9':
    dependencies:
      '@types/d3-selection': 3.0.11

  '@types/d3-zoom@3.0.8':
    dependencies:
      '@types/d3-interpolate': 3.0.4
      '@types/d3-selection': 3.0.11

  '@types/d3@7.4.3':
    dependencies:
      '@types/d3-array': 3.2.1
      '@types/d3-axis': 3.0.6
      '@types/d3-brush': 3.0.6
      '@types/d3-chord': 3.0.6
      '@types/d3-color': 3.1.3
      '@types/d3-contour': 3.0.6
      '@types/d3-delaunay': 6.0.4
      '@types/d3-dispatch': 3.0.6
      '@types/d3-drag': 3.0.7
      '@types/d3-dsv': 3.0.7
      '@types/d3-ease': 3.0.2
      '@types/d3-fetch': 3.0.7
      '@types/d3-force': 3.0.10
      '@types/d3-format': 3.0.4
      '@types/d3-geo': 3.1.0
      '@types/d3-hierarchy': 3.1.7
      '@types/d3-interpolate': 3.0.4
      '@types/d3-path': 3.1.1
      '@types/d3-polygon': 3.0.2
      '@types/d3-quadtree': 3.0.6
      '@types/d3-random': 3.0.3
      '@types/d3-scale': 4.0.9
      '@types/d3-scale-chromatic': 3.1.0
      '@types/d3-selection': 3.0.11
      '@types/d3-shape': 3.1.7
      '@types/d3-time': 3.0.4
      '@types/d3-time-format': 4.0.3
      '@types/d3-timer': 3.0.2
      '@types/d3-transition': 3.0.9
      '@types/d3-zoom': 3.0.8

  '@types/eslint-scope@3.7.7':
    dependencies:
      '@types/eslint': 9.6.1
      '@types/estree': 1.0.7

  '@types/eslint@9.6.1':
    dependencies:
      '@types/estree': 1.0.7
      '@types/json-schema': 7.0.15

  '@types/estree@1.0.7': {}

  '@types/express-serve-static-core@4.19.6':
    dependencies:
      '@types/node': 20.17.17
      '@types/qs': 6.9.18
      '@types/range-parser': 1.2.7
      '@types/send': 0.17.4

  '@types/express@4.17.21':
    dependencies:
      '@types/body-parser': 1.19.5
      '@types/express-serve-static-core': 4.19.6
      '@types/qs': 6.9.18
      '@types/serve-static': 1.15.7

  '@types/gensync@1.0.4': {}

  '@types/geojson@7946.0.16': {}

  '@types/graceful-fs@4.1.9':
    dependencies:
      '@types/node': 20.17.27

  '@types/http-errors@2.0.4': {}

  '@types/inquirer@8.2.10':
    dependencies:
      '@types/through': 0.0.33
      rxjs: 7.8.2

  '@types/istanbul-lib-coverage@2.0.6': {}

  '@types/istanbul-lib-report@3.0.3':
    dependencies:
      '@types/istanbul-lib-coverage': 2.0.6

  '@types/istanbul-reports@3.0.4':
    dependencies:
      '@types/istanbul-lib-report': 3.0.3

  '@types/jest@29.5.14':
    dependencies:
      expect: 29.7.0
      pretty-format: 29.7.0

  '@types/json-schema@7.0.15': {}

  '@types/jsonwebtoken@9.0.9':
    dependencies:
      '@types/ms': 2.1.0
      '@types/node': 20.17.27

  '@types/methods@1.1.4': {}

  '@types/mime@1.3.5': {}

  '@types/ms@2.1.0': {}

  '@types/node@20.17.17':
    dependencies:
      undici-types: 6.19.8

  '@types/node@20.17.27':
    dependencies:
      undici-types: 6.19.8

  '@types/node@20.17.28':
    dependencies:
      undici-types: 6.19.8

  '@types/qs@6.9.18': {}

  '@types/ramda@0.28.25':
    dependencies:
      ts-toolbelt: 6.15.5

  '@types/range-parser@1.2.7': {}

  '@types/readdir-glob@1.1.5':
    dependencies:
      '@types/node': 20.17.17

  '@types/send@0.17.4':
    dependencies:
      '@types/mime': 1.3.5
      '@types/node': 20.17.27

  '@types/serve-static@1.15.7':
    dependencies:
      '@types/http-errors': 2.0.4
      '@types/node': 20.17.17
      '@types/send': 0.17.4

  '@types/stack-utils@2.0.3': {}

  '@types/stylis@4.2.5': {}

  '@types/superagent@8.1.9':
    dependencies:
      '@types/cookiejar': 2.1.5
      '@types/methods': 1.1.4
      '@types/node': 20.17.17
      form-data: 4.0.2

  '@types/supertest@2.0.16':
    dependencies:
      '@types/superagent': 8.1.9

  '@types/through@0.0.33':
    dependencies:
      '@types/node': 20.17.28

  '@types/triple-beam@1.3.5': {}

  '@types/trusted-types@2.0.7':
    optional: true

  '@types/uuid@9.0.8': {}

  '@types/yargs-parser@21.0.3': {}

  '@types/yargs@17.0.33':
    dependencies:
      '@types/yargs-parser': 21.0.3

  '@types/yauzl@2.10.3':
    dependencies:
      '@types/node': 20.17.28
    optional: true

  '@vue/compat@3.5.13(vue@3.5.13(typescript@5.7.2))':
    dependencies:
      '@babel/parser': 7.26.8
      estree-walker: 2.0.2
      source-map-js: 1.2.1
      vue: 3.5.13(typescript@5.7.2)

  '@vue/compiler-core@3.5.13':
    dependencies:
      '@babel/parser': 7.26.8
      '@vue/shared': 3.5.13
      entities: 4.5.0
      estree-walker: 2.0.2
      source-map-js: 1.2.1

  '@vue/compiler-dom@3.5.13':
    dependencies:
      '@vue/compiler-core': 3.5.13
      '@vue/shared': 3.5.13

  '@vue/compiler-sfc@3.5.13':
    dependencies:
      '@babel/parser': 7.26.8
      '@vue/compiler-core': 3.5.13
      '@vue/compiler-dom': 3.5.13
      '@vue/compiler-ssr': 3.5.13
      '@vue/shared': 3.5.13
      estree-walker: 2.0.2
      magic-string: 0.30.17
      postcss: 8.4.49
      source-map-js: 1.2.1

  '@vue/compiler-ssr@3.5.13':
    dependencies:
      '@vue/compiler-dom': 3.5.13
      '@vue/shared': 3.5.13

  '@vue/devtools-api@6.6.4': {}

  '@vue/reactivity@3.5.13':
    dependencies:
      '@vue/shared': 3.5.13

  '@vue/runtime-core@3.5.13':
    dependencies:
      '@vue/reactivity': 3.5.13
      '@vue/shared': 3.5.13

  '@vue/runtime-dom@3.5.13':
    dependencies:
      '@vue/reactivity': 3.5.13
      '@vue/runtime-core': 3.5.13
      '@vue/shared': 3.5.13
      csstype: 3.1.3

  '@vue/server-renderer@3.5.13(vue@3.5.13(typescript@5.7.2))':
    dependencies:
      '@vue/compiler-ssr': 3.5.13
      '@vue/shared': 3.5.13
      vue: 3.5.13(typescript@5.7.2)

  '@vue/shared@3.5.13': {}

  '@webassemblyjs/ast@1.14.1':
    dependencies:
      '@webassemblyjs/helper-numbers': 1.13.2
      '@webassemblyjs/helper-wasm-bytecode': 1.13.2

  '@webassemblyjs/floating-point-hex-parser@1.13.2': {}

  '@webassemblyjs/helper-api-error@1.13.2': {}

  '@webassemblyjs/helper-buffer@1.14.1': {}

  '@webassemblyjs/helper-numbers@1.13.2':
    dependencies:
      '@webassemblyjs/floating-point-hex-parser': 1.13.2
      '@webassemblyjs/helper-api-error': 1.13.2
      '@xtuc/long': 4.2.2

  '@webassemblyjs/helper-wasm-bytecode@1.13.2': {}

  '@webassemblyjs/helper-wasm-section@1.14.1':
    dependencies:
      '@webassemblyjs/ast': 1.14.1
      '@webassemblyjs/helper-buffer': 1.14.1
      '@webassemblyjs/helper-wasm-bytecode': 1.13.2
      '@webassemblyjs/wasm-gen': 1.14.1

  '@webassemblyjs/ieee754@1.13.2':
    dependencies:
      '@xtuc/ieee754': 1.2.0

  '@webassemblyjs/leb128@1.13.2':
    dependencies:
      '@xtuc/long': 4.2.2

  '@webassemblyjs/utf8@1.13.2': {}

  '@webassemblyjs/wasm-edit@1.14.1':
    dependencies:
      '@webassemblyjs/ast': 1.14.1
      '@webassemblyjs/helper-buffer': 1.14.1
      '@webassemblyjs/helper-wasm-bytecode': 1.13.2
      '@webassemblyjs/helper-wasm-section': 1.14.1
      '@webassemblyjs/wasm-gen': 1.14.1
      '@webassemblyjs/wasm-opt': 1.14.1
      '@webassemblyjs/wasm-parser': 1.14.1
      '@webassemblyjs/wast-printer': 1.14.1

  '@webassemblyjs/wasm-gen@1.14.1':
    dependencies:
      '@webassemblyjs/ast': 1.14.1
      '@webassemblyjs/helper-wasm-bytecode': 1.13.2
      '@webassemblyjs/ieee754': 1.13.2
      '@webassemblyjs/leb128': 1.13.2
      '@webassemblyjs/utf8': 1.13.2

  '@webassemblyjs/wasm-opt@1.14.1':
    dependencies:
      '@webassemblyjs/ast': 1.14.1
      '@webassemblyjs/helper-buffer': 1.14.1
      '@webassemblyjs/wasm-gen': 1.14.1
      '@webassemblyjs/wasm-parser': 1.14.1

  '@webassemblyjs/wasm-parser@1.14.1':
    dependencies:
      '@webassemblyjs/ast': 1.14.1
      '@webassemblyjs/helper-api-error': 1.13.2
      '@webassemblyjs/helper-wasm-bytecode': 1.13.2
      '@webassemblyjs/ieee754': 1.13.2
      '@webassemblyjs/leb128': 1.13.2
      '@webassemblyjs/utf8': 1.13.2

  '@webassemblyjs/wast-printer@1.14.1':
    dependencies:
      '@webassemblyjs/ast': 1.14.1
      '@xtuc/long': 4.2.2

  '@xtuc/ieee754@1.2.0': {}

  '@xtuc/long@4.2.2': {}

  '@zenuml/core@3.27.12(ts-node@10.9.2(@swc/core@1.10.15)(@types/node@20.17.17)(typescript@5.7.2))(typescript@5.7.2)':
    dependencies:
      '@headlessui-float/vue': 0.14.4(@headlessui/vue@1.7.23(vue@3.5.13(typescript@5.7.2)))(vue@3.5.13(typescript@5.7.2))
      '@headlessui/tailwindcss': 0.2.2(tailwindcss@3.4.17(ts-node@10.9.2(@swc/core@1.10.15)(@types/node@20.17.17)(typescript@5.7.2)))
      '@headlessui/vue': 1.7.23(vue@3.5.13(typescript@5.7.2))
      '@types/assert': 1.5.11
      '@types/ramda': 0.28.25
      '@vue/compat': 3.5.13(vue@3.5.13(typescript@5.7.2))
      antlr4: 4.11.0
      color-string: 1.9.1
      dom-to-image-more: 2.16.0
      dompurify: 3.2.4
      file-saver: 2.0.5
      highlight.js: 10.7.3
      html-to-image: 1.11.11
      lodash: 4.17.21
      marked: 4.3.0
      pino: 8.21.0
      postcss: 8.4.49
      ramda: 0.28.0
      tailwindcss: 3.4.17(ts-node@10.9.2(@swc/core@1.10.15)(@types/node@20.17.17)(typescript@5.7.2))
      vue: 3.5.13(typescript@5.7.2)
      vuex: 4.1.0(vue@3.5.13(typescript@5.7.2))
    transitivePeerDependencies:
      - '@vue/composition-api'
      - ts-node
      - typescript

  abbrev@1.1.1: {}

  abort-controller@3.0.0:
    dependencies:
      event-target-shim: 5.0.1

  accepts@1.3.8:
    dependencies:
      mime-types: 2.1.35
      negotiator: 0.6.3

  acorn-walk@8.3.4:
    dependencies:
      acorn: 8.14.0

  acorn@8.14.0: {}

  acorn@8.14.1: {}

  agent-base@6.0.2:
    dependencies:
      debug: 4.4.0
    transitivePeerDependencies:
      - supports-color

  agent-base@7.1.3: {}

  ajv-formats@2.1.1(ajv@8.12.0):
    optionalDependencies:
      ajv: 8.12.0

  ajv-formats@2.1.1(ajv@8.17.1):
    optionalDependencies:
      ajv: 8.17.1

  ajv-formats@3.0.1(ajv@8.17.1):
    optionalDependencies:
      ajv: 8.17.1

  ajv-keywords@3.5.2(ajv@6.12.6):
    dependencies:
      ajv: 6.12.6

  ajv-keywords@5.1.0(ajv@8.17.1):
    dependencies:
      ajv: 8.17.1
      fast-deep-equal: 3.1.3

  ajv@6.12.6:
    dependencies:
      fast-deep-equal: 3.1.3
      fast-json-stable-stringify: 2.1.0
      json-schema-traverse: 0.4.1
      uri-js: 4.4.1

  ajv@8.12.0:
    dependencies:
      fast-deep-equal: 3.1.3
      json-schema-traverse: 1.0.0
      require-from-string: 2.0.2
      uri-js: 4.4.1

  ajv@8.17.1:
    dependencies:
      fast-deep-equal: 3.1.3
      fast-uri: 3.0.6
      json-schema-traverse: 1.0.0
      require-from-string: 2.0.2

  ansi-colors@4.1.3: {}

  ansi-escapes@4.3.2:
    dependencies:
      type-fest: 0.21.3

  ansi-escapes@7.0.0:
    dependencies:
      environment: 1.1.0

  ansi-regex@5.0.1: {}

  ansi-regex@6.1.0: {}

  ansi-styles@4.3.0:
    dependencies:
      color-convert: 2.0.1

  ansi-styles@5.2.0: {}

  ansi-styles@6.2.1: {}

  ansis@3.16.0: {}

  antlr4@4.11.0: {}

  any-promise@1.3.0: {}

  anymatch@3.1.3:
    dependencies:
      normalize-path: 3.0.0
      picomatch: 2.3.1

  append-field@1.0.0: {}

  aproba@2.0.0: {}

  archiver-utils@5.0.2:
    dependencies:
      glob: 10.4.5
      graceful-fs: 4.2.11
      is-stream: 2.0.1
      lazystream: 1.0.1
      lodash: 4.17.21
      normalize-path: 3.0.0
      readable-stream: 4.7.0

  archiver@7.0.1:
    dependencies:
      archiver-utils: 5.0.2
      async: 3.2.6
      buffer-crc32: 1.0.0
      readable-stream: 4.7.0
      readdir-glob: 1.1.3
      tar-stream: 3.1.7
      zip-stream: 6.0.1

  are-we-there-yet@2.0.0:
    dependencies:
      delegates: 1.0.0
      readable-stream: 3.6.2

  arg@4.1.3: {}

  arg@5.0.2: {}

  argparse@1.0.10:
    dependencies:
      sprintf-js: 1.0.3

  argparse@2.0.1: {}

  array-flatten@1.1.1: {}

  array-timsort@1.0.3: {}

  asap@2.0.6: {}

  ast-types@0.13.4:
    dependencies:
      tslib: 2.8.1

  async@3.2.6: {}

  asynckit@0.4.0: {}

  atomic-sleep@1.0.0: {}

  axios@1.8.4:
    dependencies:
      follow-redirects: 1.15.9
      form-data: 4.0.2
      proxy-from-env: 1.1.0
    transitivePeerDependencies:
      - debug

  b4a@1.6.7: {}

  babel-jest@29.7.0(@babel/core@7.26.8):
    dependencies:
      '@babel/core': 7.26.8
      '@jest/transform': 29.7.0
      '@types/babel__core': 7.20.5
      babel-plugin-istanbul: 6.1.1
      babel-preset-jest: 29.6.3(@babel/core@7.26.8)
      chalk: 4.1.2
      graceful-fs: 4.2.11
      slash: 3.0.0
    transitivePeerDependencies:
      - supports-color

  babel-plugin-istanbul@6.1.1:
    dependencies:
      '@babel/helper-plugin-utils': 7.26.5
      '@istanbuljs/load-nyc-config': 1.1.0
      '@istanbuljs/schema': 0.1.3
      istanbul-lib-instrument: 5.2.1
      test-exclude: 6.0.0
    transitivePeerDependencies:
      - supports-color

  babel-plugin-jest-hoist@29.6.3:
    dependencies:
      '@babel/template': 7.26.8
      '@babel/types': 7.26.8
      '@types/babel__core': 7.20.5
      '@types/babel__traverse': 7.20.6

  babel-preset-current-node-syntax@1.1.0(@babel/core@7.26.8):
    dependencies:
      '@babel/core': 7.26.8
      '@babel/plugin-syntax-async-generators': 7.8.4(@babel/core@7.26.8)
      '@babel/plugin-syntax-bigint': 7.8.3(@babel/core@7.26.8)
      '@babel/plugin-syntax-class-properties': 7.12.13(@babel/core@7.26.8)
      '@babel/plugin-syntax-class-static-block': 7.14.5(@babel/core@7.26.8)
      '@babel/plugin-syntax-import-attributes': 7.26.0(@babel/core@7.26.8)
      '@babel/plugin-syntax-import-meta': 7.10.4(@babel/core@7.26.8)
      '@babel/plugin-syntax-json-strings': 7.8.3(@babel/core@7.26.8)
      '@babel/plugin-syntax-logical-assignment-operators': 7.10.4(@babel/core@7.26.8)
      '@babel/plugin-syntax-nullish-coalescing-operator': 7.8.3(@babel/core@7.26.8)
      '@babel/plugin-syntax-numeric-separator': 7.10.4(@babel/core@7.26.8)
      '@babel/plugin-syntax-object-rest-spread': 7.8.3(@babel/core@7.26.8)
      '@babel/plugin-syntax-optional-catch-binding': 7.8.3(@babel/core@7.26.8)
      '@babel/plugin-syntax-optional-chaining': 7.8.3(@babel/core@7.26.8)
      '@babel/plugin-syntax-private-property-in-object': 7.14.5(@babel/core@7.26.8)
      '@babel/plugin-syntax-top-level-await': 7.14.5(@babel/core@7.26.8)

  babel-preset-jest@29.6.3(@babel/core@7.26.8):
    dependencies:
      '@babel/core': 7.26.8
      babel-plugin-jest-hoist: 29.6.3
      babel-preset-current-node-syntax: 1.1.0(@babel/core@7.26.8)

  balanced-match@1.0.2: {}

  bare-events@2.5.4:
    optional: true

  bare-fs@4.0.2:
    dependencies:
      bare-events: 2.5.4
      bare-path: 3.0.0
      bare-stream: 2.6.5(bare-events@2.5.4)
    optional: true

  bare-os@3.6.1:
    optional: true

  bare-path@3.0.0:
    dependencies:
      bare-os: 3.6.1
    optional: true

  bare-stream@2.6.5(bare-events@2.5.4):
    dependencies:
      streamx: 2.22.0
    optionalDependencies:
      bare-events: 2.5.4
    optional: true

  base64-js@1.5.1: {}

  basic-ftp@5.0.5: {}

  bcrypt@5.1.1:
    dependencies:
      '@mapbox/node-pre-gyp': 1.0.11
      node-addon-api: 5.1.0
    transitivePeerDependencies:
      - encoding
      - supports-color

  binary-extensions@2.3.0: {}

  bl@4.1.0:
    dependencies:
      buffer: 5.7.1
      inherits: 2.0.4
      readable-stream: 3.6.2

  bn.js@5.2.1: {}

  body-parser@1.20.3:
    dependencies:
      bytes: 3.1.2
      content-type: 1.0.5
      debug: 2.6.9
      depd: 2.0.0
      destroy: 1.2.0
      http-errors: 2.0.0
      iconv-lite: 0.4.24
      on-finished: 2.4.1
      qs: 6.13.0
      raw-body: 2.5.2
      type-is: 1.6.18
      unpipe: 1.0.0
    transitivePeerDependencies:
      - supports-color

  bowser@2.11.0: {}

  brace-expansion@1.1.11:
    dependencies:
      balanced-match: 1.0.2
      concat-map: 0.0.1

  brace-expansion@2.0.1:
    dependencies:
      balanced-match: 1.0.2

  braces@3.0.3:
    dependencies:
      fill-range: 7.1.1

  browserslist@4.24.4:
    dependencies:
      caniuse-lite: 1.0.30001707
      electron-to-chromium: 1.5.128
      node-releases: 2.0.19
      update-browserslist-db: 1.1.3(browserslist@4.24.4)

  bser@2.1.1:
    dependencies:
      node-int64: 0.4.0

  buffer-crc32@0.2.13: {}

  buffer-crc32@1.0.0: {}

  buffer-equal-constant-time@1.0.1: {}

  buffer-from@1.1.2: {}

  buffer@5.7.1:
    dependencies:
      base64-js: 1.5.1
      ieee754: 1.2.1

  buffer@6.0.3:
    dependencies:
      base64-js: 1.5.1
      ieee754: 1.2.1

  busboy@1.6.0:
    dependencies:
      streamsearch: 1.1.0

  bytes@3.1.2: {}

  call-bind-apply-helpers@1.0.2:
    dependencies:
      es-errors: 1.3.0
      function-bind: 1.1.2

  call-bound@1.0.3:
    dependencies:
      call-bind-apply-helpers: 1.0.2
      get-intrinsic: 1.3.0

  call-me-maybe@1.0.2: {}

  callsites@3.1.0: {}

  camelcase-css@2.0.1: {}

  camelcase@5.3.1: {}

  camelcase@6.3.0: {}

  camelize@1.0.1: {}

  caniuse-lite@1.0.30001707: {}

  chalk-template@1.1.0:
    dependencies:
      chalk: 5.4.1

  chalk@4.1.2:
    dependencies:
      ansi-styles: 4.3.0
      supports-color: 7.2.0

  chalk@5.4.1: {}

  char-regex@1.0.2: {}

  chardet@0.7.0: {}

  chevrotain-allstar@0.3.1(chevrotain@11.0.3):
    dependencies:
      chevrotain: 11.0.3
      lodash-es: 4.17.21

  chevrotain@11.0.3:
    dependencies:
      '@chevrotain/cst-dts-gen': 11.0.3
      '@chevrotain/gast': 11.0.3
      '@chevrotain/regexp-to-ast': 11.0.3
      '@chevrotain/types': 11.0.3
      '@chevrotain/utils': 11.0.3
      lodash-es: 4.17.21

  chokidar@3.6.0:
    dependencies:
      anymatch: 3.1.3
      braces: 3.0.3
      glob-parent: 5.1.2
      is-binary-path: 2.1.0
      is-glob: 4.0.3
      normalize-path: 3.0.0
      readdirp: 3.6.0
    optionalDependencies:
      fsevents: 2.3.3

  chokidar@4.0.3:
    dependencies:
      readdirp: 4.1.2

  chownr@2.0.0: {}

  chrome-trace-event@1.0.4: {}

  chromium-bidi@0.11.0(devtools-protocol@0.0.1367902):
    dependencies:
      devtools-protocol: 0.0.1367902
      mitt: 3.0.1
      zod: 3.23.8

  ci-info@3.9.0: {}

  cjs-module-lexer@1.4.3: {}

  class-transformer@0.5.1: {}

  classnames@2.5.1: {}

  clear-module@4.1.2:
    dependencies:
      parent-module: 2.0.0
      resolve-from: 5.0.0

  cli-cursor@3.1.0:
    dependencies:
      restore-cursor: 3.1.0

  cli-cursor@5.0.0:
    dependencies:
      restore-cursor: 5.1.0

  cli-spinners@2.9.2: {}

  cli-table3@0.6.5:
    dependencies:
      string-width: 4.2.3
    optionalDependencies:
      '@colors/colors': 1.5.0

  cli-truncate@4.0.0:
    dependencies:
      slice-ansi: 5.0.0
      string-width: 7.2.0

  cli-width@3.0.0: {}

  cli-width@4.1.0: {}

  cliui@7.0.4:
    dependencies:
      string-width: 4.2.3
      strip-ansi: 6.0.1
      wrap-ansi: 7.0.0

  cliui@8.0.1:
    dependencies:
      string-width: 4.2.3
      strip-ansi: 6.0.1
      wrap-ansi: 7.0.0

  clone@1.0.4: {}

  clsx@2.1.1: {}

  co@4.6.0: {}

  collect-v8-coverage@1.0.2: {}

  color-convert@1.9.3:
    dependencies:
      color-name: 1.1.3

  color-convert@2.0.1:
    dependencies:
      color-name: 1.1.4

  color-name@1.1.3: {}

  color-name@1.1.4: {}

  color-string@1.9.1:
    dependencies:
      color-name: 1.1.4
      simple-swizzle: 0.2.2

  color-support@1.1.3: {}

  color@3.2.1:
    dependencies:
      color-convert: 1.9.3
      color-string: 1.9.1

  colorette@1.4.0: {}

  colorette@2.0.20: {}

  colorspace@1.1.4:
    dependencies:
      color: 3.2.1
      text-hex: 1.0.0

  combined-stream@1.0.8:
    dependencies:
      delayed-stream: 1.0.0

  commander@11.1.0: {}

  commander@12.1.0: {}

  commander@13.1.0: {}

  commander@2.20.3: {}

  commander@4.1.1: {}

  commander@7.2.0: {}

  commander@8.3.0: {}

  comment-json@4.2.5:
    dependencies:
      array-timsort: 1.0.3
      core-util-is: 1.0.3
      esprima: 4.0.1
      has-own-prop: 2.0.0
      repeat-string: 1.6.1

  component-emitter@1.3.1: {}

  compress-commons@6.0.2:
    dependencies:
      crc-32: 1.2.2
      crc32-stream: 6.0.0
      is-stream: 2.0.1
      normalize-path: 3.0.0
      readable-stream: 4.7.0

  compressible@2.0.18:
    dependencies:
      mime-db: 1.53.0

  compression@1.8.0:
    dependencies:
      bytes: 3.1.2
      compressible: 2.0.18
      debug: 2.6.9
      negotiator: 0.6.4
      on-headers: 1.0.2
      safe-buffer: 5.2.1
      vary: 1.1.2
    transitivePeerDependencies:
      - supports-color

  concat-map@0.0.1: {}

  concat-stream@1.6.2:
    dependencies:
      buffer-from: 1.1.2
      inherits: 2.0.4
      readable-stream: 2.3.8
      typedarray: 0.0.6

  confbox@0.1.8: {}

  consola@2.15.3: {}

  console-control-strings@1.1.0: {}

  content-disposition@0.5.4:
    dependencies:
      safe-buffer: 5.2.1

  content-type@1.0.5: {}

  convert-source-map@2.0.0: {}

  cookie-parser@1.4.7:
    dependencies:
      cookie: 0.7.2
      cookie-signature: 1.0.6

  cookie-signature@1.0.6: {}

  cookie@0.7.1: {}

  cookie@0.7.2: {}

  cookiejar@2.1.4: {}

  core-js@3.40.0: {}

  core-util-is@1.0.3: {}

  cors@2.8.5:
    dependencies:
      object-assign: 4.1.1
      vary: 1.1.2

  cose-base@1.0.3:
    dependencies:
      layout-base: 1.0.2

  cose-base@2.2.0:
    dependencies:
      layout-base: 2.0.1

  cosmiconfig@8.3.6(typescript@5.7.2):
    dependencies:
      import-fresh: 3.3.1
      js-yaml: 4.1.0
      parse-json: 5.2.0
      path-type: 4.0.0
    optionalDependencies:
      typescript: 5.7.2

  cosmiconfig@8.3.6(typescript@5.7.3):
    dependencies:
      import-fresh: 3.3.1
      js-yaml: 4.1.0
      parse-json: 5.2.0
      path-type: 4.0.0
    optionalDependencies:
      typescript: 5.7.3

  cosmiconfig@9.0.0(typescript@5.7.2):
    dependencies:
      env-paths: 2.2.1
      import-fresh: 3.3.1
      js-yaml: 4.1.0
      parse-json: 5.2.0
    optionalDependencies:
      typescript: 5.7.2

  crc-32@1.2.2: {}

  crc32-stream@6.0.0:
    dependencies:
      crc-32: 1.2.2
      readable-stream: 4.7.0

  create-jest@29.7.0(@types/node@20.17.17)(ts-node@10.9.2(@swc/core@1.10.15)(@types/node@20.17.17)(typescript@5.7.2)):
    dependencies:
      '@jest/types': 29.6.3
      chalk: 4.1.2
      exit: 0.1.2
      graceful-fs: 4.2.11
      jest-config: 29.7.0(@types/node@20.17.17)(ts-node@10.9.2(@swc/core@1.10.15)(@types/node@20.17.17)(typescript@5.7.2))
      jest-util: 29.7.0
      prompts: 2.4.2
    transitivePeerDependencies:
      - '@types/node'
      - babel-plugin-macros
      - supports-color
      - ts-node

  create-require@1.1.1: {}

  cross-env@7.0.3:
    dependencies:
      cross-spawn: 7.0.6

  cross-fetch@4.1.0:
    dependencies:
      node-fetch: 2.7.0
    transitivePeerDependencies:
      - encoding

  cross-spawn@7.0.6:
    dependencies:
      path-key: 3.1.1
      shebang-command: 2.0.0
      which: 2.0.2

  crypto-js@4.2.0: {}

  cspell-config-lib@8.18.1:
    dependencies:
      '@cspell/cspell-types': 8.18.1
      comment-json: 4.2.5
      yaml: 2.7.1

  cspell-dictionary@8.18.1:
    dependencies:
      '@cspell/cspell-pipe': 8.18.1
      '@cspell/cspell-types': 8.18.1
      cspell-trie-lib: 8.18.1
      fast-equals: 5.2.2

  cspell-gitignore@8.18.1:
    dependencies:
      '@cspell/url': 8.18.1
      cspell-glob: 8.18.1
      cspell-io: 8.18.1

  cspell-glob@8.18.1:
    dependencies:
      '@cspell/url': 8.18.1
      micromatch: 4.0.8

  cspell-grammar@8.18.1:
    dependencies:
      '@cspell/cspell-pipe': 8.18.1
      '@cspell/cspell-types': 8.18.1

  cspell-io@8.18.1:
    dependencies:
      '@cspell/cspell-service-bus': 8.18.1
      '@cspell/url': 8.18.1

  cspell-lib@8.18.1:
    dependencies:
      '@cspell/cspell-bundled-dicts': 8.18.1
      '@cspell/cspell-pipe': 8.18.1
      '@cspell/cspell-resolver': 8.18.1
      '@cspell/cspell-types': 8.18.1
      '@cspell/dynamic-import': 8.18.1
      '@cspell/filetypes': 8.18.1
      '@cspell/strong-weak-map': 8.18.1
      '@cspell/url': 8.18.1
      clear-module: 4.1.2
      comment-json: 4.2.5
      cspell-config-lib: 8.18.1
      cspell-dictionary: 8.18.1
      cspell-glob: 8.18.1
      cspell-grammar: 8.18.1
      cspell-io: 8.18.1
      cspell-trie-lib: 8.18.1
      env-paths: 3.0.0
      fast-equals: 5.2.2
      gensequence: 7.0.0
      import-fresh: 3.3.1
      resolve-from: 5.0.0
      vscode-languageserver-textdocument: 1.0.12
      vscode-uri: 3.1.0
      xdg-basedir: 5.1.0

  cspell-trie-lib@8.18.1:
    dependencies:
      '@cspell/cspell-pipe': 8.18.1
      '@cspell/cspell-types': 8.18.1
      gensequence: 7.0.0

  cspell@8.18.1:
    dependencies:
      '@cspell/cspell-json-reporter': 8.18.1
      '@cspell/cspell-pipe': 8.18.1
      '@cspell/cspell-types': 8.18.1
      '@cspell/dynamic-import': 8.18.1
      '@cspell/url': 8.18.1
      chalk: 5.4.1
      chalk-template: 1.1.0
      commander: 13.1.0
      cspell-dictionary: 8.18.1
      cspell-gitignore: 8.18.1
      cspell-glob: 8.18.1
      cspell-io: 8.18.1
      cspell-lib: 8.18.1
      fast-json-stable-stringify: 2.1.0
      file-entry-cache: 9.1.0
      get-stdin: 9.0.0
      semver: 7.7.1
      tinyglobby: 0.2.12

  css-color-keywords@1.0.0: {}

  css-to-react-native@3.2.0:
    dependencies:
      camelize: 1.0.1
      css-color-keywords: 1.0.0
      postcss-value-parser: 4.2.0

  cssesc@3.0.0: {}

  csstype@3.1.3: {}

  cytoscape-cose-bilkent@4.1.0(cytoscape@3.31.0):
    dependencies:
      cose-base: 1.0.3
      cytoscape: 3.31.0

  cytoscape-fcose@2.2.0(cytoscape@3.31.0):
    dependencies:
      cose-base: 2.2.0
      cytoscape: 3.31.0

  cytoscape@3.31.0: {}

  d3-array@2.12.1:
    dependencies:
      internmap: 1.0.1

  d3-array@3.2.4:
    dependencies:
      internmap: 2.0.3

  d3-axis@3.0.0: {}

  d3-brush@3.0.0:
    dependencies:
      d3-dispatch: 3.0.1
      d3-drag: 3.0.0
      d3-interpolate: 3.0.1
      d3-selection: 3.0.0
      d3-transition: 3.0.1(d3-selection@3.0.0)

  d3-chord@3.0.1:
    dependencies:
      d3-path: 3.1.0

  d3-color@3.1.0: {}

  d3-contour@4.0.2:
    dependencies:
      d3-array: 3.2.4

  d3-delaunay@6.0.4:
    dependencies:
      delaunator: 5.0.1

  d3-dispatch@3.0.1: {}

  d3-drag@3.0.0:
    dependencies:
      d3-dispatch: 3.0.1
      d3-selection: 3.0.0

  d3-dsv@3.0.1:
    dependencies:
      commander: 7.2.0
      iconv-lite: 0.6.3
      rw: 1.3.3

  d3-ease@3.0.1: {}

  d3-fetch@3.0.1:
    dependencies:
      d3-dsv: 3.0.1

  d3-force@3.0.0:
    dependencies:
      d3-dispatch: 3.0.1
      d3-quadtree: 3.0.1
      d3-timer: 3.0.1

  d3-format@3.1.0: {}

  d3-geo@3.1.1:
    dependencies:
      d3-array: 3.2.4

  d3-hierarchy@3.1.2: {}

  d3-interpolate@3.0.1:
    dependencies:
      d3-color: 3.1.0

  d3-path@1.0.9: {}

  d3-path@3.1.0: {}

  d3-polygon@3.0.1: {}

  d3-quadtree@3.0.1: {}

  d3-random@3.0.1: {}

  d3-sankey@0.12.3:
    dependencies:
      d3-array: 2.12.1
      d3-shape: 1.3.7

  d3-scale-chromatic@3.1.0:
    dependencies:
      d3-color: 3.1.0
      d3-interpolate: 3.0.1

  d3-scale@4.0.2:
    dependencies:
      d3-array: 3.2.4
      d3-format: 3.1.0
      d3-interpolate: 3.0.1
      d3-time: 3.1.0
      d3-time-format: 4.1.0

  d3-selection@3.0.0: {}

  d3-shape@1.3.7:
    dependencies:
      d3-path: 1.0.9

  d3-shape@3.2.0:
    dependencies:
      d3-path: 3.1.0

  d3-time-format@4.1.0:
    dependencies:
      d3-time: 3.1.0

  d3-time@3.1.0:
    dependencies:
      d3-array: 3.2.4

  d3-timer@3.0.1: {}

  d3-transition@3.0.1(d3-selection@3.0.0):
    dependencies:
      d3-color: 3.1.0
      d3-dispatch: 3.0.1
      d3-ease: 3.0.1
      d3-interpolate: 3.0.1
      d3-selection: 3.0.0
      d3-timer: 3.0.1

  d3-zoom@3.0.0:
    dependencies:
      d3-dispatch: 3.0.1
      d3-drag: 3.0.0
      d3-interpolate: 3.0.1
      d3-selection: 3.0.0
      d3-transition: 3.0.1(d3-selection@3.0.0)

  d3@7.9.0:
    dependencies:
      d3-array: 3.2.4
      d3-axis: 3.0.0
      d3-brush: 3.0.0
      d3-chord: 3.0.1
      d3-color: 3.1.0
      d3-contour: 4.0.2
      d3-delaunay: 6.0.4
      d3-dispatch: 3.0.1
      d3-drag: 3.0.0
      d3-dsv: 3.0.1
      d3-ease: 3.0.1
      d3-fetch: 3.0.1
      d3-force: 3.0.0
      d3-format: 3.1.0
      d3-geo: 3.1.1
      d3-hierarchy: 3.1.2
      d3-interpolate: 3.0.1
      d3-path: 3.1.0
      d3-polygon: 3.0.1
      d3-quadtree: 3.0.1
      d3-random: 3.0.1
      d3-scale: 4.0.2
      d3-scale-chromatic: 3.1.0
      d3-selection: 3.0.0
      d3-shape: 3.2.0
      d3-time: 3.1.0
      d3-time-format: 4.1.0
      d3-timer: 3.0.1
      d3-transition: 3.0.1(d3-selection@3.0.0)
      d3-zoom: 3.0.0

  dagre-d3-es@7.0.11:
    dependencies:
      d3: 7.9.0
      lodash-es: 4.17.21

  data-uri-to-buffer@4.0.1: {}

  data-uri-to-buffer@6.0.2: {}

  dayjs@1.11.13: {}

  debug@2.6.9:
    dependencies:
      ms: 2.0.0

  debug@4.4.0:
    dependencies:
      ms: 2.1.3

  decko@1.2.0: {}

  dedent@1.5.3: {}

  deepmerge@4.3.1: {}

  defaults@1.0.4:
    dependencies:
      clone: 1.0.4

  degenerator@5.0.1:
    dependencies:
      ast-types: 0.13.4
      escodegen: 2.1.0
      esprima: 4.0.1

  delaunator@5.0.1:
    dependencies:
      robust-predicates: 3.0.2

  delayed-stream@1.0.0: {}

  delegates@1.0.0: {}

  depd@2.0.0: {}

  destroy@1.2.0: {}

  detect-libc@2.0.3: {}

  detect-newline@3.1.0: {}

  devtools-protocol@0.0.1367902: {}

  dezalgo@1.0.4:
    dependencies:
      asap: 2.0.6
      wrappy: 1.0.2

  didyoumean@1.2.2: {}

  diff-sequences@29.6.3: {}

  diff@4.0.2: {}

  dlv@1.1.3: {}

  dom-to-image-more@2.16.0: {}

  dompurify@3.2.4:
    optionalDependencies:
      '@types/trusted-types': 2.0.7

  dotenv-cli@7.4.4:
    dependencies:
      cross-spawn: 7.0.6
      dotenv: 16.4.7
      dotenv-expand: 10.0.0
      minimist: 1.2.8

  dotenv-expand@10.0.0: {}

  dotenv-expand@12.0.1:
    dependencies:
      dotenv: 16.4.7

  dotenv@16.4.7: {}

  dtsgenerator@3.19.2:
    dependencies:
      commander: 12.1.0
      cross-fetch: 4.1.0
      debug: 4.4.0
      glob: 10.4.5
      http-proxy-agent: 7.0.2
      https-proxy-agent: 7.0.6
      js-yaml: 4.1.0
      tslib: 2.8.1
      typescript: 5.7.2
    transitivePeerDependencies:
      - encoding
      - supports-color

  dunder-proto@1.0.1:
    dependencies:
      call-bind-apply-helpers: 1.0.2
      es-errors: 1.3.0
      gopd: 1.2.0

  eastasianwidth@0.2.0: {}

  ecdsa-sig-formatter@1.0.11:
    dependencies:
      safe-buffer: 5.2.1

  ee-first@1.1.1: {}

  electron-to-chromium@1.5.128: {}

  emittery@0.13.1: {}

  emoji-regex@10.4.0: {}

  emoji-regex@8.0.0: {}

  emoji-regex@9.2.2: {}

  enabled@2.0.0: {}

  encodeurl@1.0.2: {}

  encodeurl@2.0.0: {}

  end-of-stream@1.4.4:
    dependencies:
      once: 1.4.0

  enhanced-resolve@5.18.1:
    dependencies:
      graceful-fs: 4.2.11
      tapable: 2.2.1

  entities@4.5.0: {}

  env-paths@2.2.1: {}

  env-paths@3.0.0: {}

  environment@1.1.0: {}

  error-ex@1.3.2:
    dependencies:
      is-arrayish: 0.2.1

  es-define-property@1.0.1: {}

  es-errors@1.3.0: {}

  es-module-lexer@1.6.0: {}

  es-object-atoms@1.1.1:
    dependencies:
      es-errors: 1.3.0

  es-set-tostringtag@2.1.0:
    dependencies:
      es-errors: 1.3.0
      get-intrinsic: 1.3.0
      has-tostringtag: 1.0.2
      hasown: 2.0.2

  es6-promise@3.3.1: {}

  esbuild-register@3.6.0(esbuild@0.25.1):
    dependencies:
      debug: 4.4.0
      esbuild: 0.25.1
    transitivePeerDependencies:
      - supports-color

  esbuild@0.25.1:
    optionalDependencies:
      '@esbuild/aix-ppc64': 0.25.1
      '@esbuild/android-arm': 0.25.1
      '@esbuild/android-arm64': 0.25.1
      '@esbuild/android-x64': 0.25.1
      '@esbuild/darwin-arm64': 0.25.1
      '@esbuild/darwin-x64': 0.25.1
      '@esbuild/freebsd-arm64': 0.25.1
      '@esbuild/freebsd-x64': 0.25.1
      '@esbuild/linux-arm': 0.25.1
      '@esbuild/linux-arm64': 0.25.1
      '@esbuild/linux-ia32': 0.25.1
      '@esbuild/linux-loong64': 0.25.1
      '@esbuild/linux-mips64el': 0.25.1
      '@esbuild/linux-ppc64': 0.25.1
      '@esbuild/linux-riscv64': 0.25.1
      '@esbuild/linux-s390x': 0.25.1
      '@esbuild/linux-x64': 0.25.1
      '@esbuild/netbsd-arm64': 0.25.1
      '@esbuild/netbsd-x64': 0.25.1
      '@esbuild/openbsd-arm64': 0.25.1
      '@esbuild/openbsd-x64': 0.25.1
      '@esbuild/sunos-x64': 0.25.1
      '@esbuild/win32-arm64': 0.25.1
      '@esbuild/win32-ia32': 0.25.1
      '@esbuild/win32-x64': 0.25.1

  escalade@3.2.0: {}

  escape-html@1.0.3: {}

  escape-string-regexp@1.0.5: {}

  escape-string-regexp@2.0.0: {}

  escodegen@2.1.0:
    dependencies:
      esprima: 4.0.1
      estraverse: 5.3.0
      esutils: 2.0.3
    optionalDependencies:
      source-map: 0.6.1

  eslint-scope@5.1.1:
    dependencies:
      esrecurse: 4.3.0
      estraverse: 4.3.0

  esprima@4.0.1: {}

  esrecurse@4.3.0:
    dependencies:
      estraverse: 5.3.0

  estraverse@4.3.0: {}

  estraverse@5.3.0: {}

  estree-walker@2.0.2: {}

  esutils@2.0.3: {}

  etag@1.8.1: {}

  event-target-shim@5.0.1: {}

  eventemitter3@5.0.1: {}

  events@3.3.0: {}

  execa@5.1.1:
    dependencies:
      cross-spawn: 7.0.6
      get-stream: 6.0.1
      human-signals: 2.1.0
      is-stream: 2.0.1
      merge-stream: 2.0.0
      npm-run-path: 4.0.1
      onetime: 5.1.2
      signal-exit: 3.0.7
      strip-final-newline: 2.0.0

  execa@8.0.1:
    dependencies:
      cross-spawn: 7.0.6
      get-stream: 8.0.1
      human-signals: 5.0.0
      is-stream: 3.0.0
      merge-stream: 2.0.0
      npm-run-path: 5.3.0
      onetime: 6.0.0
      signal-exit: 4.1.0
      strip-final-newline: 3.0.0

  exit@0.1.2: {}

  expect@29.7.0:
    dependencies:
      '@jest/expect-utils': 29.7.0
      jest-get-type: 29.6.3
      jest-matcher-utils: 29.7.0
      jest-message-util: 29.7.0
      jest-util: 29.7.0

  express@4.21.2:
    dependencies:
      accepts: 1.3.8
      array-flatten: 1.1.1
      body-parser: 1.20.3
      content-disposition: 0.5.4
      content-type: 1.0.5
      cookie: 0.7.1
      cookie-signature: 1.0.6
      debug: 2.6.9
      depd: 2.0.0
      encodeurl: 2.0.0
      escape-html: 1.0.3
      etag: 1.8.1
      finalhandler: 1.3.1
      fresh: 0.5.2
      http-errors: 2.0.0
      merge-descriptors: 1.0.3
      methods: 1.1.2
      on-finished: 2.4.1
      parseurl: 1.3.3
      path-to-regexp: 0.1.12
      proxy-addr: 2.0.7
      qs: 6.13.0
      range-parser: 1.2.1
      safe-buffer: 5.2.1
      send: 0.19.0
      serve-static: 1.16.2
      setprototypeof: 1.2.0
      statuses: 2.0.1
      type-is: 1.6.18
      utils-merge: 1.0.1
      vary: 1.1.2
    transitivePeerDependencies:
      - supports-color

  external-editor@3.1.0:
    dependencies:
      chardet: 0.7.0
      iconv-lite: 0.4.24
      tmp: 0.0.33

  extract-zip@2.0.1:
    dependencies:
      debug: 4.4.0
      get-stream: 5.2.0
      yauzl: 2.10.0
    optionalDependencies:
      '@types/yauzl': 2.10.3
    transitivePeerDependencies:
      - supports-color

  fast-deep-equal@3.1.3: {}

  fast-equals@5.2.2: {}

  fast-fifo@1.3.2: {}

  fast-glob@3.3.3:
    dependencies:
      '@nodelib/fs.stat': 2.0.5
      '@nodelib/fs.walk': 1.2.8
      glob-parent: 5.1.2
      merge2: 1.4.1
      micromatch: 4.0.8

  fast-json-stable-stringify@2.1.0: {}

  fast-redact@3.5.0: {}

  fast-safe-stringify@2.1.1: {}

  fast-uri@3.0.6: {}

  fast-xml-parser@4.4.1:
    dependencies:
      strnum: 1.0.5

  fast-xml-parser@4.5.1:
    dependencies:
      strnum: 1.0.5

  fastq@1.19.0:
    dependencies:
      reusify: 1.0.4

  fb-watchman@2.0.2:
    dependencies:
      bser: 2.1.1

  fd-slicer@1.1.0:
    dependencies:
      pend: 1.2.0

  fdir@6.4.3(picomatch@4.0.2):
    optionalDependencies:
      picomatch: 4.0.2

  fecha@4.2.3: {}

  fetch-blob@3.2.0:
    dependencies:
      node-domexception: 1.0.0
      web-streams-polyfill: 3.3.3

  figures@3.2.0:
    dependencies:
      escape-string-regexp: 1.0.5

  file-entry-cache@9.1.0:
    dependencies:
      flat-cache: 5.0.0

  file-saver@2.0.5: {}

  fill-range@7.1.1:
    dependencies:
      to-regex-range: 5.0.1

  finalhandler@1.3.1:
    dependencies:
      debug: 2.6.9
      encodeurl: 2.0.0
      escape-html: 1.0.3
      on-finished: 2.4.1
      parseurl: 1.3.3
      statuses: 2.0.1
      unpipe: 1.0.0
    transitivePeerDependencies:
      - supports-color

  find-up@4.1.0:
    dependencies:
      locate-path: 5.0.0
      path-exists: 4.0.0

  flat-cache@5.0.0:
    dependencies:
      flatted: 3.3.3
      keyv: 4.5.4

  flatted@3.3.3: {}

  fn.name@1.1.0: {}

  follow-redirects@1.15.9: {}

  foreach@2.0.6: {}

  foreground-child@3.3.0:
    dependencies:
      cross-spawn: 7.0.6
      signal-exit: 4.1.0

  foreground-child@3.3.1:
    dependencies:
      cross-spawn: 7.0.6
      signal-exit: 4.1.0

  fork-ts-checker-webpack-plugin@9.0.2(typescript@5.7.3)(webpack@5.98.0(@swc/core@1.10.15)(esbuild@0.25.1)):
    dependencies:
      '@babel/code-frame': 7.26.2
      chalk: 4.1.2
      chokidar: 3.6.0
      cosmiconfig: 8.3.6(typescript@5.7.3)
      deepmerge: 4.3.1
      fs-extra: 10.1.0
      memfs: 3.5.3
      minimatch: 3.1.2
      node-abort-controller: 3.1.1
      schema-utils: 3.3.0
      semver: 7.7.1
      tapable: 2.2.1
      typescript: 5.7.3
      webpack: 5.98.0(@swc/core@1.10.15)(esbuild@0.25.1)

  form-data@4.0.1:
    dependencies:
      asynckit: 0.4.0
      combined-stream: 1.0.8
      mime-types: 2.1.35

  form-data@4.0.2:
    dependencies:
      asynckit: 0.4.0
      combined-stream: 1.0.8
      es-set-tostringtag: 2.1.0
      mime-types: 2.1.35

  formdata-polyfill@4.0.10:
    dependencies:
      fetch-blob: 3.2.0

  formidable@3.5.2:
    dependencies:
      dezalgo: 1.0.4
      hexoid: 2.0.0
      once: 1.4.0

  forwarded@0.2.0: {}

  fresh@0.5.2: {}

  fs-extra@10.1.0:
    dependencies:
      graceful-fs: 4.2.11
      jsonfile: 6.1.0
      universalify: 2.0.1

  fs-minipass@2.1.0:
    dependencies:
      minipass: 3.3.6

  fs-monkey@1.0.6: {}

  fs.realpath@1.0.0: {}

  fsevents@2.3.3:
    optional: true

  function-bind@1.1.2: {}

  gauge@3.0.2:
    dependencies:
      aproba: 2.0.0
      color-support: 1.1.3
      console-control-strings: 1.1.0
      has-unicode: 2.0.1
      object-assign: 4.1.1
      signal-exit: 3.0.7
      string-width: 4.2.3
      strip-ansi: 6.0.1
      wide-align: 1.1.5

  gensequence@7.0.0: {}

  gensync@1.0.0-beta.2: {}

  get-caller-file@2.0.5: {}

  get-east-asian-width@1.3.0: {}

  get-intrinsic@1.3.0:
    dependencies:
      call-bind-apply-helpers: 1.0.2
      es-define-property: 1.0.1
      es-errors: 1.3.0
      es-object-atoms: 1.1.1
      function-bind: 1.1.2
      get-proto: 1.0.1
      gopd: 1.2.0
      has-symbols: 1.1.0
      hasown: 2.0.2
      math-intrinsics: 1.1.0

  get-package-type@0.1.0: {}

  get-port-please@3.1.2: {}

  get-proto@1.0.1:
    dependencies:
      dunder-proto: 1.0.1
      es-object-atoms: 1.1.1

  get-stdin@9.0.0: {}

  get-stream@5.2.0:
    dependencies:
      pump: 3.0.2

  get-stream@6.0.1: {}

  get-stream@8.0.1: {}

  get-uri@6.0.4:
    dependencies:
      basic-ftp: 5.0.5
      data-uri-to-buffer: 6.0.2
      debug: 4.4.0
    transitivePeerDependencies:
      - supports-color

  glob-parent@5.1.2:
    dependencies:
      is-glob: 4.0.3

  glob-parent@6.0.2:
    dependencies:
      is-glob: 4.0.3

  glob-to-regexp@0.4.1: {}

  glob@10.4.5:
    dependencies:
      foreground-child: 3.3.0
      jackspeak: 3.4.3
      minimatch: 9.0.5
      minipass: 7.1.2
      package-json-from-dist: 1.0.1
      path-scurry: 1.11.1

  glob@11.0.1:
    dependencies:
      foreground-child: 3.3.1
      jackspeak: 4.1.0
      minimatch: 10.0.1
      minipass: 7.1.2
      package-json-from-dist: 1.0.1
      path-scurry: 2.0.0

  glob@7.2.3:
    dependencies:
      fs.realpath: 1.0.0
      inflight: 1.0.6
      inherits: 2.0.4
      minimatch: 3.1.2
      once: 1.4.0
      path-is-absolute: 1.0.1

  global-directory@4.0.1:
    dependencies:
      ini: 4.1.1

  globals@11.12.0: {}

  globals@15.14.0: {}

  gopd@1.2.0: {}

  graceful-fs@4.2.11: {}

  hachure-fill@0.5.2: {}

  handlebars@4.7.8:
    dependencies:
      minimist: 1.2.8
      neo-async: 2.6.2
      source-map: 0.6.1
      wordwrap: 1.0.0
    optionalDependencies:
      uglify-js: 3.19.3

  has-flag@4.0.0: {}

  has-own-prop@2.0.0: {}

  has-symbols@1.1.0: {}

  has-tostringtag@1.0.2:
    dependencies:
      has-symbols: 1.1.0

  has-unicode@2.0.1: {}

  hasown@2.0.2:
    dependencies:
      function-bind: 1.1.2

  hexoid@2.0.0: {}

  highlight.js@10.7.3: {}

  html-escaper@2.0.2: {}

  html-to-image@1.11.11: {}

  http-errors@2.0.0:
    dependencies:
      depd: 2.0.0
      inherits: 2.0.4
      setprototypeof: 1.2.0
      statuses: 2.0.1
      toidentifier: 1.0.1

  http-proxy-agent@7.0.2:
    dependencies:
      agent-base: 7.1.3
      debug: 4.4.0
    transitivePeerDependencies:
      - supports-color

  http2-client@1.3.5: {}

  https-proxy-agent@5.0.1:
    dependencies:
      agent-base: 6.0.2
      debug: 4.4.0
    transitivePeerDependencies:
      - supports-color

  https-proxy-agent@7.0.6:
    dependencies:
      agent-base: 7.1.3
      debug: 4.4.0
    transitivePeerDependencies:
      - supports-color

  human-signals@2.1.0: {}

  human-signals@5.0.0: {}

  husky@9.1.7: {}

  iconv-lite@0.4.24:
    dependencies:
      safer-buffer: 2.1.2

  iconv-lite@0.6.3:
    dependencies:
      safer-buffer: 2.1.2

  ieee754@1.2.1: {}

  import-fresh@3.3.1:
    dependencies:
      parent-module: 1.0.1
      resolve-from: 4.0.0

  import-local@3.2.0:
    dependencies:
      pkg-dir: 4.2.0
      resolve-cwd: 3.0.0

  import-meta-resolve@4.1.0: {}

  imurmurhash@0.1.4: {}

  inflight@1.0.6:
    dependencies:
      once: 1.4.0
      wrappy: 1.0.2

  inherits@2.0.4: {}

  ini@4.1.1: {}

  inquirer@8.2.6:
    dependencies:
      ansi-escapes: 4.3.2
      chalk: 4.1.2
      cli-cursor: 3.1.0
      cli-width: 3.0.0
      external-editor: 3.1.0
      figures: 3.2.0
      lodash: 4.17.21
      mute-stream: 0.0.8
      ora: 5.4.1
      run-async: 2.4.1
      rxjs: 7.8.1
      string-width: 4.2.3
      strip-ansi: 6.0.1
      through: 2.3.8
      wrap-ansi: 6.2.0

  internmap@1.0.1: {}

  internmap@2.0.3: {}

  ip-address@9.0.5:
    dependencies:
      jsbn: 1.1.0
      sprintf-js: 1.1.3

  ipaddr.js@1.9.1: {}

  is-arrayish@0.2.1: {}

  is-arrayish@0.3.2: {}

  is-binary-path@2.1.0:
    dependencies:
      binary-extensions: 2.3.0

  is-core-module@2.16.1:
    dependencies:
      hasown: 2.0.2

  is-extglob@2.1.1: {}

  is-fullwidth-code-point@3.0.0: {}

  is-fullwidth-code-point@4.0.0: {}

  is-fullwidth-code-point@5.0.0:
    dependencies:
      get-east-asian-width: 1.3.0

  is-generator-fn@2.1.0: {}

  is-glob@4.0.3:
    dependencies:
      is-extglob: 2.1.1

  is-interactive@1.0.0: {}

  is-number@7.0.0: {}

  is-stream@2.0.1: {}

  is-stream@3.0.0: {}

  is-unicode-supported@0.1.0: {}

  isarray@1.0.0: {}

  isexe@2.0.0: {}

  istanbul-lib-coverage@3.2.2: {}

  istanbul-lib-instrument@5.2.1:
    dependencies:
      '@babel/core': 7.26.8
      '@babel/parser': 7.26.8
      '@istanbuljs/schema': 0.1.3
      istanbul-lib-coverage: 3.2.2
      semver: 6.3.1
    transitivePeerDependencies:
      - supports-color

  istanbul-lib-instrument@6.0.3:
    dependencies:
      '@babel/core': 7.26.8
      '@babel/parser': 7.26.8
      '@istanbuljs/schema': 0.1.3
      istanbul-lib-coverage: 3.2.2
      semver: 7.7.1
    transitivePeerDependencies:
      - supports-color

  istanbul-lib-report@3.0.1:
    dependencies:
      istanbul-lib-coverage: 3.2.2
      make-dir: 4.0.0
      supports-color: 7.2.0

  istanbul-lib-source-maps@4.0.1:
    dependencies:
      debug: 4.4.0
      istanbul-lib-coverage: 3.2.2
      source-map: 0.6.1
    transitivePeerDependencies:
      - supports-color

  istanbul-reports@3.1.7:
    dependencies:
      html-escaper: 2.0.2
      istanbul-lib-report: 3.0.1

  iterare@1.2.1: {}

  jackspeak@3.4.3:
    dependencies:
      '@isaacs/cliui': 8.0.2
    optionalDependencies:
      '@pkgjs/parseargs': 0.11.0

  jackspeak@4.1.0:
    dependencies:
      '@isaacs/cliui': 8.0.2

  jest-changed-files@29.7.0:
    dependencies:
      execa: 5.1.1
      jest-util: 29.7.0
      p-limit: 3.1.0

  jest-circus@29.7.0:
    dependencies:
      '@jest/environment': 29.7.0
      '@jest/expect': 29.7.0
      '@jest/test-result': 29.7.0
      '@jest/types': 29.6.3
      '@types/node': 20.17.27
      chalk: 4.1.2
      co: 4.6.0
      dedent: 1.5.3
      is-generator-fn: 2.1.0
      jest-each: 29.7.0
      jest-matcher-utils: 29.7.0
      jest-message-util: 29.7.0
      jest-runtime: 29.7.0
      jest-snapshot: 29.7.0
      jest-util: 29.7.0
      p-limit: 3.1.0
      pretty-format: 29.7.0
      pure-rand: 6.1.0
      slash: 3.0.0
      stack-utils: 2.0.6
    transitivePeerDependencies:
      - babel-plugin-macros
      - supports-color

  jest-cli@29.7.0(@types/node@20.17.17)(ts-node@10.9.2(@swc/core@1.10.15)(@types/node@20.17.17)(typescript@5.7.2)):
    dependencies:
      '@jest/core': 29.7.0(ts-node@10.9.2(@swc/core@1.10.15)(@types/node@20.17.17)(typescript@5.7.2))
      '@jest/test-result': 29.7.0
      '@jest/types': 29.6.3
      chalk: 4.1.2
      create-jest: 29.7.0(@types/node@20.17.17)(ts-node@10.9.2(@swc/core@1.10.15)(@types/node@20.17.17)(typescript@5.7.2))
      exit: 0.1.2
      import-local: 3.2.0
      jest-config: 29.7.0(@types/node@20.17.17)(ts-node@10.9.2(@swc/core@1.10.15)(@types/node@20.17.17)(typescript@5.7.2))
      jest-util: 29.7.0
      jest-validate: 29.7.0
      yargs: 17.7.2
    transitivePeerDependencies:
      - '@types/node'
      - babel-plugin-macros
      - supports-color
      - ts-node

  jest-config@29.7.0(@types/node@20.17.17)(ts-node@10.9.2(@swc/core@1.10.15)(@types/node@20.17.17)(typescript@5.7.2)):
    dependencies:
      '@babel/core': 7.26.8
      '@jest/test-sequencer': 29.7.0
      '@jest/types': 29.6.3
      babel-jest: 29.7.0(@babel/core@7.26.8)
      chalk: 4.1.2
      ci-info: 3.9.0
      deepmerge: 4.3.1
      glob: 7.2.3
      graceful-fs: 4.2.11
      jest-circus: 29.7.0
      jest-environment-node: 29.7.0
      jest-get-type: 29.6.3
      jest-regex-util: 29.6.3
      jest-resolve: 29.7.0
      jest-runner: 29.7.0
      jest-util: 29.7.0
      jest-validate: 29.7.0
      micromatch: 4.0.8
      parse-json: 5.2.0
      pretty-format: 29.7.0
      slash: 3.0.0
      strip-json-comments: 3.1.1
    optionalDependencies:
      '@types/node': 20.17.17
      ts-node: 10.9.2(@swc/core@1.10.15)(@types/node@20.17.17)(typescript@5.7.2)
    transitivePeerDependencies:
      - babel-plugin-macros
      - supports-color

  jest-config@29.7.0(@types/node@20.17.27)(ts-node@10.9.2(@swc/core@1.10.15)(@types/node@20.17.17)(typescript@5.7.2)):
    dependencies:
      '@babel/core': 7.26.8
      '@jest/test-sequencer': 29.7.0
      '@jest/types': 29.6.3
      babel-jest: 29.7.0(@babel/core@7.26.8)
      chalk: 4.1.2
      ci-info: 3.9.0
      deepmerge: 4.3.1
      glob: 7.2.3
      graceful-fs: 4.2.11
      jest-circus: 29.7.0
      jest-environment-node: 29.7.0
      jest-get-type: 29.6.3
      jest-regex-util: 29.6.3
      jest-resolve: 29.7.0
      jest-runner: 29.7.0
      jest-util: 29.7.0
      jest-validate: 29.7.0
      micromatch: 4.0.8
      parse-json: 5.2.0
      pretty-format: 29.7.0
      slash: 3.0.0
      strip-json-comments: 3.1.1
    optionalDependencies:
      '@types/node': 20.17.27
      ts-node: 10.9.2(@swc/core@1.10.15)(@types/node@20.17.17)(typescript@5.7.2)
    transitivePeerDependencies:
      - babel-plugin-macros
      - supports-color

  jest-diff@29.7.0:
    dependencies:
      chalk: 4.1.2
      diff-sequences: 29.6.3
      jest-get-type: 29.6.3
      pretty-format: 29.7.0

  jest-docblock@29.7.0:
    dependencies:
      detect-newline: 3.1.0

  jest-each@29.7.0:
    dependencies:
      '@jest/types': 29.6.3
      chalk: 4.1.2
      jest-get-type: 29.6.3
      jest-util: 29.7.0
      pretty-format: 29.7.0

  jest-environment-node@29.7.0:
    dependencies:
      '@jest/environment': 29.7.0
      '@jest/fake-timers': 29.7.0
      '@jest/types': 29.6.3
      '@types/node': 20.17.27
      jest-mock: 29.7.0
      jest-util: 29.7.0

  jest-get-type@29.6.3: {}

  jest-haste-map@29.7.0:
    dependencies:
      '@jest/types': 29.6.3
      '@types/graceful-fs': 4.1.9
      '@types/node': 20.17.27
      anymatch: 3.1.3
      fb-watchman: 2.0.2
      graceful-fs: 4.2.11
      jest-regex-util: 29.6.3
      jest-util: 29.7.0
      jest-worker: 29.7.0
      micromatch: 4.0.8
      walker: 1.0.8
    optionalDependencies:
      fsevents: 2.3.3

  jest-leak-detector@29.7.0:
    dependencies:
      jest-get-type: 29.6.3
      pretty-format: 29.7.0

  jest-matcher-utils@29.7.0:
    dependencies:
      chalk: 4.1.2
      jest-diff: 29.7.0
      jest-get-type: 29.6.3
      pretty-format: 29.7.0

  jest-message-util@29.7.0:
    dependencies:
      '@babel/code-frame': 7.26.2
      '@jest/types': 29.6.3
      '@types/stack-utils': 2.0.3
      chalk: 4.1.2
      graceful-fs: 4.2.11
      micromatch: 4.0.8
      pretty-format: 29.7.0
      slash: 3.0.0
      stack-utils: 2.0.6

  jest-mock@29.7.0:
    dependencies:
      '@jest/types': 29.6.3
      '@types/node': 20.17.27
      jest-util: 29.7.0

  jest-pnp-resolver@1.2.3(jest-resolve@29.7.0):
    optionalDependencies:
      jest-resolve: 29.7.0

  jest-regex-util@29.6.3: {}

  jest-resolve-dependencies@29.7.0:
    dependencies:
      jest-regex-util: 29.6.3
      jest-snapshot: 29.7.0
    transitivePeerDependencies:
      - supports-color

  jest-resolve@29.7.0:
    dependencies:
      chalk: 4.1.2
      graceful-fs: 4.2.11
      jest-haste-map: 29.7.0
      jest-pnp-resolver: 1.2.3(jest-resolve@29.7.0)
      jest-util: 29.7.0
      jest-validate: 29.7.0
      resolve: 1.22.10
      resolve.exports: 2.0.3
      slash: 3.0.0

  jest-runner@29.7.0:
    dependencies:
      '@jest/console': 29.7.0
      '@jest/environment': 29.7.0
      '@jest/test-result': 29.7.0
      '@jest/transform': 29.7.0
      '@jest/types': 29.6.3
      '@types/node': 20.17.27
      chalk: 4.1.2
      emittery: 0.13.1
      graceful-fs: 4.2.11
      jest-docblock: 29.7.0
      jest-environment-node: 29.7.0
      jest-haste-map: 29.7.0
      jest-leak-detector: 29.7.0
      jest-message-util: 29.7.0
      jest-resolve: 29.7.0
      jest-runtime: 29.7.0
      jest-util: 29.7.0
      jest-watcher: 29.7.0
      jest-worker: 29.7.0
      p-limit: 3.1.0
      source-map-support: 0.5.13
    transitivePeerDependencies:
      - supports-color

  jest-runtime@29.7.0:
    dependencies:
      '@jest/environment': 29.7.0
      '@jest/fake-timers': 29.7.0
      '@jest/globals': 29.7.0
      '@jest/source-map': 29.6.3
      '@jest/test-result': 29.7.0
      '@jest/transform': 29.7.0
      '@jest/types': 29.6.3
      '@types/node': 20.17.27
      chalk: 4.1.2
      cjs-module-lexer: 1.4.3
      collect-v8-coverage: 1.0.2
      glob: 7.2.3
      graceful-fs: 4.2.11
      jest-haste-map: 29.7.0
      jest-message-util: 29.7.0
      jest-mock: 29.7.0
      jest-regex-util: 29.6.3
      jest-resolve: 29.7.0
      jest-snapshot: 29.7.0
      jest-util: 29.7.0
      slash: 3.0.0
      strip-bom: 4.0.0
    transitivePeerDependencies:
      - supports-color

  jest-snapshot@29.7.0:
    dependencies:
      '@babel/core': 7.26.8
      '@babel/generator': 7.26.8
      '@babel/plugin-syntax-jsx': 7.25.9(@babel/core@7.26.8)
      '@babel/plugin-syntax-typescript': 7.25.9(@babel/core@7.26.8)
      '@babel/types': 7.26.8
      '@jest/expect-utils': 29.7.0
      '@jest/transform': 29.7.0
      '@jest/types': 29.6.3
      babel-preset-current-node-syntax: 1.1.0(@babel/core@7.26.8)
      chalk: 4.1.2
      expect: 29.7.0
      graceful-fs: 4.2.11
      jest-diff: 29.7.0
      jest-get-type: 29.6.3
      jest-matcher-utils: 29.7.0
      jest-message-util: 29.7.0
      jest-util: 29.7.0
      natural-compare: 1.4.0
      pretty-format: 29.7.0
      semver: 7.7.1
    transitivePeerDependencies:
      - supports-color

  jest-util@29.7.0:
    dependencies:
      '@jest/types': 29.6.3
      '@types/node': 20.17.27
      chalk: 4.1.2
      ci-info: 3.9.0
      graceful-fs: 4.2.11
      picomatch: 2.3.1

  jest-validate@29.7.0:
    dependencies:
      '@jest/types': 29.6.3
      camelcase: 6.3.0
      chalk: 4.1.2
      jest-get-type: 29.6.3
      leven: 3.1.0
      pretty-format: 29.7.0

  jest-watcher@29.7.0:
    dependencies:
      '@jest/test-result': 29.7.0
      '@jest/types': 29.6.3
      '@types/node': 20.17.27
      ansi-escapes: 4.3.2
      chalk: 4.1.2
      emittery: 0.13.1
      jest-util: 29.7.0
      string-length: 4.0.2

  jest-worker@27.5.1:
    dependencies:
      '@types/node': 20.17.28
      merge-stream: 2.0.0
      supports-color: 8.1.1

  jest-worker@29.7.0:
    dependencies:
      '@types/node': 20.17.27
      jest-util: 29.7.0
      merge-stream: 2.0.0
      supports-color: 8.1.1

  jest@29.7.0(@types/node@20.17.17)(ts-node@10.9.2(@swc/core@1.10.15)(@types/node@20.17.17)(typescript@5.7.2)):
    dependencies:
      '@jest/core': 29.7.0(ts-node@10.9.2(@swc/core@1.10.15)(@types/node@20.17.17)(typescript@5.7.2))
      '@jest/types': 29.6.3
      import-local: 3.2.0
      jest-cli: 29.7.0(@types/node@20.17.17)(ts-node@10.9.2(@swc/core@1.10.15)(@types/node@20.17.17)(typescript@5.7.2))
    transitivePeerDependencies:
      - '@types/node'
      - babel-plugin-macros
      - supports-color
      - ts-node

  jiti@1.21.7: {}

  js-levenshtein@1.1.6: {}

  js-tokens@4.0.0: {}

  js-yaml@3.14.1:
    dependencies:
      argparse: 1.0.10
      esprima: 4.0.1

  js-yaml@4.1.0:
    dependencies:
      argparse: 2.0.1

  jsbn@1.1.0: {}

  jsesc@3.1.0: {}

  json-buffer@3.0.1: {}

  json-parse-even-better-errors@2.3.1: {}

  json-pointer@0.6.2:
    dependencies:
      foreach: 2.0.6

  json-schema-traverse@0.4.1: {}

  json-schema-traverse@1.0.0: {}

  json-stringify-safe@5.0.1: {}

  json5@2.2.3: {}

  jsonc-parser@3.2.1: {}

  jsonc-parser@3.3.1: {}

  jsonfile@6.1.0:
    dependencies:
      universalify: 2.0.1
    optionalDependencies:
      graceful-fs: 4.2.11

  jsonwebtoken@9.0.2:
    dependencies:
      jws: 3.2.2
      lodash.includes: 4.3.0
      lodash.isboolean: 3.0.3
      lodash.isinteger: 4.0.4
      lodash.isnumber: 3.0.3
      lodash.isplainobject: 4.0.6
      lodash.isstring: 4.0.1
      lodash.once: 4.1.1
      ms: 2.1.3
      semver: 7.7.1

  jwa@1.4.1:
    dependencies:
      buffer-equal-constant-time: 1.0.1
      ecdsa-sig-formatter: 1.0.11
      safe-buffer: 5.2.1

  jws@3.2.2:
    dependencies:
      jwa: 1.4.1
      safe-buffer: 5.2.1

  katex@0.16.21:
    dependencies:
      commander: 8.3.0

  keyv@4.5.4:
    dependencies:
      json-buffer: 3.0.1

  khroma@2.1.0: {}

  kleur@3.0.3: {}

  kolorist@1.8.0: {}

  kuler@2.0.0: {}

  langium@3.0.0:
    dependencies:
      chevrotain: 11.0.3
      chevrotain-allstar: 0.3.1(chevrotain@11.0.3)
      vscode-languageserver: 9.0.1
      vscode-languageserver-textdocument: 1.0.12
      vscode-uri: 3.0.8

  layout-base@1.0.2: {}

  layout-base@2.0.1: {}

  lazystream@1.0.1:
    dependencies:
      readable-stream: 2.3.8

  leven@3.1.0: {}

  lilconfig@3.1.3: {}

  lines-and-columns@1.2.4: {}

  lint-staged@15.5.0:
    dependencies:
      chalk: 5.4.1
      commander: 13.1.0
      debug: 4.4.0
      execa: 8.0.1
      lilconfig: 3.1.3
      listr2: 8.2.5
      micromatch: 4.0.8
      pidtree: 0.6.0
      string-argv: 0.3.2
      yaml: 2.7.0
    transitivePeerDependencies:
      - supports-color

  listr2@8.2.5:
    dependencies:
      cli-truncate: 4.0.0
      colorette: 2.0.20
      eventemitter3: 5.0.1
      log-update: 6.1.0
      rfdc: 1.4.1
      wrap-ansi: 9.0.0

  loader-runner@4.3.0: {}

  local-pkg@1.0.0:
    dependencies:
      mlly: 1.7.4
      pkg-types: 1.3.1

  locate-path@5.0.0:
    dependencies:
      p-locate: 4.1.0

  lodash-es@4.17.21: {}

  lodash.includes@4.3.0: {}

  lodash.isboolean@3.0.3: {}

  lodash.isinteger@4.0.4: {}

  lodash.isnumber@3.0.3: {}

  lodash.isplainobject@4.0.6: {}

  lodash.isstring@4.0.1: {}

  lodash.once@4.1.1: {}

  lodash@4.17.21: {}

  log-symbols@4.1.0:
    dependencies:
      chalk: 4.1.2
      is-unicode-supported: 0.1.0

  log-update@6.1.0:
    dependencies:
      ansi-escapes: 7.0.0
      cli-cursor: 5.0.0
      slice-ansi: 7.1.0
      strip-ansi: 7.1.0
      wrap-ansi: 9.0.0

  logform@2.7.0:
    dependencies:
      '@colors/colors': 1.6.0
      '@types/triple-beam': 1.3.5
      fecha: 4.2.3
      ms: 2.1.3
      safe-stable-stringify: 2.5.0
      triple-beam: 1.4.1

  loose-envify@1.4.0:
    dependencies:
      js-tokens: 4.0.0

  lru-cache@10.4.3: {}

  lru-cache@11.1.0: {}

  lru-cache@5.1.1:
    dependencies:
      yallist: 3.1.1

  lru-cache@7.18.3: {}

  lunr@2.3.9: {}

  magic-string@0.30.17:
    dependencies:
      '@jridgewell/sourcemap-codec': 1.5.0

  magic-string@0.30.8:
    dependencies:
      '@jridgewell/sourcemap-codec': 1.5.0

  make-dir@3.1.0:
    dependencies:
      semver: 6.3.1

  make-dir@4.0.0:
    dependencies:
      semver: 7.7.1

  make-error@1.3.6: {}

  makeerror@1.0.12:
    dependencies:
      tmpl: 1.0.5

  mark.js@8.11.1: {}

  marked@13.0.3: {}

  marked@4.3.0: {}

  math-intrinsics@1.1.0: {}

  media-typer@0.3.0: {}

  memfs@3.5.3:
    dependencies:
      fs-monkey: 1.0.6

  merge-descriptors@1.0.3: {}

  merge-stream@2.0.0: {}

  merge2@1.4.1: {}

  mermaid@11.4.1:
    dependencies:
      '@braintree/sanitize-url': 7.1.1
      '@iconify/utils': 2.3.0
      '@mermaid-js/parser': 0.3.0
      '@types/d3': 7.4.3
      cytoscape: 3.31.0
      cytoscape-cose-bilkent: 4.1.0(cytoscape@3.31.0)
      cytoscape-fcose: 2.2.0(cytoscape@3.31.0)
      d3: 7.9.0
      d3-sankey: 0.12.3
      dagre-d3-es: 7.0.11
      dayjs: 1.11.13
      dompurify: 3.2.4
      katex: 0.16.21
      khroma: 2.1.0
      lodash-es: 4.17.21
      marked: 13.0.3
      roughjs: 4.6.6
      stylis: 4.3.2
      ts-dedent: 2.2.0
      uuid: 9.0.1
    transitivePeerDependencies:
      - supports-color

  methods@1.1.2: {}

  micromatch@4.0.8:
    dependencies:
      braces: 3.0.3
      picomatch: 2.3.1

  mime-db@1.52.0: {}

  mime-db@1.53.0: {}

  mime-types@2.1.35:
    dependencies:
      mime-db: 1.52.0

  mime@1.6.0: {}

  mime@2.6.0: {}

  mimic-fn@2.1.0: {}

  mimic-fn@4.0.0: {}

  mimic-function@5.0.1: {}

  minimatch@10.0.1:
    dependencies:
      brace-expansion: 2.0.1

  minimatch@3.1.2:
    dependencies:
      brace-expansion: 1.1.11

  minimatch@5.1.6:
    dependencies:
      brace-expansion: 2.0.1

  minimatch@9.0.5:
    dependencies:
      brace-expansion: 2.0.1

  minimist@1.2.8: {}

  minipass@3.3.6:
    dependencies:
      yallist: 4.0.0

  minipass@5.0.0: {}

  minipass@7.1.2: {}

  minizlib@2.1.2:
    dependencies:
      minipass: 3.3.6
      yallist: 4.0.0

  mitt@3.0.1: {}

  mkdirp@0.5.6:
    dependencies:
      minimist: 1.2.8

  mkdirp@1.0.4: {}

  mlly@1.7.4:
    dependencies:
      acorn: 8.14.1
      pathe: 2.0.2
      pkg-types: 1.3.1
      ufo: 1.5.4

  mobx-react-lite@4.1.0(mobx@6.13.6)(react-dom@19.0.0(react@19.0.0))(react@19.0.0):
    dependencies:
      mobx: 6.13.6
      react: 19.0.0
      use-sync-external-store: 1.4.0(react@19.0.0)
    optionalDependencies:
      react-dom: 19.0.0(react@19.0.0)

  mobx-react@9.2.0(mobx@6.13.6)(react-dom@19.0.0(react@19.0.0))(react@19.0.0):
    dependencies:
      mobx: 6.13.6
      mobx-react-lite: 4.1.0(mobx@6.13.6)(react-dom@19.0.0(react@19.0.0))(react@19.0.0)
      react: 19.0.0
    optionalDependencies:
      react-dom: 19.0.0(react@19.0.0)

  mobx@6.13.6: {}

  mock-socket@9.3.1: {}

  mockdate@3.0.5: {}

  ms@2.0.0: {}

  ms@2.1.3: {}

  multer@1.4.4-lts.1:
    dependencies:
      append-field: 1.0.0
      busboy: 1.6.0
      concat-stream: 1.6.2
      mkdirp: 0.5.6
      object-assign: 4.1.1
      type-is: 1.6.18
      xtend: 4.0.2

  mute-stream@0.0.8: {}

  mute-stream@2.0.0: {}

  mz@2.7.0:
    dependencies:
      any-promise: 1.3.0
      object-assign: 4.1.1
      thenify-all: 1.6.0

  nanoid@3.3.8: {}

  natural-compare@1.4.0: {}

  negotiator@0.6.3: {}

  negotiator@0.6.4: {}

  neo-async@2.6.2: {}

  nest-commander@3.17.0(@nestjs/common@10.4.15(class-transformer@0.5.1)(reflect-metadata@0.2.2)(rxjs@7.8.1))(@nestjs/core@10.4.15)(@types/inquirer@8.2.10)(typescript@5.7.2):
    dependencies:
      '@fig/complete-commander': 3.2.0(commander@11.1.0)
      '@golevelup/nestjs-discovery': 4.0.3(@nestjs/common@10.4.15(class-transformer@0.5.1)(reflect-metadata@0.2.2)(rxjs@7.8.1))(@nestjs/core@10.4.15)
      '@nestjs/common': 10.4.15(class-transformer@0.5.1)(reflect-metadata@0.2.2)(rxjs@7.8.1)
      '@nestjs/core': 10.4.15(@nestjs/common@10.4.15(class-transformer@0.5.1)(reflect-metadata@0.2.2)(rxjs@7.8.1))(@nestjs/platform-express@10.4.15)(reflect-metadata@0.2.2)(rxjs@7.8.1)
      '@types/inquirer': 8.2.10
      commander: 11.1.0
      cosmiconfig: 8.3.6(typescript@5.7.2)
      inquirer: 8.2.6
    transitivePeerDependencies:
      - typescript

  nestjs-zod@4.2.1(@nestjs/common@10.4.15(class-transformer@0.5.1)(reflect-metadata@0.2.2)(rxjs@7.8.1))(@nestjs/core@10.4.15)(@nestjs/swagger@8.1.1(@nestjs/common@10.4.15(class-transformer@0.5.1)(reflect-metadata@0.2.2)(rxjs@7.8.1))(@nestjs/core@10.4.15)(class-transformer@0.5.1)(reflect-metadata@0.2.2))(zod@3.24.2):
    dependencies:
      '@nest-zod/z': 2.0.0(@nestjs/common@10.4.15(class-transformer@0.5.1)(reflect-metadata@0.2.2)(rxjs@7.8.1))(@nestjs/core@10.4.15)(@nestjs/swagger@8.1.1(@nestjs/common@10.4.15(class-transformer@0.5.1)(reflect-metadata@0.2.2)(rxjs@7.8.1))(@nestjs/core@10.4.15)(class-transformer@0.5.1)(reflect-metadata@0.2.2))(zod@3.24.2)
      deepmerge: 4.3.1
      zod: 3.24.2
    optionalDependencies:
      '@nestjs/common': 10.4.15(class-transformer@0.5.1)(reflect-metadata@0.2.2)(rxjs@7.8.1)
      '@nestjs/core': 10.4.15(@nestjs/common@10.4.15(class-transformer@0.5.1)(reflect-metadata@0.2.2)(rxjs@7.8.1))(@nestjs/platform-express@10.4.15)(reflect-metadata@0.2.2)(rxjs@7.8.1)
      '@nestjs/swagger': 8.1.1(@nestjs/common@10.4.15(class-transformer@0.5.1)(reflect-metadata@0.2.2)(rxjs@7.8.1))(@nestjs/core@10.4.15)(class-transformer@0.5.1)(reflect-metadata@0.2.2)

  netmask@2.0.2: {}

  nock@13.5.6:
    dependencies:
      debug: 4.4.0
      json-stringify-safe: 5.0.1
      propagate: 2.0.1
    transitivePeerDependencies:
      - supports-color

  node-abort-controller@3.1.1: {}

  node-addon-api@5.1.0: {}

  node-domexception@1.0.0: {}

  node-emoji@1.11.0:
    dependencies:
      lodash: 4.17.21

  node-fetch-h2@2.3.0:
    dependencies:
      http2-client: 1.3.5

  node-fetch@2.7.0:
    dependencies:
      whatwg-url: 5.0.0

  node-fetch@3.3.2:
    dependencies:
      data-uri-to-buffer: 4.0.1
      fetch-blob: 3.2.0
      formdata-polyfill: 4.0.10

  node-int64@0.4.0: {}

  node-readfiles@0.2.0:
    dependencies:
      es6-promise: 3.3.1

  node-releases@2.0.19: {}

  nopt@5.0.0:
    dependencies:
      abbrev: 1.1.1

  normalize-path@3.0.0: {}

  npm-run-path@4.0.1:
    dependencies:
      path-key: 3.1.1

  npm-run-path@5.3.0:
    dependencies:
      path-key: 4.0.0

  npmlog@5.0.1:
    dependencies:
      are-we-there-yet: 2.0.0
      console-control-strings: 1.1.0
      gauge: 3.0.2
      set-blocking: 2.0.0

  oas-kit-common@1.0.8:
    dependencies:
      fast-safe-stringify: 2.1.1

  oas-linter@3.2.2:
    dependencies:
      '@exodus/schemasafe': 1.3.0
      should: 13.2.3
      yaml: 1.10.2

  oas-resolver@2.5.6:
    dependencies:
      node-fetch-h2: 2.3.0
      oas-kit-common: 1.0.8
      reftools: 1.1.9
      yaml: 1.10.2
      yargs: 17.7.2

  oas-schema-walker@1.1.5: {}

  oas-validator@5.0.8:
    dependencies:
      call-me-maybe: 1.0.2
      oas-kit-common: 1.0.8
      oas-linter: 3.2.2
      oas-resolver: 2.5.6
      oas-schema-walker: 1.1.5
      reftools: 1.1.9
      should: 13.2.3
      yaml: 1.10.2

  object-assign@4.1.1: {}

  object-hash@3.0.0: {}

  object-inspect@1.13.4: {}

  on-exit-leak-free@2.1.2: {}

  on-finished@2.4.1:
    dependencies:
      ee-first: 1.1.1

  on-headers@1.0.2: {}

  once@1.4.0:
    dependencies:
      wrappy: 1.0.2

  one-time@1.0.0:
    dependencies:
      fn.name: 1.1.0

  onetime@5.1.2:
    dependencies:
      mimic-fn: 2.1.0

  onetime@6.0.0:
    dependencies:
      mimic-fn: 4.0.0

  onetime@7.0.0:
    dependencies:
      mimic-function: 5.0.1

  openapi-sampler@1.6.1:
    dependencies:
      '@types/json-schema': 7.0.15
      fast-xml-parser: 4.5.1
      json-pointer: 0.6.2

  ora@5.4.1:
    dependencies:
      bl: 4.1.0
      chalk: 4.1.2
      cli-cursor: 3.1.0
      cli-spinners: 2.9.2
      is-interactive: 1.0.0
      is-unicode-supported: 0.1.0
      log-symbols: 4.1.0
      strip-ansi: 6.0.1
      wcwidth: 1.0.1

  os-tmpdir@1.0.2: {}

  p-limit@2.3.0:
    dependencies:
      p-try: 2.2.0

  p-limit@3.1.0:
    dependencies:
      yocto-queue: 0.1.0

  p-locate@4.1.0:
    dependencies:
      p-limit: 2.3.0

  p-try@2.2.0: {}

  pac-proxy-agent@7.2.0:
    dependencies:
      '@tootallnate/quickjs-emscripten': 0.23.0
      agent-base: 7.1.3
      debug: 4.4.0
      get-uri: 6.0.4
      http-proxy-agent: 7.0.2
      https-proxy-agent: 7.0.6
      pac-resolver: 7.0.1
      socks-proxy-agent: 8.0.5
    transitivePeerDependencies:
      - supports-color

  pac-resolver@7.0.1:
    dependencies:
      degenerator: 5.0.1
      netmask: 2.0.2

  package-json-from-dist@1.0.1: {}

  package-manager-detector@0.2.9: {}

  parent-module@1.0.1:
    dependencies:
      callsites: 3.1.0

  parent-module@2.0.0:
    dependencies:
      callsites: 3.1.0

  parse-json@5.2.0:
    dependencies:
      '@babel/code-frame': 7.26.2
      error-ex: 1.3.2
      json-parse-even-better-errors: 2.3.1
      lines-and-columns: 1.2.4

  parseurl@1.3.3: {}

  path-browserify@1.0.1: {}

  path-data-parser@0.1.0: {}

  path-exists@4.0.0: {}

  path-is-absolute@1.0.1: {}

  path-key@3.1.1: {}

  path-key@4.0.0: {}

  path-parse@1.0.7: {}

  path-scurry@1.11.1:
    dependencies:
      lru-cache: 10.4.3
      minipass: 7.1.2

  path-scurry@2.0.0:
    dependencies:
      lru-cache: 11.1.0
      minipass: 7.1.2

  path-to-regexp@0.1.12: {}

  path-to-regexp@3.3.0: {}

  path-type@4.0.0: {}

  pathe@2.0.2: {}

  pend@1.2.0: {}

  perfect-scrollbar@1.5.6: {}

  picocolors@1.1.1: {}

  picomatch@2.3.1: {}

  picomatch@4.0.1: {}

  picomatch@4.0.2: {}

  pidtree@0.6.0: {}

  pify@2.3.0: {}

  pino-abstract-transport@1.2.0:
    dependencies:
      readable-stream: 4.7.0
      split2: 4.2.0

  pino-std-serializers@6.2.2: {}

  pino@8.21.0:
    dependencies:
      atomic-sleep: 1.0.0
      fast-redact: 3.5.0
      on-exit-leak-free: 2.1.2
      pino-abstract-transport: 1.2.0
      pino-std-serializers: 6.2.2
      process-warning: 3.0.0
      quick-format-unescaped: 4.0.4
      real-require: 0.2.0
      safe-stable-stringify: 2.5.0
      sonic-boom: 3.8.1
      thread-stream: 2.7.0

  pirates@4.0.6: {}

  pkg-dir@4.2.0:
    dependencies:
      find-up: 4.1.0

  pkg-types@1.3.1:
    dependencies:
      confbox: 0.1.8
      mlly: 1.7.4
      pathe: 2.0.2

  pluralize@8.0.0: {}

  pnpm@9.15.5: {}

  points-on-curve@0.2.0: {}

  points-on-path@0.2.1:
    dependencies:
      path-data-parser: 0.1.0
      points-on-curve: 0.2.0

  polished@4.3.1:
    dependencies:
      '@babel/runtime': 7.26.7

  postcss-import@15.1.0(postcss@8.4.49):
    dependencies:
      postcss: 8.4.49
      postcss-value-parser: 4.2.0
      read-cache: 1.0.0
      resolve: 1.22.10

  postcss-js@4.0.1(postcss@8.4.49):
    dependencies:
      camelcase-css: 2.0.1
      postcss: 8.4.49

  postcss-load-config@4.0.2(postcss@8.4.49)(ts-node@10.9.2(@swc/core@1.10.15)(@types/node@20.17.17)(typescript@5.7.2)):
    dependencies:
      lilconfig: 3.1.3
      yaml: 2.7.1
    optionalDependencies:
      postcss: 8.4.49
      ts-node: 10.9.2(@swc/core@1.10.15)(@types/node@20.17.17)(typescript@5.7.2)

  postcss-nested@6.2.0(postcss@8.4.49):
    dependencies:
      postcss: 8.4.49
      postcss-selector-parser: 6.1.2

  postcss-selector-parser@6.1.2:
    dependencies:
      cssesc: 3.0.0
      util-deprecate: 1.0.2

  postcss-value-parser@4.2.0: {}

  postcss@8.4.49:
    dependencies:
      nanoid: 3.3.8
      picocolors: 1.1.1
      source-map-js: 1.2.1

  prettier@3.4.2: {}

  pretty-format@29.7.0:
    dependencies:
      '@jest/schemas': 29.6.3
      ansi-styles: 5.2.0
      react-is: 18.3.1

  prisma-erd-generator@2.0.4(@prisma/client@6.5.0(prisma@6.5.0(typescript@5.7.2))(typescript@5.7.2))(puppeteer@23.11.1(typescript@5.7.2))(ts-node@10.9.2(@swc/core@1.10.15)(@types/node@20.17.17)(typescript@5.7.2))(typescript@5.7.2):
    dependencies:
      '@mermaid-js/mermaid-cli': 11.4.2(puppeteer@23.11.1(typescript@5.7.2))(ts-node@10.9.2(@swc/core@1.10.15)(@types/node@20.17.17)(typescript@5.7.2))(typescript@5.7.2)
      '@prisma/client': 6.5.0(prisma@6.5.0(typescript@5.7.2))(typescript@5.7.2)
      '@prisma/generator-helper': 6.3.1
      dotenv: 16.4.7
    transitivePeerDependencies:
      - '@vue/composition-api'
      - puppeteer
      - supports-color
      - ts-node
      - typescript

<<<<<<< HEAD
  prisma-markdown@1.0.9(@prisma/client@6.3.1(prisma@6.3.1(typescript@5.7.2))(typescript@5.7.2))(prisma@6.3.1(typescript@5.7.2)):
    dependencies:
      '@prisma/client': 6.3.1(prisma@6.3.1(typescript@5.7.2))(typescript@5.7.2)
      '@prisma/generator-helper': 5.22.0
      prisma: 6.3.1(typescript@5.7.2)

  prisma@6.3.1(typescript@5.7.2):
=======
  prisma@6.5.0(typescript@5.7.2):
>>>>>>> 13a6d644
    dependencies:
      '@prisma/config': 6.5.0
      '@prisma/engines': 6.5.0
    optionalDependencies:
      fsevents: 2.3.3
      typescript: 5.7.2
    transitivePeerDependencies:
      - supports-color

  prismjs@1.29.0: {}

  process-nextick-args@2.0.1: {}

  process-warning@3.0.0: {}

  process@0.11.10: {}

  progress@2.0.3: {}

  prompts@2.4.2:
    dependencies:
      kleur: 3.0.3
      sisteransi: 1.0.5

  prop-types@15.8.1:
    dependencies:
      loose-envify: 1.4.0
      object-assign: 4.1.1
      react-is: 16.13.1

  propagate@2.0.1: {}

  proxy-addr@2.0.7:
    dependencies:
      forwarded: 0.2.0
      ipaddr.js: 1.9.1

  proxy-agent@6.5.0:
    dependencies:
      agent-base: 7.1.3
      debug: 4.4.0
      http-proxy-agent: 7.0.2
      https-proxy-agent: 7.0.6
      lru-cache: 7.18.3
      pac-proxy-agent: 7.2.0
      proxy-from-env: 1.1.0
      socks-proxy-agent: 8.0.5
    transitivePeerDependencies:
      - supports-color

  proxy-from-env@1.1.0: {}

  pump@3.0.2:
    dependencies:
      end-of-stream: 1.4.4
      once: 1.4.0

  punycode@2.3.1: {}

  puppeteer-core@23.11.1:
    dependencies:
      '@puppeteer/browsers': 2.6.1
      chromium-bidi: 0.11.0(devtools-protocol@0.0.1367902)
      debug: 4.4.0
      devtools-protocol: 0.0.1367902
      typed-query-selector: 2.12.0
      ws: 8.18.1
    transitivePeerDependencies:
      - bare-buffer
      - bufferutil
      - supports-color
      - utf-8-validate

  puppeteer@23.11.1(typescript@5.7.2):
    dependencies:
      '@puppeteer/browsers': 2.6.1
      chromium-bidi: 0.11.0(devtools-protocol@0.0.1367902)
      cosmiconfig: 9.0.0(typescript@5.7.2)
      devtools-protocol: 0.0.1367902
      puppeteer-core: 23.11.1
      typed-query-selector: 2.12.0
    transitivePeerDependencies:
      - bare-buffer
      - bufferutil
      - supports-color
      - typescript
      - utf-8-validate

  pure-rand@6.1.0: {}

  qs@6.13.0:
    dependencies:
      side-channel: 1.1.0

  qs@6.14.0:
    dependencies:
      side-channel: 1.1.0

  queue-microtask@1.2.3: {}

  quick-format-unescaped@4.0.4: {}

  ramda@0.28.0: {}

  randombytes@2.1.0:
    dependencies:
      safe-buffer: 5.2.1

  range-parser@1.2.1: {}

  raw-body@2.5.2:
    dependencies:
      bytes: 3.1.2
      http-errors: 2.0.0
      iconv-lite: 0.4.24
      unpipe: 1.0.0

  react-dom@19.0.0(react@19.0.0):
    dependencies:
      react: 19.0.0
      scheduler: 0.25.0

  react-is@16.13.1: {}

  react-is@18.3.1: {}

  react-tabs@6.1.0(react@19.0.0):
    dependencies:
      clsx: 2.1.1
      prop-types: 15.8.1
      react: 19.0.0

  react@19.0.0: {}

  read-cache@1.0.0:
    dependencies:
      pify: 2.3.0

  readable-stream@2.3.8:
    dependencies:
      core-util-is: 1.0.3
      inherits: 2.0.4
      isarray: 1.0.0
      process-nextick-args: 2.0.1
      safe-buffer: 5.1.2
      string_decoder: 1.1.1
      util-deprecate: 1.0.2

  readable-stream@3.6.2:
    dependencies:
      inherits: 2.0.4
      string_decoder: 1.3.0
      util-deprecate: 1.0.2

  readable-stream@4.7.0:
    dependencies:
      abort-controller: 3.0.0
      buffer: 6.0.3
      events: 3.3.0
      process: 0.11.10
      string_decoder: 1.3.0

  readdir-glob@1.1.3:
    dependencies:
      minimatch: 5.1.6

  readdirp@3.6.0:
    dependencies:
      picomatch: 2.3.1

  readdirp@4.1.2: {}

  real-require@0.2.0: {}

  redoc@2.4.0(core-js@3.40.0)(mobx@6.13.6)(react-dom@19.0.0(react@19.0.0))(react@19.0.0)(styled-components@6.1.15(react-dom@19.0.0(react@19.0.0))(react@19.0.0)):
    dependencies:
      '@redocly/openapi-core': 1.28.5
      classnames: 2.5.1
      core-js: 3.40.0
      decko: 1.2.0
      dompurify: 3.2.4
      eventemitter3: 5.0.1
      json-pointer: 0.6.2
      lunr: 2.3.9
      mark.js: 8.11.1
      marked: 4.3.0
      mobx: 6.13.6
      mobx-react: 9.2.0(mobx@6.13.6)(react-dom@19.0.0(react@19.0.0))(react@19.0.0)
      openapi-sampler: 1.6.1
      path-browserify: 1.0.1
      perfect-scrollbar: 1.5.6
      polished: 4.3.1
      prismjs: 1.29.0
      prop-types: 15.8.1
      react: 19.0.0
      react-dom: 19.0.0(react@19.0.0)
      react-tabs: 6.1.0(react@19.0.0)
      slugify: 1.4.7
      stickyfill: 1.1.1
      styled-components: 6.1.15(react-dom@19.0.0(react@19.0.0))(react@19.0.0)
      swagger2openapi: 7.0.8
      url-template: 2.0.8
    transitivePeerDependencies:
      - encoding
      - react-native
      - supports-color

  reflect-metadata@0.2.2: {}

  reftools@1.1.9: {}

  regenerator-runtime@0.14.1: {}

  repeat-string@1.6.1: {}

  require-directory@2.1.1: {}

  require-from-string@2.0.2: {}

  resolve-cwd@3.0.0:
    dependencies:
      resolve-from: 5.0.0

  resolve-from@4.0.0: {}

  resolve-from@5.0.0: {}

  resolve.exports@2.0.3: {}

  resolve@1.22.10:
    dependencies:
      is-core-module: 2.16.1
      path-parse: 1.0.7
      supports-preserve-symlinks-flag: 1.0.0

  restore-cursor@3.1.0:
    dependencies:
      onetime: 5.1.2
      signal-exit: 3.0.7

  restore-cursor@5.1.0:
    dependencies:
      onetime: 7.0.0
      signal-exit: 4.1.0

  reusify@1.0.4: {}

  rfdc@1.4.1: {}

  rimraf@3.0.2:
    dependencies:
      glob: 7.2.3

  robust-predicates@3.0.2: {}

  roughjs@4.6.6:
    dependencies:
      hachure-fill: 0.5.2
      path-data-parser: 0.1.0
      points-on-curve: 0.2.0
      points-on-path: 0.2.1

  run-async@2.4.1: {}

  run-parallel@1.2.0:
    dependencies:
      queue-microtask: 1.2.3

  rw@1.3.3: {}

  rxjs@7.8.1:
    dependencies:
      tslib: 2.8.1

  rxjs@7.8.2:
    dependencies:
      tslib: 2.8.1

  safe-buffer@5.1.2: {}

  safe-buffer@5.2.1: {}

  safe-stable-stringify@2.5.0: {}

  safer-buffer@2.1.2: {}

  sails-js-parser@0.3.1(sails-js-types@0.0.1):
    dependencies:
      sails-js-types: 0.0.1

  sails-js-types@0.0.1: {}

  sails-js-util@0.0.1: {}

  sails-js@0.3.1(@gear-js/api@0.38.3(@polkadot/api@13.2.1)(@polkadot/wasm-crypto@7.4.1(@polkadot/util@13.3.1)(@polkadot/x-randomvalues@13.3.1(@polkadot/util@13.3.1)(@polkadot/wasm-util@7.4.1(@polkadot/util@13.3.1))))(rxjs@7.8.1))(@polkadot/api@13.2.1)(@polkadot/types@13.2.1)(sails-js-types@0.0.1)(sails-js-util@0.0.1):
    dependencies:
      '@gear-js/api': 0.38.3(@polkadot/api@13.2.1)(@polkadot/wasm-crypto@7.4.1(@polkadot/util@13.3.1)(@polkadot/x-randomvalues@13.3.1(@polkadot/util@13.3.1)(@polkadot/wasm-util@7.4.1(@polkadot/util@13.3.1))))(rxjs@7.8.1)
      '@polkadot/api': 13.2.1
      '@polkadot/types': 13.2.1
      sails-js-types: 0.0.1
      sails-js-util: 0.0.1

  sailscalls@https://codeload.github.com/Vara-Lab/SailsCalls/tar.gz/74f6ff8200acf9d19dc27618258e76d72b906655(@gear-js/api@0.38.3(@polkadot/api@13.2.1)(@polkadot/wasm-crypto@7.4.1(@polkadot/util@13.3.1)(@polkadot/x-randomvalues@13.3.1(@polkadot/util@13.3.1)(@polkadot/wasm-util@7.4.1(@polkadot/util@13.3.1))))(rxjs@7.8.1))(@polkadot/api@13.2.1)(sails-js-parser@0.3.1(sails-js-types@0.0.1))(sails-js@0.3.1(@gear-js/api@0.38.3(@polkadot/api@13.2.1)(@polkadot/wasm-crypto@7.4.1(@polkadot/util@13.3.1)(@polkadot/x-randomvalues@13.3.1(@polkadot/util@13.3.1)(@polkadot/wasm-util@7.4.1(@polkadot/util@13.3.1))))(rxjs@7.8.1))(@polkadot/api@13.2.1)(@polkadot/types@13.2.1)(sails-js-types@0.0.1)(sails-js-util@0.0.1)):
    dependencies:
      '@gear-js/api': 0.38.3(@polkadot/api@13.2.1)(@polkadot/wasm-crypto@7.4.1(@polkadot/util@13.3.1)(@polkadot/x-randomvalues@13.3.1(@polkadot/util@13.3.1)(@polkadot/wasm-util@7.4.1(@polkadot/util@13.3.1))))(rxjs@7.8.1)
      '@polkadot/api': 13.2.1
      sails-js: 0.3.1(@gear-js/api@0.38.3(@polkadot/api@13.2.1)(@polkadot/wasm-crypto@7.4.1(@polkadot/util@13.3.1)(@polkadot/x-randomvalues@13.3.1(@polkadot/util@13.3.1)(@polkadot/wasm-util@7.4.1(@polkadot/util@13.3.1))))(rxjs@7.8.1))(@polkadot/api@13.2.1)(@polkadot/types@13.2.1)(sails-js-types@0.0.1)(sails-js-util@0.0.1)
      sails-js-parser: 0.3.1(sails-js-types@0.0.1)

  scale-ts@1.6.1:
    optional: true

  scheduler@0.25.0: {}

  schema-utils@3.3.0:
    dependencies:
      '@types/json-schema': 7.0.15
      ajv: 6.12.6
      ajv-keywords: 3.5.2(ajv@6.12.6)

  schema-utils@4.3.0:
    dependencies:
      '@types/json-schema': 7.0.15
      ajv: 8.17.1
      ajv-formats: 2.1.1(ajv@8.17.1)
      ajv-keywords: 5.1.0(ajv@8.17.1)

  semver@6.3.1: {}

  semver@7.7.1: {}

  send@0.19.0:
    dependencies:
      debug: 2.6.9
      depd: 2.0.0
      destroy: 1.2.0
      encodeurl: 1.0.2
      escape-html: 1.0.3
      etag: 1.8.1
      fresh: 0.5.2
      http-errors: 2.0.0
      mime: 1.6.0
      ms: 2.1.3
      on-finished: 2.4.1
      range-parser: 1.2.1
      statuses: 2.0.1
    transitivePeerDependencies:
      - supports-color

  serialize-javascript@6.0.2:
    dependencies:
      randombytes: 2.1.0

  serve-static@1.16.2:
    dependencies:
      encodeurl: 2.0.0
      escape-html: 1.0.3
      parseurl: 1.3.3
      send: 0.19.0
    transitivePeerDependencies:
      - supports-color

  set-blocking@2.0.0: {}

  setprototypeof@1.2.0: {}

  shallowequal@1.1.0: {}

  shebang-command@2.0.0:
    dependencies:
      shebang-regex: 3.0.0

  shebang-regex@3.0.0: {}

  should-equal@2.0.0:
    dependencies:
      should-type: 1.4.0

  should-format@3.0.3:
    dependencies:
      should-type: 1.4.0
      should-type-adaptors: 1.1.0

  should-type-adaptors@1.1.0:
    dependencies:
      should-type: 1.4.0
      should-util: 1.0.1

  should-type@1.4.0: {}

  should-util@1.0.1: {}

  should@13.2.3:
    dependencies:
      should-equal: 2.0.0
      should-format: 3.0.3
      should-type: 1.4.0
      should-type-adaptors: 1.1.0
      should-util: 1.0.1

  side-channel-list@1.0.0:
    dependencies:
      es-errors: 1.3.0
      object-inspect: 1.13.4

  side-channel-map@1.0.1:
    dependencies:
      call-bound: 1.0.3
      es-errors: 1.3.0
      get-intrinsic: 1.3.0
      object-inspect: 1.13.4

  side-channel-weakmap@1.0.2:
    dependencies:
      call-bound: 1.0.3
      es-errors: 1.3.0
      get-intrinsic: 1.3.0
      object-inspect: 1.13.4
      side-channel-map: 1.0.1

  side-channel@1.1.0:
    dependencies:
      es-errors: 1.3.0
      object-inspect: 1.13.4
      side-channel-list: 1.0.0
      side-channel-map: 1.0.1
      side-channel-weakmap: 1.0.2

  signal-exit@3.0.7: {}

  signal-exit@4.1.0: {}

  simple-swizzle@0.2.2:
    dependencies:
      is-arrayish: 0.3.2

  simple-websocket@9.1.0:
    dependencies:
      debug: 4.4.0
      queue-microtask: 1.2.3
      randombytes: 2.1.0
      readable-stream: 3.6.2
      ws: 7.5.10
    transitivePeerDependencies:
      - bufferutil
      - supports-color
      - utf-8-validate

  sisteransi@1.0.5: {}

  slash@3.0.0: {}

  slice-ansi@5.0.0:
    dependencies:
      ansi-styles: 6.2.1
      is-fullwidth-code-point: 4.0.0

  slice-ansi@7.1.0:
    dependencies:
      ansi-styles: 6.2.1
      is-fullwidth-code-point: 5.0.0

  slugify@1.4.7: {}

  smart-buffer@4.2.0: {}

  smoldot@2.0.26:
    dependencies:
      ws: 8.18.0
    transitivePeerDependencies:
      - bufferutil
      - utf-8-validate
    optional: true

  socks-proxy-agent@8.0.5:
    dependencies:
      agent-base: 7.1.3
      debug: 4.4.0
      socks: 2.8.4
    transitivePeerDependencies:
      - supports-color

  socks@2.8.4:
    dependencies:
      ip-address: 9.0.5
      smart-buffer: 4.2.0

  sonic-boom@3.8.1:
    dependencies:
      atomic-sleep: 1.0.0

  source-map-js@1.2.1: {}

  source-map-support@0.5.13:
    dependencies:
      buffer-from: 1.1.2
      source-map: 0.6.1

  source-map-support@0.5.21:
    dependencies:
      buffer-from: 1.1.2
      source-map: 0.6.1

  source-map@0.6.1: {}

  source-map@0.7.4: {}

  split2@4.2.0: {}

  sprintf-js@1.0.3: {}

  sprintf-js@1.1.3: {}

  stack-trace@0.0.10: {}

  stack-utils@2.0.6:
    dependencies:
      escape-string-regexp: 2.0.0

  statuses@2.0.1: {}

  stickyfill@1.1.1: {}

  streamsearch@1.1.0: {}

  streamx@2.22.0:
    dependencies:
      fast-fifo: 1.3.2
      text-decoder: 1.2.3
    optionalDependencies:
      bare-events: 2.5.4

  string-argv@0.3.2: {}

  string-length@4.0.2:
    dependencies:
      char-regex: 1.0.2
      strip-ansi: 6.0.1

  string-width@4.2.3:
    dependencies:
      emoji-regex: 8.0.0
      is-fullwidth-code-point: 3.0.0
      strip-ansi: 6.0.1

  string-width@5.1.2:
    dependencies:
      eastasianwidth: 0.2.0
      emoji-regex: 9.2.2
      strip-ansi: 7.1.0

  string-width@7.2.0:
    dependencies:
      emoji-regex: 10.4.0
      get-east-asian-width: 1.3.0
      strip-ansi: 7.1.0

  string_decoder@1.1.1:
    dependencies:
      safe-buffer: 5.1.2

  string_decoder@1.3.0:
    dependencies:
      safe-buffer: 5.2.1

  strip-ansi@6.0.1:
    dependencies:
      ansi-regex: 5.0.1

  strip-ansi@7.1.0:
    dependencies:
      ansi-regex: 6.1.0

  strip-bom@3.0.0: {}

  strip-bom@4.0.0: {}

  strip-final-newline@2.0.0: {}

  strip-final-newline@3.0.0: {}

  strip-json-comments@3.1.1: {}

  strnum@1.0.5: {}

  styled-components@6.1.15(react-dom@19.0.0(react@19.0.0))(react@19.0.0):
    dependencies:
      '@emotion/is-prop-valid': 1.2.2
      '@emotion/unitless': 0.8.1
      '@types/stylis': 4.2.5
      css-to-react-native: 3.2.0
      csstype: 3.1.3
      postcss: 8.4.49
      react: 19.0.0
      react-dom: 19.0.0(react@19.0.0)
      shallowequal: 1.1.0
      stylis: 4.3.2
      tslib: 2.6.2

  stylis@4.3.2: {}

  sucrase@3.35.0:
    dependencies:
      '@jridgewell/gen-mapping': 0.3.8
      commander: 4.1.1
      glob: 10.4.5
      lines-and-columns: 1.2.4
      mz: 2.7.0
      pirates: 4.0.6
      ts-interface-checker: 0.1.13

  superagent@9.0.2:
    dependencies:
      component-emitter: 1.3.1
      cookiejar: 2.1.4
      debug: 4.4.0
      fast-safe-stringify: 2.1.1
      form-data: 4.0.2
      formidable: 3.5.2
      methods: 1.1.2
      mime: 2.6.0
      qs: 6.14.0
    transitivePeerDependencies:
      - supports-color

  supertest@7.1.0:
    dependencies:
      methods: 1.1.2
      superagent: 9.0.2
    transitivePeerDependencies:
      - supports-color

  supports-color@7.2.0:
    dependencies:
      has-flag: 4.0.0

  supports-color@8.1.1:
    dependencies:
      has-flag: 4.0.0

  supports-preserve-symlinks-flag@1.0.0: {}

  swagger-ui-dist@5.18.2:
    dependencies:
      '@scarf/scarf': 1.4.0

  swagger2openapi@7.0.8:
    dependencies:
      call-me-maybe: 1.0.2
      node-fetch: 2.7.0
      node-fetch-h2: 2.3.0
      node-readfiles: 0.2.0
      oas-kit-common: 1.0.8
      oas-resolver: 2.5.6
      oas-schema-walker: 1.1.5
      oas-validator: 5.0.8
      reftools: 1.1.9
      yaml: 1.10.2
      yargs: 17.7.2
    transitivePeerDependencies:
      - encoding

  symbol-observable@4.0.0: {}

  tailwindcss@3.4.17(ts-node@10.9.2(@swc/core@1.10.15)(@types/node@20.17.17)(typescript@5.7.2)):
    dependencies:
      '@alloc/quick-lru': 5.2.0
      arg: 5.0.2
      chokidar: 3.6.0
      didyoumean: 1.2.2
      dlv: 1.1.3
      fast-glob: 3.3.3
      glob-parent: 6.0.2
      is-glob: 4.0.3
      jiti: 1.21.7
      lilconfig: 3.1.3
      micromatch: 4.0.8
      normalize-path: 3.0.0
      object-hash: 3.0.0
      picocolors: 1.1.1
      postcss: 8.4.49
      postcss-import: 15.1.0(postcss@8.4.49)
      postcss-js: 4.0.1(postcss@8.4.49)
      postcss-load-config: 4.0.2(postcss@8.4.49)(ts-node@10.9.2(@swc/core@1.10.15)(@types/node@20.17.17)(typescript@5.7.2))
      postcss-nested: 6.2.0(postcss@8.4.49)
      postcss-selector-parser: 6.1.2
      resolve: 1.22.10
      sucrase: 3.35.0
    transitivePeerDependencies:
      - ts-node

  tapable@2.2.1: {}

  tar-fs@3.0.8:
    dependencies:
      pump: 3.0.2
      tar-stream: 3.1.7
    optionalDependencies:
      bare-fs: 4.0.2
      bare-path: 3.0.0
    transitivePeerDependencies:
      - bare-buffer

  tar-stream@3.1.7:
    dependencies:
      b4a: 1.6.7
      fast-fifo: 1.3.2
      streamx: 2.22.0

  tar@6.2.1:
    dependencies:
      chownr: 2.0.0
      fs-minipass: 2.1.0
      minipass: 5.0.0
      minizlib: 2.1.2
      mkdirp: 1.0.4
      yallist: 4.0.0

  terser-webpack-plugin@5.3.14(@swc/core@1.10.15)(esbuild@0.25.1)(webpack@5.98.0(@swc/core@1.10.15)(esbuild@0.25.1)):
    dependencies:
      '@jridgewell/trace-mapping': 0.3.25
      jest-worker: 27.5.1
      schema-utils: 4.3.0
      serialize-javascript: 6.0.2
      terser: 5.39.0
      webpack: 5.98.0(@swc/core@1.10.15)(esbuild@0.25.1)
    optionalDependencies:
      '@swc/core': 1.10.15
      esbuild: 0.25.1

  terser@5.39.0:
    dependencies:
      '@jridgewell/source-map': 0.3.6
      acorn: 8.14.1
      commander: 2.20.3
      source-map-support: 0.5.21

  test-exclude@6.0.0:
    dependencies:
      '@istanbuljs/schema': 0.1.3
      glob: 7.2.3
      minimatch: 3.1.2

  text-decoder@1.2.3:
    dependencies:
      b4a: 1.6.7

  text-hex@1.0.0: {}

  thenify-all@1.6.0:
    dependencies:
      thenify: 3.3.1

  thenify@3.3.1:
    dependencies:
      any-promise: 1.3.0

  thread-stream@2.7.0:
    dependencies:
      real-require: 0.2.0

  through@2.3.8: {}

  tinyexec@0.3.2: {}

  tinyglobby@0.2.12:
    dependencies:
      fdir: 6.4.3(picomatch@4.0.2)
      picomatch: 4.0.2

  tmp@0.0.33:
    dependencies:
      os-tmpdir: 1.0.2

  tmpl@1.0.5: {}

  to-regex-range@5.0.1:
    dependencies:
      is-number: 7.0.0

  toidentifier@1.0.1: {}

  tr46@0.0.3: {}

  tree-kill@1.2.2: {}

  triple-beam@1.4.1: {}

  ts-dedent@2.2.0: {}

  ts-interface-checker@0.1.13: {}

  ts-loader@9.5.2(typescript@5.7.2)(webpack@5.98.0(@swc/core@1.10.15)(esbuild@0.25.1)):
    dependencies:
      chalk: 4.1.2
      enhanced-resolve: 5.18.1
      micromatch: 4.0.8
      semver: 7.7.1
      source-map: 0.7.4
      typescript: 5.7.2
      webpack: 5.98.0(@swc/core@1.10.15)(esbuild@0.25.1)

  ts-node@10.9.2(@swc/core@1.10.15)(@types/node@20.17.17)(typescript@5.7.2):
    dependencies:
      '@cspotcode/source-map-support': 0.8.1
      '@tsconfig/node10': 1.0.11
      '@tsconfig/node12': 1.0.11
      '@tsconfig/node14': 1.0.3
      '@tsconfig/node16': 1.0.4
      '@types/node': 20.17.17
      acorn: 8.14.0
      acorn-walk: 8.3.4
      arg: 4.1.3
      create-require: 1.1.1
      diff: 4.0.2
      make-error: 1.3.6
      typescript: 5.7.2
      v8-compile-cache-lib: 3.0.1
      yn: 3.1.1
    optionalDependencies:
      '@swc/core': 1.10.15

  ts-toolbelt@6.15.5: {}

  tsconfig-paths-webpack-plugin@4.2.0:
    dependencies:
      chalk: 4.1.2
      enhanced-resolve: 5.18.1
      tapable: 2.2.1
      tsconfig-paths: 4.2.0

  tsconfig-paths@4.2.0:
    dependencies:
      json5: 2.2.3
      minimist: 1.2.8
      strip-bom: 3.0.0

  tslib@2.6.2: {}

  tslib@2.8.1: {}

  type-detect@4.0.8: {}

  type-fest@0.21.3: {}

  type-is@1.6.18:
    dependencies:
      media-typer: 0.3.0
      mime-types: 2.1.35

  typed-query-selector@2.12.0: {}

  typedarray@0.0.6: {}

  typescript@5.7.2: {}

  typescript@5.7.3: {}

  ufo@1.5.4: {}

  uglify-js@3.19.3:
    optional: true

  uid@2.0.2:
    dependencies:
      '@lukeed/csprng': 1.1.0

  unbzip2-stream@1.4.3:
    dependencies:
      buffer: 5.7.1
      through: 2.3.8

  undici-types@6.19.8: {}

  universalify@2.0.1: {}

  unpipe@1.0.0: {}

  update-browserslist-db@1.1.3(browserslist@4.24.4):
    dependencies:
      browserslist: 4.24.4
      escalade: 3.2.0
      picocolors: 1.1.1

  uri-js-replace@1.0.1: {}

  uri-js@4.4.1:
    dependencies:
      punycode: 2.3.1

  url-template@2.0.8: {}

  use-sync-external-store@1.4.0(react@19.0.0):
    dependencies:
      react: 19.0.0

  util-deprecate@1.0.2: {}

  utils-merge@1.0.1: {}

  uuid@11.1.0: {}

  uuid@9.0.1: {}

  v8-compile-cache-lib@3.0.1: {}

  v8-to-istanbul@9.3.0:
    dependencies:
      '@jridgewell/trace-mapping': 0.3.25
      '@types/istanbul-lib-coverage': 2.0.6
      convert-source-map: 2.0.0

  vary@1.1.2: {}

  vscode-jsonrpc@8.2.0: {}

  vscode-languageserver-protocol@3.17.5:
    dependencies:
      vscode-jsonrpc: 8.2.0
      vscode-languageserver-types: 3.17.5

  vscode-languageserver-textdocument@1.0.12: {}

  vscode-languageserver-types@3.17.5: {}

  vscode-languageserver@9.0.1:
    dependencies:
      vscode-languageserver-protocol: 3.17.5

  vscode-uri@3.0.8: {}

  vscode-uri@3.1.0: {}

  vue-demi@0.14.10(vue@3.5.13(typescript@5.7.2)):
    dependencies:
      vue: 3.5.13(typescript@5.7.2)

  vue@3.5.13(typescript@5.7.2):
    dependencies:
      '@vue/compiler-dom': 3.5.13
      '@vue/compiler-sfc': 3.5.13
      '@vue/runtime-dom': 3.5.13
      '@vue/server-renderer': 3.5.13(vue@3.5.13(typescript@5.7.2))
      '@vue/shared': 3.5.13
    optionalDependencies:
      typescript: 5.7.2

  vuex@4.1.0(vue@3.5.13(typescript@5.7.2)):
    dependencies:
      '@vue/devtools-api': 6.6.4
      vue: 3.5.13(typescript@5.7.2)

  walker@1.0.8:
    dependencies:
      makeerror: 1.0.12

  watchpack@2.4.2:
    dependencies:
      glob-to-regexp: 0.4.1
      graceful-fs: 4.2.11

  wcwidth@1.0.1:
    dependencies:
      defaults: 1.0.4

  web-streams-polyfill@3.3.3: {}

  webidl-conversions@3.0.1: {}

  webpack-node-externals@3.0.0: {}

  webpack-sources@3.2.3: {}

  webpack@5.98.0(@swc/core@1.10.15)(esbuild@0.25.1):
    dependencies:
      '@types/eslint-scope': 3.7.7
      '@types/estree': 1.0.7
      '@webassemblyjs/ast': 1.14.1
      '@webassemblyjs/wasm-edit': 1.14.1
      '@webassemblyjs/wasm-parser': 1.14.1
      acorn: 8.14.1
      browserslist: 4.24.4
      chrome-trace-event: 1.0.4
      enhanced-resolve: 5.18.1
      es-module-lexer: 1.6.0
      eslint-scope: 5.1.1
      events: 3.3.0
      glob-to-regexp: 0.4.1
      graceful-fs: 4.2.11
      json-parse-even-better-errors: 2.3.1
      loader-runner: 4.3.0
      mime-types: 2.1.35
      neo-async: 2.6.2
      schema-utils: 4.3.0
      tapable: 2.2.1
      terser-webpack-plugin: 5.3.14(@swc/core@1.10.15)(esbuild@0.25.1)(webpack@5.98.0(@swc/core@1.10.15)(esbuild@0.25.1))
      watchpack: 2.4.2
      webpack-sources: 3.2.3
    transitivePeerDependencies:
      - '@swc/core'
      - esbuild
      - uglify-js

  whatwg-url@5.0.0:
    dependencies:
      tr46: 0.0.3
      webidl-conversions: 3.0.1

  which@2.0.2:
    dependencies:
      isexe: 2.0.0

  wide-align@1.1.5:
    dependencies:
      string-width: 4.2.3

  winston-transport@4.9.0:
    dependencies:
      logform: 2.7.0
      readable-stream: 3.6.2
      triple-beam: 1.4.1

  winston@3.17.0:
    dependencies:
      '@colors/colors': 1.6.0
      '@dabh/diagnostics': 2.0.3
      async: 3.2.6
      is-stream: 2.0.1
      logform: 2.7.0
      one-time: 1.0.0
      readable-stream: 3.6.2
      safe-stable-stringify: 2.5.0
      stack-trace: 0.0.10
      triple-beam: 1.4.1
      winston-transport: 4.9.0

  wordwrap@1.0.0: {}

  wrap-ansi@6.2.0:
    dependencies:
      ansi-styles: 4.3.0
      string-width: 4.2.3
      strip-ansi: 6.0.1

  wrap-ansi@7.0.0:
    dependencies:
      ansi-styles: 4.3.0
      string-width: 4.2.3
      strip-ansi: 6.0.1

  wrap-ansi@8.1.0:
    dependencies:
      ansi-styles: 6.2.1
      string-width: 5.1.2
      strip-ansi: 7.1.0

  wrap-ansi@9.0.0:
    dependencies:
      ansi-styles: 6.2.1
      string-width: 7.2.0
      strip-ansi: 7.1.0

  wrappy@1.0.2: {}

  write-file-atomic@4.0.2:
    dependencies:
      imurmurhash: 0.1.4
      signal-exit: 3.0.7

  ws@7.5.10: {}

  ws@8.18.0: {}

  ws@8.18.1: {}

  xdg-basedir@5.1.0: {}

  xtend@4.0.2: {}

  y18n@5.0.8: {}

  yallist@3.1.1: {}

  yallist@4.0.0: {}

  yaml-ast-parser@0.0.43: {}

  yaml@1.10.2: {}

  yaml@2.7.0: {}

  yaml@2.7.1: {}

  yargs-parser@20.2.9: {}

  yargs-parser@21.1.1: {}

  yargs@17.0.1:
    dependencies:
      cliui: 7.0.4
      escalade: 3.2.0
      get-caller-file: 2.0.5
      require-directory: 2.1.1
      string-width: 4.2.3
      y18n: 5.0.8
      yargs-parser: 20.2.9

  yargs@17.7.2:
    dependencies:
      cliui: 8.0.1
      escalade: 3.2.0
      get-caller-file: 2.0.5
      require-directory: 2.1.1
      string-width: 4.2.3
      y18n: 5.0.8
      yargs-parser: 21.1.1

  yauzl@2.10.0:
    dependencies:
      buffer-crc32: 0.2.13
      fd-slicer: 1.1.0

  yn@3.1.1: {}

  yocto-queue@0.1.0: {}

  yoctocolors-cjs@2.1.2: {}

  zip-stream@6.0.1:
    dependencies:
      archiver-utils: 5.0.2
      compress-commons: 6.0.2
      readable-stream: 4.7.0

  zod@3.23.8: {}

  zod@3.24.2: {}<|MERGE_RESOLUTION|>--- conflicted
+++ resolved
@@ -116,9 +116,6 @@
       winston:
         specifier: ^3.17.0
         version: 3.17.0
-      zod:
-        specifier: ^3.24.2
-        version: 3.24.2
     devDependencies:
       '@biomejs/biome':
         specifier: ^1.9.4
@@ -215,14 +212,10 @@
         version: 3.4.2
       prisma-erd-generator:
         specifier: ^2.0.4
-<<<<<<< HEAD
-        version: 2.0.4(@prisma/client@6.3.1(prisma@6.3.1(typescript@5.7.2))(typescript@5.7.2))(puppeteer@23.11.1(typescript@5.7.2))(ts-node@10.9.2(@swc/core@1.10.15)(@types/node@20.17.17)(typescript@5.7.2))(typescript@5.7.2)
+        version: 2.0.4(@prisma/client@6.5.0(prisma@6.5.0(typescript@5.7.2))(typescript@5.7.2))(puppeteer@23.11.1(typescript@5.7.2))(ts-node@10.9.2(@swc/core@1.10.15)(@types/node@20.17.17)(typescript@5.7.2))(typescript@5.7.2)
       prisma-markdown:
         specifier: ^1.0.9
-        version: 1.0.9(@prisma/client@6.3.1(prisma@6.3.1(typescript@5.7.2))(typescript@5.7.2))(prisma@6.3.1(typescript@5.7.2))
-=======
-        version: 2.0.4(@prisma/client@6.5.0(prisma@6.5.0(typescript@5.7.2))(typescript@5.7.2))(puppeteer@23.11.1(typescript@5.7.2))(ts-node@10.9.2(@swc/core@1.10.15)(@types/node@20.17.17)(typescript@5.7.2))(typescript@5.7.2)
->>>>>>> 13a6d644
+        version: 1.0.9(@prisma/client@6.5.0(prisma@6.5.0(typescript@5.7.2))(typescript@5.7.2))(prisma@6.5.0(typescript@5.7.2))
       source-map-support:
         specifier: ^0.5.20
         version: 0.5.21
@@ -1741,13 +1734,11 @@
       typescript:
         optional: true
 
-<<<<<<< HEAD
+  '@prisma/config@6.5.0':
+    resolution: {integrity: sha512-sOH/2Go9Zer67DNFLZk6pYOHj+rumSb0VILgltkoxOjYnlLqUpHPAN826vnx8HigqnOCxj9LRhT6U7uLiIIWgw==}
+
   '@prisma/debug@5.22.0':
     resolution: {integrity: sha512-AUt44v3YJeggO2ZU5BkXI7M4hu9BF2zzH2iF2V5pyXT/lRTyWiElZ7It+bRH1EshoMRxHgpYg4VB6rCM+mG5jQ==}
-=======
-  '@prisma/config@6.5.0':
-    resolution: {integrity: sha512-sOH/2Go9Zer67DNFLZk6pYOHj+rumSb0VILgltkoxOjYnlLqUpHPAN826vnx8HigqnOCxj9LRhT6U7uLiIIWgw==}
->>>>>>> 13a6d644
 
   '@prisma/debug@6.3.1':
     resolution: {integrity: sha512-RrEBkd+HLZx+ydfmYT0jUj7wjLiS95wfTOSQ+8FQbvb6vHh5AeKfEPt/XUQ5+Buljj8hltEfOslEW57/wQIVeA==}
@@ -5089,7 +5080,6 @@
     peerDependencies:
       '@prisma/client': ^5.0.0 || ^6.0.0
 
-<<<<<<< HEAD
   prisma-markdown@1.0.9:
     resolution: {integrity: sha512-Y/aWUgDnzYt7JFjhUOmLzNs+09eoITq8ZK9CmG3L6TTKc/prYr+2EClD4jRcfEgyElfJlvH2/4QeZponu9D92Q==}
     hasBin: true
@@ -5097,12 +5087,8 @@
       '@prisma/client': '>= 5.0.0'
       prisma: '>= 5.0.0'
 
-  prisma@6.3.1:
-    resolution: {integrity: sha512-JKCZWvBC3enxk51tY4TWzS4b5iRt4sSU1uHn2I183giZTvonXaQonzVtjLzpOHE7qu9MxY510kAtFGJwryKe3Q==}
-=======
   prisma@6.5.0:
     resolution: {integrity: sha512-yUGXmWqv5F4PByMSNbYFxke/WbnyTLjnJ5bKr8fLkcnY7U5rU9rUTh/+Fja+gOrRxEgtCbCtca94IeITj4j/pg==}
->>>>>>> 13a6d644
     engines: {node: '>=18.18'}
     hasBin: true
     peerDependencies:
@@ -8260,16 +8246,14 @@
       prisma: 6.5.0(typescript@5.7.2)
       typescript: 5.7.2
 
-<<<<<<< HEAD
-  '@prisma/debug@5.22.0': {}
-=======
   '@prisma/config@6.5.0':
     dependencies:
       esbuild: 0.25.1
       esbuild-register: 3.6.0(esbuild@0.25.1)
     transitivePeerDependencies:
       - supports-color
->>>>>>> 13a6d644
+
+  '@prisma/debug@5.22.0': {}
 
   '@prisma/debug@6.3.1': {}
 
@@ -12229,17 +12213,13 @@
       - ts-node
       - typescript
 
-<<<<<<< HEAD
-  prisma-markdown@1.0.9(@prisma/client@6.3.1(prisma@6.3.1(typescript@5.7.2))(typescript@5.7.2))(prisma@6.3.1(typescript@5.7.2)):
-    dependencies:
-      '@prisma/client': 6.3.1(prisma@6.3.1(typescript@5.7.2))(typescript@5.7.2)
+  prisma-markdown@1.0.9(@prisma/client@6.5.0(prisma@6.5.0(typescript@5.7.2))(typescript@5.7.2))(prisma@6.5.0(typescript@5.7.2)):
+    dependencies:
+      '@prisma/client': 6.5.0(prisma@6.5.0(typescript@5.7.2))(typescript@5.7.2)
       '@prisma/generator-helper': 5.22.0
-      prisma: 6.3.1(typescript@5.7.2)
-
-  prisma@6.3.1(typescript@5.7.2):
-=======
+      prisma: 6.5.0(typescript@5.7.2)
+
   prisma@6.5.0(typescript@5.7.2):
->>>>>>> 13a6d644
     dependencies:
       '@prisma/config': 6.5.0
       '@prisma/engines': 6.5.0
