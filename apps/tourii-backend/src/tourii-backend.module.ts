--- conflicted
+++ resolved
@@ -1,6 +1,7 @@
 import { GeoInfoRepositoryApi } from '@app/core/infrastructure/api/geo-info-repository-api';
 import { WeatherInfoRepositoryApi } from '@app/core/infrastructure/api/weather-info.repository-api';
 import { ModelRouteRepositoryDb } from '@app/core/infrastructure/datasource/model-route-repository-db';
+import { QuestRepositoryDb } from '@app/core/infrastructure/datasource/quest-repository-db';
 import { StoryRepositoryDb } from '@app/core/infrastructure/datasource/story-repository-db';
 import { UserRepositoryDb } from '@app/core/infrastructure/datasource/user-repository-db';
 import { CachingService } from '@app/core/provider/caching.service';
@@ -10,38 +11,18 @@
 import { getEnv } from '@app/core/utils/env-utils';
 import { HttpModule } from '@nestjs/axios';
 import { CacheModule } from '@nestjs/cache-manager';
-// biome-ignore lint/style/useImportType: <explanation>
-import { Logger, MiddlewareConsumer, Module, NestModule } from '@nestjs/common';
+import { MiddlewareConsumer, Module, NestModule } from '@nestjs/common';
 import { ConfigModule, ConfigService } from '@nestjs/config';
 import { APP_GUARD, APP_PIPE, HttpAdapterHost } from '@nestjs/core';
-// biome-ignore lint/style/useImportType: cannot use type import here
 import {
-<<<<<<< HEAD
-	ThrottlerGuard,
-	ThrottlerModule,
-	ThrottlerModuleOptions,
-	ThrottlerStorageService,
-} from "@nestjs/throttler";
-import * as redisStore from "cache-manager-redis-store";
-import { ZodValidationPipe } from "nestjs-zod";
-import { TestController } from "./controller/test.controller";
-import { TouriiBackendController } from "./controller/tourii-backend.controller";
-import { TouriiBackendService } from "./service/tourii-backend.service";
-import { TouriiBackendContextProvider } from "./support/context/tourii-backend-context-provider";
-import { SecurityMiddleware } from "./support/middleware/security.middleware";
-import { TouriiBackendApiMiddleware } from "./support/tourii-backend-api-middleware";
-import { TouriiBackendConstants } from "./tourii-backend.constant";
-import { StoryRepositoryDb } from "@app/core/infrastructure/datasource/story-repository-db";
-import { CachingService } from "@app/core/provider/caching.service";
-import { QuestRepositoryDb } from "@app/core/infrastructure/datasource/quest-repository-db";
-=======
     ThrottlerGuard,
     ThrottlerModule,
     ThrottlerModuleOptions,
     ThrottlerStorageService,
 } from '@nestjs/throttler';
-import * as redisStore from 'cache-manager-redis-store';
+import { redisStore } from 'cache-manager-redis-store';
 import { ZodValidationPipe } from 'nestjs-zod';
+import { Logger } from 'winston';
 import { TestController } from './controller/test.controller';
 import { TouriiBackendController } from './controller/tourii-backend.controller';
 import { TouriiBackendService } from './service/tourii-backend.service';
@@ -49,7 +30,6 @@
 import { SecurityMiddleware } from './support/middleware/security.middleware';
 import { TouriiBackendApiMiddleware } from './support/tourii-backend-api-middleware';
 import { TouriiBackendConstants } from './tourii-backend.constant';
->>>>>>> cb38e1f1
 
 /**
  * Main module for the Tourii Backend application
@@ -85,59 +65,6 @@
             }),
         }),
 
-<<<<<<< HEAD
-		// Redis Cache Configuration
-		CacheModule.registerAsync({
-			imports: [ConfigModule],
-			inject: [ConfigService],
-			useFactory: async (configService: ConfigService) => ({
-				store: redisStore,
-				host: configService.get<string>("REDIS_HOST", "localhost"),
-				port: configService.get<number>("REDIS_PORT", 6379),
-				ttl: configService.get<number>("CACHE_TTL", 3600),
-				// password: configService.get<string>('REDIS_PASSWORD'), // Uncomment if needed
-			}),
-			isGlobal: true, // Make CacheModule available globally
-		}),
-	],
-	// Register controllers that handle HTTP requests
-	controllers: [TouriiBackendController, TestController],
-	// Register services and providers
-	providers: [
-		Logger, // Logging service
-		ConfigService, // Configuration service
-		PrismaService, // Database service
-		TouriiBackendLoggingService, // Custom logging
-		TouriiBackendService, // Main business logic
-		TouriiBackendHttpService, // HTTP client service
-		HttpAdapterHost, // HTTP adapter
-		CachingService,
-		{
-			provide: TouriiBackendConstants.CONTEXT_PROVIDER_TOKEN,
-			useClass: TouriiBackendContextProvider, // Request context
-		},
-		{
-			provide: TouriiBackendConstants.USER_REPOSITORY_TOKEN,
-			useClass: UserRepositoryDb, // User database access
-		},
-		{
-			provide: TouriiBackendConstants.STORY_REPOSITORY_TOKEN,
-			useClass: StoryRepositoryDb, // Story database access
-		},
-		{
-			provide: TouriiBackendConstants.QUEST_REPOSITORY_TOKEN,
-			useClass: QuestRepositoryDb, // Quest database access
-		},
-		{
-			provide: APP_PIPE,
-			useClass: ZodValidationPipe, // Request validation
-		},
-		{
-			provide: APP_GUARD,
-			useClass: ThrottlerGuard, // Global rate limiting
-		},
-	],
-=======
         // Redis Cache Configuration
         CacheModule.registerAsync({
             imports: [ConfigModule],
@@ -181,6 +108,10 @@
             useClass: ModelRouteRepositoryDb, // Model route database access
         },
         {
+            provide: TouriiBackendConstants.QUEST_REPOSITORY_TOKEN,
+            useClass: QuestRepositoryDb, // Quest database access
+        },
+        {
             provide: TouriiBackendConstants.GEO_INFO_REPOSITORY_TOKEN,
             useClass: GeoInfoRepositoryApi, // Geo info database access
         },
@@ -197,7 +128,6 @@
             useClass: ThrottlerGuard, // Global rate limiting
         },
     ],
->>>>>>> cb38e1f1
 })
 export class TouriiBackendModule implements NestModule {
     constructor(private readonly refHost: HttpAdapterHost) {}
