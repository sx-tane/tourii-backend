--- conflicted
+++ resolved
@@ -1,6 +1,7 @@
 import { QuestType, TaskTheme, TaskType } from '@prisma/client';
 import { createZodDto } from 'nestjs-zod';
 import { z } from 'zod';
+import { MetadataFieldsSchema } from './common/metadata-fields-response.model';
 import { TouristSpotResponseSchema } from './tourist-spot-response.model';
 
 export const TaskResponseSchema = z.object({
@@ -17,11 +18,8 @@
     antiCheatRules: z.any().describe('Rules to prevent cheating'),
     magatamaPointAwarded: z.number().describe('Magatama points awarded for this task'),
     totalMagatamaPointAwarded: z.number().describe('Total Magatama points awarded'),
-<<<<<<< HEAD
     isCompleted: z.boolean().describe('Whether task is completed'),
-=======
     ...MetadataFieldsSchema,
->>>>>>> 8fed52f8
 });
 
 export const QuestResponseSchema = z.object({
