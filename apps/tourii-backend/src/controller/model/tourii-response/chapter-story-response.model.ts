--- conflicted
+++ resolved
@@ -21,15 +21,7 @@
     isUnlocked: z
         .boolean()
         .describe('Whether the chapter is available to users without prerequisites'),
-<<<<<<< HEAD
-    delFlag: z.boolean().describe('Flag to indicate if the story chapter is deleted'),
-    insUserId: z.string().describe('ID of user who created this record'),
-    insDateTime: z.string().describe('Timestamp of record creation'),
-    updUserId: z.string().describe('ID of user who last updated this record'),
-    updDateTime: z.string().describe('Timestamp of last record update'),
-=======
     ...MetadataFieldsSchema,
->>>>>>> 93a30cba
 });
 
 export class StoryChapterResponseDto extends createZodDto(StoryChapterResponseSchema) {}