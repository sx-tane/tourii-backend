--- conflicted
+++ resolved
@@ -50,23 +50,19 @@
     StoryChapterUpdateRequestSchema,
 } from './model/tourii-request/update/chapter-story-update-request.model';
 import {
+    QuestTaskUpdateRequestDto,
+    QuestTaskUpdateRequestSchema,
+} from './model/tourii-request/update/quest-task-update-request.model';
+import {
+    QuestUpdateRequestDto,
+    QuestUpdateRequestSchema,
+} from './model/tourii-request/update/quest-update-request.model';
+import {
     StoryUpdateRequestDto,
     StoryUpdateRequestSchema,
 } from './model/tourii-request/update/story-update-request.model';
-import {
-<<<<<<< HEAD
-    QuestUpdateRequestDto,
-    QuestUpdateRequestSchema,
-} from './model/tourii-request/update/quest-update-request.model';
-import {
-    QuestTaskUpdateRequestDto,
-    QuestTaskUpdateRequestSchema,
-} from './model/tourii-request/update/quest-task-update-request.model';
-=======
-    AuthSignupResponseDto,
-    AuthSignupResponseSchema,
-} from './model/tourii-response/auth-signup-response.model';
->>>>>>> c431143e
+
+import { AuthSignupResponseDto } from './model/tourii-response/auth-signup-response.model';
 import {
     StoryChapterResponseDto,
     StoryChapterResponseSchema,
@@ -109,12 +105,9 @@
     UserEntity,
     QuestListResponseDto,
     QuestResponseDto,
-<<<<<<< HEAD
     TaskResponseDto,
-=======
     AuthSignupRequestDto,
     AuthSignupResponseDto,
->>>>>>> c431143e
 )
 export class TouriiBackendController {
     constructor(private readonly touriiBackendService: TouriiBackendService) {}
@@ -653,7 +646,10 @@
     @ApiOperation({ summary: 'Update Quest', description: 'Update an existing quest.' })
     @ApiHeader({ name: 'x-api-key', description: 'API key for authentication', required: true })
     @ApiHeader({ name: 'accept-version', description: 'API version (e.g., 1.0.0)', required: true })
-    @ApiBody({ description: 'Quest update request', schema: zodToOpenAPI(QuestUpdateRequestSchema) })
+    @ApiBody({
+        description: 'Quest update request',
+        schema: zodToOpenAPI(QuestUpdateRequestSchema),
+    })
     @ApiResponse({
         status: HttpStatus.CREATED,
         description: 'Successfully updated quest',
@@ -672,7 +668,10 @@
     @ApiOperation({ summary: 'Update Quest Task', description: 'Update an existing quest task.' })
     @ApiHeader({ name: 'x-api-key', description: 'API key for authentication', required: true })
     @ApiHeader({ name: 'accept-version', description: 'API version (e.g., 1.0.0)', required: true })
-    @ApiBody({ description: 'Quest task update request', schema: zodToOpenAPI(QuestTaskUpdateRequestSchema) })
+    @ApiBody({
+        description: 'Quest task update request',
+        schema: zodToOpenAPI(QuestTaskUpdateRequestSchema),
+    })
     @ApiResponse({
         status: HttpStatus.CREATED,
         description: 'Successfully updated quest task',
