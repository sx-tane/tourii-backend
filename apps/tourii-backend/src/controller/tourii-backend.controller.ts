import { UserEntity } from '@app/core/domain/user/user.entity';
<<<<<<< HEAD
import { TouriiBackendAppErrorType } from '@app/core/support/exception/tourii-backend-app-error-type';
import { Body, Controller, Get, HttpStatus, Param, Post, Query } from '@nestjs/common';
import {
  ApiBody,
  ApiHeader,
  ApiOperation,
  ApiResponse,
  ApiTags,
} from '@nestjs/swagger';
=======
import { Body, Controller, Get, HttpStatus, Param, Post } from '@nestjs/common';
import { ApiBody, ApiHeader, ApiOperation, ApiResponse, ApiTags } from '@nestjs/swagger';
>>>>>>> cb38e1f1
import { zodToOpenAPI } from 'nestjs-zod';
import { TouriiBackendService } from '../service/tourii-backend.service';
import {
    ApiDefaultBadRequestResponse,
    ApiInvalidVersionResponse,
    ApiUnauthorizedResponse,
    ApiUserExistsResponse,
    ApiUserNotFoundResponse,
} from '../support/decorators/api-error-responses.decorator';
import { CreatedApiResponse } from '../support/decorators/created.api-responses.decorator';
import {
    StoryChapterCreateRequestDto,
    StoryChapterCreateRequestSchema,
} from './model/tourii-request/create/chapter-story-create-request.model';
import {
    ModelRouteCreateRequestDto,
    ModelRouteCreateRequestSchema,
} from './model/tourii-request/create/model-route-create-request.model';
import {
    StoryCreateRequestDto,
    StoryCreateRequestSchema,
} from './model/tourii-request/create/story-create-request.model';
import {
    TouristSpotCreateRequestDto,
    TouristSpotCreateRequestSchema,
} from './model/tourii-request/create/tourist-spot-create-request.model';
import {
    StoryChapterUpdateRequestDto,
    StoryChapterUpdateRequestSchema,
} from './model/tourii-request/update/chapter-story-update-request.model';
import {
    StoryUpdateRequestDto,
    StoryUpdateRequestSchema,
} from './model/tourii-request/update/story-update-request.model';
import {
    StoryChapterResponseDto,
    StoryChapterResponseSchema,
} from './model/tourii-response/chapter-story-response.model';
import {
    ModelRouteResponseDto,
    ModelRouteResponseSchema,
} from './model/tourii-response/model-route-response.model';
import {
    StoryResponseDto,
    StoryResponseSchema,
} from './model/tourii-response/story-response.model';
<<<<<<< HEAD
import { StoryChapterResponseSchema } from './model/tourii-response/chapter-story-response.model';
// biome-ignore lint/style/useImportType: <explanation>
import { StoryChapterResponseDto } from './model/tourii-response/chapter-story-response.model';
import { StoryUpdateRequestDto, StoryUpdateRequestSchema } from './model/tourii-request/update/story-update-request.model';
import { StoryChapterUpdateRequestDto, StoryChapterUpdateRequestSchema } from './model/tourii-request/update/chapter-story-update-request.model';
import { QuestListQueryDto } from './model/tourii-request/fetch/quest-fetch-request.model';
import { QuestEntityWithPagination } from '@app/core/domain/game/quest/quest.entity';
import { QuestsResponseSchema } from './model/tourii-response/quest-response.model';

@Controller()
export class TouriiBackendController {
  constructor(private readonly touriiBackendService: TouriiBackendService) { }
=======
import {
    TouristSpotResponseDto,
    TouristSpotResponseSchema,
} from './model/tourii-response/tourist-spot-response.model';

@Controller()
export class TouriiBackendController {
    constructor(private readonly touriiBackendService: TouriiBackendService) {}
>>>>>>> cb38e1f1

    @Get('/health-check')
    @ApiTags('Health Check')
    @ApiOperation({
        summary: 'Health Check',
        description: 'Check if the API is running and accessible.',
    })
    @ApiHeader({
        name: 'x-api-key',
        description: 'API key for authentication',
        required: true,
    })
    @ApiHeader({
        name: 'accept-version',
        description: 'API version (e.g., 1.0.0)',
        required: true,
    })
    @ApiResponse({
        status: 201,
        description: 'API is healthy',
        schema: {
            type: 'string',
            example: 'OK',
        },
    })
    @ApiUnauthorizedResponse()
    @ApiInvalidVersionResponse()
    @ApiDefaultBadRequestResponse()
    checkHealth(): string {
        return 'OK';
    }

    @Post('/stories/create-saga')
    @ApiTags('Stories')
    @ApiOperation({
        summary: 'Create Story Saga',
        description: 'Create a new story saga with optional chapters.',
    })
    @ApiHeader({
        name: 'x-api-key',
        description: 'API key for authentication',
        required: true,
    })
    @ApiHeader({
        name: 'accept-version',
        description: 'API version (e.g., 1.0.0)',
        required: true,
    })
    @ApiBody({
        description: 'Story Saga creation request',
        schema: zodToOpenAPI(StoryCreateRequestSchema),
    })
    @CreatedApiResponse(StoryResponseSchema)
    @ApiUnauthorizedResponse()
    @ApiInvalidVersionResponse()
    @ApiDefaultBadRequestResponse()
    async createStory(
        @Body()
        saga: StoryCreateRequestDto,
    ): Promise<StoryResponseDto> {
        return await this.touriiBackendService.createStory(saga);
    }

<<<<<<< HEAD
  // @Post('/stories/update-saga')
  // @ApiTags('Stories')
  // @ApiOperation({
  //   summary: 'Update Story Saga',
  //   description: 'Update an existing story saga.',
  // })
  // @ApiHeader({
  //   name: 'x-api-key',
  //   description: 'API key for authentication',
  //   required: true,
  // })
  // @ApiHeader({
  //   name: 'accept-version',
  //   description: 'API version (e.g., 1.0.0)',
  //   required: true,
  // })
  // @ApiBody({
  //   description: 'Story Saga update request',
  //   schema: zodToOpenAPI(StoryUpdateRequestSchema),
  // })
  // @CreatedApiResponse(StoryResponseSchema)
  // @ApiResponse({
  //   status: 401,
  //   description: 'Unauthorized - Invalid or missing API key',
  //   schema: {
  //     type: 'object',
  //     properties: {
  //       code: {
  //         type: 'string',
  //         example: TouriiBackendAppErrorType.E_TB_010.code,
  //       },
  //       message: {
  //         type: 'string',
  //         example: TouriiBackendAppErrorType.E_TB_010.message,
  //       },
  //       type: {
  //         type: 'string',
  //         example: TouriiBackendAppErrorType.E_TB_010.type,
  //       },
  //     },
  //   },
  // })
  // async updateStory(
  //   @Body() saga: StoryUpdateRequestDto,
  // ): Promise<StoryResponseDto> {
  //   return await this.touriiBackendService.updateStory(saga);
  // }

  // @Post('/stories/update-chapter')
  // @ApiTags('Stories')
  // @ApiOperation({
  //   summary: 'Update Story Chapter',
  //   description: 'Update an existing story chapter.',
  // })
  // @ApiHeader({
  //   name: 'x-api-key',
  //   description: 'API key for authentication',
  //   required: true,
  // })
  // @ApiHeader({
  //   name: 'accept-version',
  //   description: 'API version (e.g., 1.0.0)',
  //   required: true,
  // })
  // @ApiBody({
  //   description: 'Story Chapter update request',
  //   schema: zodToOpenAPI(StoryChapterUpdateRequestSchema),
  // })
  // @CreatedApiResponse(StoryChapterResponseSchema)
  // @ApiResponse({
  //   status: 401,
  //   description: 'Unauthorized - Invalid or missing API key',
  //   schema: {
  //     type: 'object',
  //     properties: {
  //       code: {
  //         type: 'string',
  //         example: TouriiBackendAppErrorType.E_TB_010.code,
  //       },
  //       message: {
  //         type: 'string',
  //         example: TouriiBackendAppErrorType.E_TB_010.message,
  //       },
  //       type: {
  //         type: 'string',
  //         example: TouriiBackendAppErrorType.E_TB_010.type,
  //       },
  //     },
  //   },
  // })
  // async updateStoryChapter(
  //   @Body() chapter: StoryChapterUpdateRequestDto,
  // ): Promise<StoryChapterResponseDto> {
  //   return await this.touriiBackendService.updateStoryChapter(chapter);
  // }
=======
    @Post('/stories/create-chapter/:storyId')
    @ApiTags('Stories')
    @ApiOperation({
        summary: 'Create Story Chapter',
        description: 'Create a new story chapter.',
    })
    @ApiHeader({
        name: 'x-api-key',
        description: 'API key for authentication',
        required: true,
    })
    @ApiHeader({
        name: 'accept-version',
        description: 'API version (e.g., 1.0.0)',
        required: true,
    })
    @ApiBody({
        description: 'Story Chapter creation request',
        schema: zodToOpenAPI(StoryChapterCreateRequestSchema),
    })
    @CreatedApiResponse(StoryChapterResponseSchema)
    @ApiUnauthorizedResponse()
    @ApiInvalidVersionResponse()
    @ApiDefaultBadRequestResponse()
    async createStoryChapter(
        @Param('storyId')
        storyId: string,
        @Body()
        chapter: StoryChapterCreateRequestDto,
    ): Promise<StoryChapterResponseDto> {
        return await this.touriiBackendService.createStoryChapter(storyId, chapter);
    }

    @Post('/stories/update-saga')
    @ApiTags('Stories')
    @ApiOperation({
        summary: 'Update Story Saga',
        description: 'Update an existing story saga.',
    })
    @ApiHeader({
        name: 'x-api-key',
        description: 'API key for authentication',
        required: true,
    })
    @ApiHeader({
        name: 'accept-version',
        description: 'API version (e.g., 1.0.0)',
        required: true,
    })
    @ApiBody({
        description: 'Story Saga update request',
        schema: zodToOpenAPI(StoryUpdateRequestSchema),
    })
    @CreatedApiResponse(StoryResponseSchema)
    @ApiUnauthorizedResponse()
    @ApiInvalidVersionResponse()
    @ApiDefaultBadRequestResponse()
    async updateStory(
        @Body()
        _saga: StoryUpdateRequestDto,
    ): Promise<StoryResponseDto> {
        // return await this.touriiBackendService.updateStory(saga);
        return <StoryResponseDto>{};
    }
>>>>>>> cb38e1f1

    @Post('/stories/update-chapter')
    @ApiTags('Stories')
    @ApiOperation({
        summary: 'Update Story Chapter',
        description: 'Update an existing story chapter.',
    })
    @ApiHeader({
        name: 'x-api-key',
        description: 'API key for authentication',
        required: true,
    })
    @ApiHeader({
        name: 'accept-version',
        description: 'API version (e.g., 1.0.0)',
        required: true,
    })
    @ApiBody({
        description: 'Story Chapter update request',
        schema: zodToOpenAPI(StoryChapterUpdateRequestSchema),
    })
    @CreatedApiResponse(StoryChapterResponseSchema)
    @ApiUnauthorizedResponse()
    @ApiInvalidVersionResponse()
    @ApiDefaultBadRequestResponse()
    async updateStoryChapter(
        @Body()
        _chapter: StoryChapterUpdateRequestDto,
    ): Promise<StoryChapterResponseDto> {
        // return await this.touriiBackendService.updateStoryChapter(chapter);
        return <StoryChapterResponseDto>{};
    }

    @Get('/stories/sagas')
    @ApiTags('Stories')
    @ApiOperation({
        summary: 'Get All Story Sagas',
        description: 'Retrieve all available story sagas.',
    })
    @ApiHeader({
        name: 'x-api-key',
        description: 'API key for authentication',
        required: true,
    })
    @ApiHeader({
        name: 'accept-version',
        description: 'API version (e.g., 1.0.0)',
        required: true,
    })
    @ApiResponse({
        status: HttpStatus.OK,
        description: 'Successfully retrieved all sagas',
        schema: zodToOpenAPI(StoryResponseSchema),
    })
    @ApiUnauthorizedResponse()
    @ApiInvalidVersionResponse()
    @ApiDefaultBadRequestResponse()
    async getSagas(): Promise<StoryResponseDto[]> {
        return await this.touriiBackendService.getStories();
    }

    @Get('/stories/sagas/:storyId/chapters')
    @ApiTags('Stories')
    @ApiOperation({
        summary: 'Get Story Chapters',
        description: 'Retrieve all chapters for a specific story.',
    })
    @ApiHeader({
        name: 'x-api-key',
        description: 'API key for authentication',
        required: true,
    })
    @ApiHeader({
        name: 'accept-version',
        description: 'API version (e.g., 1.0.0)',
        required: true,
    })
    @ApiResponse({
        status: HttpStatus.OK,
        description: 'Successfully retrieved all chapters for a specific story.',
        schema: zodToOpenAPI(StoryChapterResponseSchema),
    })
    @ApiUnauthorizedResponse()
    @ApiInvalidVersionResponse()
    @ApiDefaultBadRequestResponse()
    async getStoryChaptersByStoryId(
        @Param('storyId')
        storyId: string,
    ): Promise<StoryChapterResponseDto[]> {
        return await this.touriiBackendService.getStoryChapters(storyId);
    }

<<<<<<< HEAD
  @Get('/:userId/user')
  @ApiTags('User')
  @ApiOperation({
    summary: 'Get User by ID',
    description: 'Retrieve user information by their user ID.',
  })
  @ApiHeader({
    name: 'x-api-key',
    description: 'API key for authentication',
    required: true,
  })
  @ApiHeader({
    name: 'accept-version',
    description: 'API version (e.g., 1.0.0)',
    required: true,
  })
  @ApiResponse({
    status: 200,
    description: 'User found successfully',
    type: UserEntity,
  })
  @ApiResponse({
    status: 404,
    description: 'User not found',
    schema: {
      type: 'object',
      properties: {
        code: {
          type: 'string',
          example: TouriiBackendAppErrorType.E_TB_004.code,
        },
        message: {
          type: 'string',
          example: TouriiBackendAppErrorType.E_TB_004.message,
        },
        type: {
          type: 'string',
          example: TouriiBackendAppErrorType.E_TB_004.type,
        },
      },
    },
  })
  @ApiResponse({
    status: 401,
    description: 'Unauthorized - Invalid or missing API key',
    schema: {
      type: 'object',
      properties: {
        code: {
          type: 'string',
          example: TouriiBackendAppErrorType.E_TB_010.code,
        },
        message: {
          type: 'string',
          example: TouriiBackendAppErrorType.E_TB_010.message,
        },
        type: {
          type: 'string',
          example: TouriiBackendAppErrorType.E_TB_010.type,
        },
      },
    },
  })
  async getUserByUserId(
    @Param('userId') userId: string,
  ): Promise<UserEntity | undefined> {
    return await this.touriiBackendService.getUserByUserId(userId);
  }

  @Get('/quests')
  @ApiTags('Quest')
  @ApiOperation({
    summary: 'Get quest with pagination',
    description: 'Get quest with pagination',
  })
  @ApiHeader({
    name: 'x-api-key',
    description: 'API key for authentication',
    required: true,
  })
  @ApiHeader({
    name: 'accept-version',
    description: 'API version (e.g., 1.0.0)',
    required: true,
  })
  @ApiResponse({
    status: 200,
    description: 'Fetch quests successfully',
    schema: zodToOpenAPI(QuestsResponseSchema),
  })
  @ApiResponse({
    status: 404,
    description: 'Quest not found',
    schema: {
      type: 'object',
      properties: {
        code: {
          type: 'string',
          example: TouriiBackendAppErrorType.E_TB_004.code,
        },
        message: {
          type: 'string',
          example: TouriiBackendAppErrorType.E_TB_004.message,
        },
        type: {
          type: 'string',
          example: TouriiBackendAppErrorType.E_TB_004.type,
        },
      },
    },
  })
  @ApiResponse({
    status: 401,
    description: 'Unauthorized - Invalid or missing API key',
    schema: {
      type: 'object',
      properties: {
        code: {
          type: 'string',
          example: TouriiBackendAppErrorType.E_TB_010.code,
        },
        message: {
          type: 'string',
          example: TouriiBackendAppErrorType.E_TB_010.message,
        },
        type: {
          type: 'string',
          example: TouriiBackendAppErrorType.E_TB_010.type,
        },
      },
    },
  })
  async getQuestList(@Query() query: QuestListQueryDto) {
    return await this.touriiBackendService.fetchQuestsWithPagination(
      query.page,
      query.limit,
      query.isPremium,
      query.isUnlocked,
      query.questType,
    );
  }
=======
    @Post('/routes/create-model-route')
    @ApiTags('Routes')
    @ApiOperation({
        summary: 'Create Model Route',
        description: 'Create a new model route.',
    })
    @ApiHeader({
        name: 'x-api-key',
        description: 'API key for authentication',
        required: true,
    })
    @ApiHeader({
        name: 'accept-version',
        description: 'API version (e.g., 1.0.0)',
        required: true,
    })
    @ApiBody({
        description: 'Model Route creation request',
        schema: zodToOpenAPI(ModelRouteCreateRequestSchema),
    })
    @CreatedApiResponse(ModelRouteResponseSchema)
    @ApiUnauthorizedResponse()
    @ApiInvalidVersionResponse()
    @ApiDefaultBadRequestResponse()
    async createModelRoute(
        @Body()
        modelRoute: ModelRouteCreateRequestDto,
    ): Promise<ModelRouteResponseDto> {
        return await this.touriiBackendService.createModelRoute(modelRoute);
    }

    @Post('/routes/create-tourist-spot/:modelRouteId')
    @ApiTags('Routes')
    @ApiOperation({
        summary: 'Create Tourist Spot',
        description: 'Create a new tourist spot.',
    })
    @ApiHeader({
        name: 'x-api-key',
        description: 'API key for authentication',
        required: true,
    })
    @ApiHeader({
        name: 'accept-version',
        description: 'API version (e.g., 1.0.0)',
        required: true,
    })
    @ApiBody({
        description: 'Tourist Spot creation request',
        schema: zodToOpenAPI(TouristSpotCreateRequestSchema),
    })
    @CreatedApiResponse(TouristSpotResponseSchema)
    @ApiUnauthorizedResponse()
    @ApiInvalidVersionResponse()
    @ApiDefaultBadRequestResponse()
    async createTouristSpot(
        @Param('modelRouteId')
        modelRouteId: string,
        @Body()
        touristSpot: TouristSpotCreateRequestDto,
    ): Promise<TouristSpotResponseDto> {
        return await this.touriiBackendService.createTouristSpot(touristSpot, modelRouteId);
    }

    @Post('/user')
    @ApiTags('User')
    @ApiOperation({
        summary: 'Create User',
        description: 'Create a new user in the system.',
    })
    @ApiHeader({
        name: 'x-api-key',
        description: 'API key for authentication',
        required: true,
    })
    @ApiHeader({
        name: 'accept-version',
        description: 'API version (e.g., 1.0.0)',
        required: true,
    })
    @ApiBody({
        description: 'User creation request',
        type: UserEntity,
    })
    @ApiResponse({
        status: 201,
        description: 'User created successfully',
        type: UserEntity,
    })
    @ApiUserExistsResponse()
    @ApiUnauthorizedResponse()
    @ApiInvalidVersionResponse()
    @ApiDefaultBadRequestResponse()
    createUser(@Body() _user: UserEntity): Promise<void> {
        // return this.touriiBackendService.createUser(user);
        return Promise.resolve();
    }

    @Get('/:userId/user')
    @ApiTags('User')
    @ApiOperation({
        summary: 'Get User by ID',
        description: 'Retrieve user information by their user ID.',
    })
    @ApiHeader({
        name: 'x-api-key',
        description: 'API key for authentication',
        required: true,
    })
    @ApiHeader({
        name: 'accept-version',
        description: 'API version (e.g., 1.0.0)',
        required: true,
    })
    @ApiResponse({
        status: 201,
        description: 'User found successfully',
        type: UserEntity,
    })
    @ApiUserNotFoundResponse()
    @ApiUnauthorizedResponse()
    @ApiInvalidVersionResponse()
    @ApiDefaultBadRequestResponse()
    async getUserByUserId(_userId: string): Promise<UserEntity | undefined> {
        // return await this.touriiBackendService.getUserByUserId(userId);
        return undefined;
    }
>>>>>>> cb38e1f1
}<|MERGE_RESOLUTION|>--- conflicted
+++ resolved
@@ -1,24 +1,18 @@
 import { UserEntity } from '@app/core/domain/user/user.entity';
-<<<<<<< HEAD
-import { TouriiBackendAppErrorType } from '@app/core/support/exception/tourii-backend-app-error-type';
 import { Body, Controller, Get, HttpStatus, Param, Post, Query } from '@nestjs/common';
 import {
-  ApiBody,
-  ApiHeader,
-  ApiOperation,
-  ApiResponse,
-  ApiTags,
+    ApiBody,
+    ApiHeader,
+    ApiOperation,
+    ApiResponse,
+    ApiTags,
+    ApiUnauthorizedResponse,
 } from '@nestjs/swagger';
-=======
-import { Body, Controller, Get, HttpStatus, Param, Post } from '@nestjs/common';
-import { ApiBody, ApiHeader, ApiOperation, ApiResponse, ApiTags } from '@nestjs/swagger';
->>>>>>> cb38e1f1
 import { zodToOpenAPI } from 'nestjs-zod';
 import { TouriiBackendService } from '../service/tourii-backend.service';
 import {
     ApiDefaultBadRequestResponse,
     ApiInvalidVersionResponse,
-    ApiUnauthorizedResponse,
     ApiUserExistsResponse,
     ApiUserNotFoundResponse,
 } from '../support/decorators/api-error-responses.decorator';
@@ -39,6 +33,7 @@
     TouristSpotCreateRequestDto,
     TouristSpotCreateRequestSchema,
 } from './model/tourii-request/create/tourist-spot-create-request.model';
+import { QuestListQueryDto } from './model/tourii-request/fetch/quest-fetch-request.model';
 import {
     StoryChapterUpdateRequestDto,
     StoryChapterUpdateRequestSchema,
@@ -55,24 +50,11 @@
     ModelRouteResponseDto,
     ModelRouteResponseSchema,
 } from './model/tourii-response/model-route-response.model';
+import { QuestsResponseSchema } from './model/tourii-response/quest-response.model';
 import {
     StoryResponseDto,
     StoryResponseSchema,
 } from './model/tourii-response/story-response.model';
-<<<<<<< HEAD
-import { StoryChapterResponseSchema } from './model/tourii-response/chapter-story-response.model';
-// biome-ignore lint/style/useImportType: <explanation>
-import { StoryChapterResponseDto } from './model/tourii-response/chapter-story-response.model';
-import { StoryUpdateRequestDto, StoryUpdateRequestSchema } from './model/tourii-request/update/story-update-request.model';
-import { StoryChapterUpdateRequestDto, StoryChapterUpdateRequestSchema } from './model/tourii-request/update/chapter-story-update-request.model';
-import { QuestListQueryDto } from './model/tourii-request/fetch/quest-fetch-request.model';
-import { QuestEntityWithPagination } from '@app/core/domain/game/quest/quest.entity';
-import { QuestsResponseSchema } from './model/tourii-response/quest-response.model';
-
-@Controller()
-export class TouriiBackendController {
-  constructor(private readonly touriiBackendService: TouriiBackendService) { }
-=======
 import {
     TouristSpotResponseDto,
     TouristSpotResponseSchema,
@@ -81,7 +63,6 @@
 @Controller()
 export class TouriiBackendController {
     constructor(private readonly touriiBackendService: TouriiBackendService) {}
->>>>>>> cb38e1f1
 
     @Get('/health-check')
     @ApiTags('Health Check')
@@ -145,103 +126,6 @@
         return await this.touriiBackendService.createStory(saga);
     }
 
-<<<<<<< HEAD
-  // @Post('/stories/update-saga')
-  // @ApiTags('Stories')
-  // @ApiOperation({
-  //   summary: 'Update Story Saga',
-  //   description: 'Update an existing story saga.',
-  // })
-  // @ApiHeader({
-  //   name: 'x-api-key',
-  //   description: 'API key for authentication',
-  //   required: true,
-  // })
-  // @ApiHeader({
-  //   name: 'accept-version',
-  //   description: 'API version (e.g., 1.0.0)',
-  //   required: true,
-  // })
-  // @ApiBody({
-  //   description: 'Story Saga update request',
-  //   schema: zodToOpenAPI(StoryUpdateRequestSchema),
-  // })
-  // @CreatedApiResponse(StoryResponseSchema)
-  // @ApiResponse({
-  //   status: 401,
-  //   description: 'Unauthorized - Invalid or missing API key',
-  //   schema: {
-  //     type: 'object',
-  //     properties: {
-  //       code: {
-  //         type: 'string',
-  //         example: TouriiBackendAppErrorType.E_TB_010.code,
-  //       },
-  //       message: {
-  //         type: 'string',
-  //         example: TouriiBackendAppErrorType.E_TB_010.message,
-  //       },
-  //       type: {
-  //         type: 'string',
-  //         example: TouriiBackendAppErrorType.E_TB_010.type,
-  //       },
-  //     },
-  //   },
-  // })
-  // async updateStory(
-  //   @Body() saga: StoryUpdateRequestDto,
-  // ): Promise<StoryResponseDto> {
-  //   return await this.touriiBackendService.updateStory(saga);
-  // }
-
-  // @Post('/stories/update-chapter')
-  // @ApiTags('Stories')
-  // @ApiOperation({
-  //   summary: 'Update Story Chapter',
-  //   description: 'Update an existing story chapter.',
-  // })
-  // @ApiHeader({
-  //   name: 'x-api-key',
-  //   description: 'API key for authentication',
-  //   required: true,
-  // })
-  // @ApiHeader({
-  //   name: 'accept-version',
-  //   description: 'API version (e.g., 1.0.0)',
-  //   required: true,
-  // })
-  // @ApiBody({
-  //   description: 'Story Chapter update request',
-  //   schema: zodToOpenAPI(StoryChapterUpdateRequestSchema),
-  // })
-  // @CreatedApiResponse(StoryChapterResponseSchema)
-  // @ApiResponse({
-  //   status: 401,
-  //   description: 'Unauthorized - Invalid or missing API key',
-  //   schema: {
-  //     type: 'object',
-  //     properties: {
-  //       code: {
-  //         type: 'string',
-  //         example: TouriiBackendAppErrorType.E_TB_010.code,
-  //       },
-  //       message: {
-  //         type: 'string',
-  //         example: TouriiBackendAppErrorType.E_TB_010.message,
-  //       },
-  //       type: {
-  //         type: 'string',
-  //         example: TouriiBackendAppErrorType.E_TB_010.type,
-  //       },
-  //     },
-  //   },
-  // })
-  // async updateStoryChapter(
-  //   @Body() chapter: StoryChapterUpdateRequestDto,
-  // ): Promise<StoryChapterResponseDto> {
-  //   return await this.touriiBackendService.updateStoryChapter(chapter);
-  // }
-=======
     @Post('/stories/create-chapter/:storyId')
     @ApiTags('Stories')
     @ApiOperation({
@@ -306,7 +190,6 @@
         // return await this.touriiBackendService.updateStory(saga);
         return <StoryResponseDto>{};
     }
->>>>>>> cb38e1f1
 
     @Post('/stories/update-chapter')
     @ApiTags('Stories')
@@ -399,149 +282,6 @@
         return await this.touriiBackendService.getStoryChapters(storyId);
     }
 
-<<<<<<< HEAD
-  @Get('/:userId/user')
-  @ApiTags('User')
-  @ApiOperation({
-    summary: 'Get User by ID',
-    description: 'Retrieve user information by their user ID.',
-  })
-  @ApiHeader({
-    name: 'x-api-key',
-    description: 'API key for authentication',
-    required: true,
-  })
-  @ApiHeader({
-    name: 'accept-version',
-    description: 'API version (e.g., 1.0.0)',
-    required: true,
-  })
-  @ApiResponse({
-    status: 200,
-    description: 'User found successfully',
-    type: UserEntity,
-  })
-  @ApiResponse({
-    status: 404,
-    description: 'User not found',
-    schema: {
-      type: 'object',
-      properties: {
-        code: {
-          type: 'string',
-          example: TouriiBackendAppErrorType.E_TB_004.code,
-        },
-        message: {
-          type: 'string',
-          example: TouriiBackendAppErrorType.E_TB_004.message,
-        },
-        type: {
-          type: 'string',
-          example: TouriiBackendAppErrorType.E_TB_004.type,
-        },
-      },
-    },
-  })
-  @ApiResponse({
-    status: 401,
-    description: 'Unauthorized - Invalid or missing API key',
-    schema: {
-      type: 'object',
-      properties: {
-        code: {
-          type: 'string',
-          example: TouriiBackendAppErrorType.E_TB_010.code,
-        },
-        message: {
-          type: 'string',
-          example: TouriiBackendAppErrorType.E_TB_010.message,
-        },
-        type: {
-          type: 'string',
-          example: TouriiBackendAppErrorType.E_TB_010.type,
-        },
-      },
-    },
-  })
-  async getUserByUserId(
-    @Param('userId') userId: string,
-  ): Promise<UserEntity | undefined> {
-    return await this.touriiBackendService.getUserByUserId(userId);
-  }
-
-  @Get('/quests')
-  @ApiTags('Quest')
-  @ApiOperation({
-    summary: 'Get quest with pagination',
-    description: 'Get quest with pagination',
-  })
-  @ApiHeader({
-    name: 'x-api-key',
-    description: 'API key for authentication',
-    required: true,
-  })
-  @ApiHeader({
-    name: 'accept-version',
-    description: 'API version (e.g., 1.0.0)',
-    required: true,
-  })
-  @ApiResponse({
-    status: 200,
-    description: 'Fetch quests successfully',
-    schema: zodToOpenAPI(QuestsResponseSchema),
-  })
-  @ApiResponse({
-    status: 404,
-    description: 'Quest not found',
-    schema: {
-      type: 'object',
-      properties: {
-        code: {
-          type: 'string',
-          example: TouriiBackendAppErrorType.E_TB_004.code,
-        },
-        message: {
-          type: 'string',
-          example: TouriiBackendAppErrorType.E_TB_004.message,
-        },
-        type: {
-          type: 'string',
-          example: TouriiBackendAppErrorType.E_TB_004.type,
-        },
-      },
-    },
-  })
-  @ApiResponse({
-    status: 401,
-    description: 'Unauthorized - Invalid or missing API key',
-    schema: {
-      type: 'object',
-      properties: {
-        code: {
-          type: 'string',
-          example: TouriiBackendAppErrorType.E_TB_010.code,
-        },
-        message: {
-          type: 'string',
-          example: TouriiBackendAppErrorType.E_TB_010.message,
-        },
-        type: {
-          type: 'string',
-          example: TouriiBackendAppErrorType.E_TB_010.type,
-        },
-      },
-    },
-  })
-  async getQuestList(@Query() query: QuestListQueryDto) {
-    return await this.touriiBackendService.fetchQuestsWithPagination(
-      query.page,
-      query.limit,
-      query.isPremium,
-      query.isUnlocked,
-      query.questType,
-    );
-  }
-=======
     @Post('/routes/create-model-route')
     @ApiTags('Routes')
     @ApiOperation({
@@ -669,5 +409,38 @@
         // return await this.touriiBackendService.getUserByUserId(userId);
         return undefined;
     }
->>>>>>> cb38e1f1
+
+    @Get('/quests')
+    @ApiTags('Quest')
+    @ApiOperation({
+        summary: 'Get quest with pagination',
+        description: 'Get quest with pagination',
+    })
+    @ApiHeader({
+        name: 'x-api-key',
+        description: 'API key for authentication',
+        required: true,
+    })
+    @ApiHeader({
+        name: 'accept-version',
+        description: 'API version (e.g., 1.0.0)',
+        required: true,
+    })
+    @ApiResponse({
+        status: 200,
+        description: 'Fetch quests successfully',
+        schema: zodToOpenAPI(QuestsResponseSchema),
+    })
+    @ApiUnauthorizedResponse()
+    @ApiInvalidVersionResponse()
+    @ApiDefaultBadRequestResponse()
+    async getQuestList(@Query() query: QuestListQueryDto) {
+        return await this.touriiBackendService.fetchQuestsWithPagination(
+            query.page,
+            query.limit,
+            query.isPremium,
+            query.isUnlocked,
+            query.questType,
+        );
+    }
 }