import { UserEntity } from '@app/core/domain/user/user.entity';
<<<<<<< HEAD
import { Body, Controller, Get, HttpStatus, Param, Post, Query } from '@nestjs/common';
import {
    ApiBody,
=======
import { Body, Controller, Get, HttpStatus, Param, Post } from '@nestjs/common';
import {
    ApiBody,
    ApiExtraModels,
>>>>>>> 93a30cba
    ApiHeader,
    ApiOperation,
    ApiResponse,
    ApiTags,
<<<<<<< HEAD
    ApiUnauthorizedResponse,
=======
>>>>>>> 93a30cba
} from '@nestjs/swagger';
import { zodToOpenAPI } from 'nestjs-zod';
import { TouriiBackendService } from '../service/tourii-backend.service';
import {
    ApiDefaultBadRequestResponse,
    ApiInvalidVersionResponse,
    ApiUserExistsResponse,
    ApiUserNotFoundResponse,
} from '../support/decorators/api-error-responses.decorator';
import {
    StoryChapterCreateRequestDto,
    StoryChapterCreateRequestSchema,
} from './model/tourii-request/create/chapter-story-create-request.model';
import {
    ModelRouteCreateRequestDto,
    ModelRouteCreateRequestSchema,
} from './model/tourii-request/create/model-route-create-request.model';
import {
    StoryCreateRequestDto,
    StoryCreateRequestSchema,
} from './model/tourii-request/create/story-create-request.model';
import {
    TouristSpotCreateRequestDto,
    TouristSpotCreateRequestSchema,
} from './model/tourii-request/create/tourist-spot-create-request.model';
import {
    QuestFetchRequestSchema,
    QuestListQueryDto,
} from './model/tourii-request/fetch/quest-fetch-request.model';
import {
    StoryChapterUpdateRequestDto,
    StoryChapterUpdateRequestSchema,
} from './model/tourii-request/update/chapter-story-update-request.model';
import {
    StoryUpdateRequestDto,
    StoryUpdateRequestSchema,
} from './model/tourii-request/update/story-update-request.model';
import {
    StoryChapterResponseDto,
    StoryChapterResponseSchema,
} from './model/tourii-response/chapter-story-response.model';
import {
    ModelRouteResponseDto,
    ModelRouteResponseSchema,
} from './model/tourii-response/model-route-response.model';
import { QuestsResponseSchema } from './model/tourii-response/quest-response.model';
import {
    StoryResponseDto,
    StoryResponseSchema,
} from './model/tourii-response/story-response.model';
import {
    TouristSpotResponseDto,
    TouristSpotResponseSchema,
} from './model/tourii-response/tourist-spot-response.model';

@Controller()
@ApiExtraModels(
    StoryCreateRequestDto,
    StoryChapterCreateRequestDto,
    ModelRouteCreateRequestDto,
    TouristSpotCreateRequestDto,
    StoryUpdateRequestDto,
    StoryChapterUpdateRequestDto,
    StoryResponseDto,
    StoryChapterResponseDto,
    ModelRouteResponseDto,
    TouristSpotResponseDto,
    UserEntity,
)
export class TouriiBackendController {
    constructor(private readonly touriiBackendService: TouriiBackendService) {}

    @Get('/health-check')
    @ApiTags('Health Check')
    @ApiOperation({
        summary: 'Health Check',
        description: 'Check if the API is running and accessible.',
    })
    @ApiHeader({
        name: 'x-api-key',
        description: 'API key for authentication',
        required: true,
    })
    @ApiHeader({
        name: 'accept-version',
        description: 'API version (e.g., 1.0.0)',
        required: true,
    })
    @ApiResponse({
        status: 201,
        description: 'API is healthy',
        schema: {
            type: 'string',
            example: 'OK',
        },
    })
    @ApiUnauthorizedResponse()
    @ApiInvalidVersionResponse()
    @ApiDefaultBadRequestResponse()
    checkHealth(): string {
        return 'OK';
    }

    @Post('/stories/create-saga')
    @ApiTags('Stories')
    @ApiOperation({
        summary: 'Create Story Saga',
        description: 'Create a new story saga with optional chapters.',
    })
    @ApiHeader({
        name: 'x-api-key',
        description: 'API key for authentication',
        required: true,
    })
    @ApiHeader({
        name: 'accept-version',
        description: 'API version (e.g., 1.0.0)',
        required: true,
    })
    @ApiBody({
        description: 'Story Saga creation request',
        type: StoryCreateRequestDto,
        schema: zodToOpenAPI(StoryCreateRequestSchema),
    })
    @ApiResponse({
        status: 201,
        description: 'Successfully created story saga',
        type: StoryResponseDto,
        schema: zodToOpenAPI(StoryResponseSchema),
    })
    @ApiUnauthorizedResponse()
    @ApiInvalidVersionResponse()
    @ApiDefaultBadRequestResponse()
    async createStory(
        @Body()
        saga: StoryCreateRequestDto,
    ): Promise<StoryResponseDto> {
        return await this.touriiBackendService.createStory(saga);
    }

    @Post('/stories/create-chapter/:storyId')
    @ApiTags('Stories')
    @ApiOperation({
        summary: 'Create Story Chapter',
        description: 'Create a new story chapter.',
    })
    @ApiHeader({
        name: 'x-api-key',
        description: 'API key for authentication',
        required: true,
    })
    @ApiHeader({
        name: 'accept-version',
        description: 'API version (e.g., 1.0.0)',
        required: true,
    })
    @ApiBody({
        description: 'Story Chapter creation request',
        type: StoryChapterCreateRequestDto,
        schema: zodToOpenAPI(StoryChapterCreateRequestSchema),
    })
    @ApiResponse({
        status: 201,
        description: 'Successfully created story chapter',
        type: StoryChapterResponseDto,
        schema: zodToOpenAPI(StoryChapterResponseSchema),
    })
    @ApiUnauthorizedResponse()
    @ApiInvalidVersionResponse()
    @ApiDefaultBadRequestResponse()
    async createStoryChapter(
        @Param('storyId')
        storyId: string,
        @Body()
        chapter: StoryChapterCreateRequestDto,
    ): Promise<StoryChapterResponseDto> {
        return await this.touriiBackendService.createStoryChapter(storyId, chapter);
    }

    @Post('/stories/update-saga')
    @ApiTags('Stories')
    @ApiOperation({
        summary: 'Update Story Saga',
        description: 'Update an existing story saga.',
    })
    @ApiHeader({
        name: 'x-api-key',
        description: 'API key for authentication',
        required: true,
    })
    @ApiHeader({
        name: 'accept-version',
        description: 'API version (e.g., 1.0.0)',
        required: true,
    })
    @ApiBody({
        description: 'Story Saga update request',
        schema: zodToOpenAPI(StoryUpdateRequestSchema),
    })
    @ApiResponse({
        status: 201,
        description: 'Successfully updated story saga',
        type: StoryResponseDto,
        schema: zodToOpenAPI(StoryResponseSchema),
    })
    @ApiUnauthorizedResponse()
    @ApiInvalidVersionResponse()
    @ApiDefaultBadRequestResponse()
    async updateStory(
        @Body()
        _saga: StoryUpdateRequestDto,
    ): Promise<StoryResponseDto> {
        // return await this.touriiBackendService.updateStory(saga);
        return <StoryResponseDto>{};
    }

    @Post('/stories/update-chapter')
    @ApiTags('Stories')
    @ApiOperation({
        summary: 'Update Story Chapter',
        description: 'Update an existing story chapter.',
    })
    @ApiHeader({
        name: 'x-api-key',
        description: 'API key for authentication',
        required: true,
    })
    @ApiHeader({
        name: 'accept-version',
        description: 'API version (e.g., 1.0.0)',
        required: true,
    })
    @ApiBody({
        description: 'Story Chapter update request',
        schema: zodToOpenAPI(StoryChapterUpdateRequestSchema),
    })
    @ApiResponse({
        status: 201,
        description: 'Successfully updated story chapter',
        type: StoryChapterResponseDto,
        schema: zodToOpenAPI(StoryChapterResponseSchema),
    })
    @ApiUnauthorizedResponse()
    @ApiInvalidVersionResponse()
    @ApiDefaultBadRequestResponse()
    async updateStoryChapter(
        @Body()
        _chapter: StoryChapterUpdateRequestDto,
    ): Promise<StoryChapterResponseDto> {
        // return await this.touriiBackendService.updateStoryChapter(chapter);
        return <StoryChapterResponseDto>{};
    }

    @Get('/stories/sagas')
    @ApiTags('Stories')
    @ApiOperation({
        summary: 'Get All Story Sagas',
        description: 'Retrieve all available story sagas.',
    })
    @ApiHeader({
        name: 'x-api-key',
        description: 'API key for authentication',
        required: true,
    })
    @ApiHeader({
        name: 'accept-version',
        description: 'API version (e.g., 1.0.0)',
        required: true,
    })
    @ApiResponse({
        status: HttpStatus.OK,
        description: 'Successfully retrieved all sagas',
        type: StoryResponseDto,
        isArray: true,
        schema: {
            type: 'array',
            items: zodToOpenAPI(StoryResponseSchema),
        },
    })
    @ApiUnauthorizedResponse()
    @ApiInvalidVersionResponse()
    @ApiDefaultBadRequestResponse()
    async getSagas(): Promise<StoryResponseDto[]> {
        return await this.touriiBackendService.getStories();
    }

    @Get('/stories/sagas/:storyId/chapters')
    @ApiTags('Stories')
    @ApiOperation({
        summary: 'Get Story Chapters',
        description: 'Retrieve all chapters for a specific story.',
    })
    @ApiHeader({
        name: 'x-api-key',
        description: 'API key for authentication',
        required: true,
    })
    @ApiHeader({
        name: 'accept-version',
        description: 'API version (e.g., 1.0.0)',
        required: true,
    })
    @ApiResponse({
        status: HttpStatus.OK,
        description: 'Successfully retrieved all chapters for a specific story.',
        schema: zodToOpenAPI(StoryChapterResponseSchema),
    })
    @ApiUnauthorizedResponse()
    @ApiInvalidVersionResponse()
    @ApiDefaultBadRequestResponse()
    async getStoryChaptersByStoryId(
        @Param('storyId')
        storyId: string,
    ): Promise<StoryChapterResponseDto[]> {
        return await this.touriiBackendService.getStoryChapters(storyId);
    }

    @Post('/routes/create-model-route')
    @ApiTags('Routes')
    @ApiOperation({
        summary: 'Create Model Route',
        description: 'Create a new model route.',
    })
    @ApiHeader({
        name: 'x-api-key',
        description: 'API key for authentication',
        required: true,
    })
    @ApiHeader({
        name: 'accept-version',
        description: 'API version (e.g., 1.0.0)',
        required: true,
    })
    @ApiBody({
        description: 'Model Route creation request',
        schema: zodToOpenAPI(ModelRouteCreateRequestSchema),
    })
    @ApiResponse({
        status: 201,
        description: 'Successfully created model route',
        type: ModelRouteResponseDto,
        schema: zodToOpenAPI(ModelRouteResponseSchema),
    })
    @ApiUnauthorizedResponse()
    @ApiInvalidVersionResponse()
    @ApiDefaultBadRequestResponse()
    async createModelRoute(
        @Body()
        modelRoute: ModelRouteCreateRequestDto,
    ): Promise<ModelRouteResponseDto> {
        return await this.touriiBackendService.createModelRoute(modelRoute);
    }

    @Post('/routes/create-tourist-spot/:modelRouteId')
    @ApiTags('Routes')
    @ApiOperation({
        summary: 'Create Tourist Spot',
        description: 'Create a new tourist spot.',
    })
    @ApiHeader({
        name: 'x-api-key',
        description: 'API key for authentication',
        required: true,
    })
    @ApiHeader({
        name: 'accept-version',
        description: 'API version (e.g., 1.0.0)',
        required: true,
    })
    @ApiBody({
        description: 'Tourist Spot creation request',
        schema: zodToOpenAPI(TouristSpotCreateRequestSchema),
    })
    @ApiResponse({
        status: 201,
        description: 'Successfully created tourist spot',
        type: TouristSpotResponseDto,
        schema: zodToOpenAPI(TouristSpotResponseSchema),
    })
    @ApiUnauthorizedResponse()
    @ApiInvalidVersionResponse()
    @ApiDefaultBadRequestResponse()
    async createTouristSpot(
        @Param('modelRouteId')
        modelRouteId: string,
        @Body()
        touristSpot: TouristSpotCreateRequestDto,
    ): Promise<TouristSpotResponseDto> {
        return await this.touriiBackendService.createTouristSpot(touristSpot, modelRouteId);
    }

    @Post('/user')
    @ApiTags('User')
    @ApiOperation({
        summary: 'Create User',
        description: 'Create a new user in the system.',
    })
    @ApiHeader({
        name: 'x-api-key',
        description: 'API key for authentication',
        required: true,
    })
    @ApiHeader({
        name: 'accept-version',
        description: 'API version (e.g., 1.0.0)',
        required: true,
    })
    @ApiBody({
        description: 'User creation request',
        type: UserEntity,
    })
    @ApiResponse({
        status: 201,
        description: 'User created successfully',
        type: UserEntity,
    })
    @ApiUserExistsResponse()
    @ApiUnauthorizedResponse()
    @ApiInvalidVersionResponse()
    @ApiDefaultBadRequestResponse()
    createUser(@Body() _user: UserEntity): Promise<void> {
        // return this.touriiBackendService.createUser(user);
        return Promise.resolve();
    }

    @Get('/:userId/user')
    @ApiTags('User')
    @ApiOperation({
        summary: 'Get User by ID',
        description: 'Retrieve user information by their user ID.',
    })
    @ApiHeader({
        name: 'x-api-key',
        description: 'API key for authentication',
        required: true,
    })
    @ApiHeader({
        name: 'accept-version',
        description: 'API version (e.g., 1.0.0)',
        required: true,
    })
    @ApiResponse({
        status: 201,
        description: 'User found successfully',
        type: UserEntity,
    })
    @ApiUserNotFoundResponse()
    @ApiUnauthorizedResponse()
    @ApiInvalidVersionResponse()
    @ApiDefaultBadRequestResponse()
    async getUserByUserId(_userId: string): Promise<UserEntity | undefined> {
        // return await this.touriiBackendService.getUserByUserId(userId);
        return undefined;
    }

<<<<<<< HEAD
    @Get('/quests')
    @ApiTags('Quest')
    @ApiOperation({
        summary: 'Get quest with pagination',
        description: 'Get quest with pagination',
=======
    // --- Routes Endpoints ---
    @Get('/routes')
    @ApiTags('Routes')
    @ApiOperation({
        summary: 'Get All Model Routes',
        description: 'Retrieve a list of all available model routes with their details.',
>>>>>>> 93a30cba
    })
    @ApiHeader({
        name: 'x-api-key',
        description: 'API key for authentication',
        required: true,
    })
    @ApiHeader({
        name: 'accept-version',
        description: 'API version (e.g., 1.0.0)',
        required: true,
    })
<<<<<<< HEAD
    @ApiBody({
        description: 'Quest fetch request',
        schema: zodToOpenAPI(QuestFetchRequestSchema),
    })
    @ApiResponse({
        status: 200,
        description: 'Fetch quests successfully',
        schema: zodToOpenAPI(QuestsResponseSchema),
=======
    @ApiResponse({
        status: HttpStatus.OK,
        description: 'Successfully retrieved all model routes',
        type: [ModelRouteResponseDto], // Indicates an array of ModelRouteResponseDto
        schema: {
            type: 'array',
            items: zodToOpenAPI(ModelRouteResponseSchema),
        },
    })
    @ApiUnauthorizedResponse()
    @ApiInvalidVersionResponse()
    @ApiDefaultBadRequestResponse()
    async getRoutes(): Promise<ModelRouteResponseDto[]> {
        return this.touriiBackendService.getModelRoutes();
    }

    @Get('/routes/:id')
    @ApiTags('Routes')
    @ApiOperation({
        summary: 'Get Model Route by ID',
        description:
            'Retrieve a specific model route by its ID, including tourist spots and weather data.',
    })
    @ApiHeader({
        name: 'x-api-key',
        description: 'API key for authentication',
        required: true,
    })
    @ApiHeader({
        name: 'accept-version',
        description: 'API version (e.g., 1.0.0)',
        required: true,
    })
    @ApiResponse({
        status: HttpStatus.OK,
        description: 'Successfully retrieved the model route',
        type: ModelRouteResponseDto,
        schema: zodToOpenAPI(ModelRouteResponseSchema),
>>>>>>> 93a30cba
    })
    @ApiUnauthorizedResponse()
    @ApiInvalidVersionResponse()
    @ApiDefaultBadRequestResponse()
<<<<<<< HEAD
    async getQuestList(@Query() query: QuestListQueryDto) {
        return await this.touriiBackendService.fetchQuestsWithPagination(
            query.page,
            query.limit,
            query.isPremium,
            query.isUnlocked,
            query.questType,
        );
=======
    // @ApiUserNotFoundResponse('Model route not found') // Removed as it's user-specific and covered by generic 404
    async getRouteById(@Param('id') id: string): Promise<ModelRouteResponseDto> {
        return this.touriiBackendService.getModelRouteById(id);
>>>>>>> 93a30cba
    }
}<|MERGE_RESOLUTION|>--- conflicted
+++ resolved
@@ -1,22 +1,13 @@
 import { UserEntity } from '@app/core/domain/user/user.entity';
-<<<<<<< HEAD
 import { Body, Controller, Get, HttpStatus, Param, Post, Query } from '@nestjs/common';
-import {
-    ApiBody,
-=======
-import { Body, Controller, Get, HttpStatus, Param, Post } from '@nestjs/common';
 import {
     ApiBody,
     ApiExtraModels,
->>>>>>> 93a30cba
     ApiHeader,
     ApiOperation,
     ApiResponse,
     ApiTags,
-<<<<<<< HEAD
     ApiUnauthorizedResponse,
-=======
->>>>>>> 93a30cba
 } from '@nestjs/swagger';
 import { zodToOpenAPI } from 'nestjs-zod';
 import { TouriiBackendService } from '../service/tourii-backend.service';
@@ -472,45 +463,65 @@
         return undefined;
     }
 
-<<<<<<< HEAD
     @Get('/quests')
     @ApiTags('Quest')
     @ApiOperation({
         summary: 'Get quest with pagination',
         description: 'Get quest with pagination',
-=======
-    // --- Routes Endpoints ---
+    })
+    @ApiHeader({
+        name: 'x-api-key',
+        description: 'API key for authentication',
+        required: true,
+    })
+    @ApiHeader({
+        name: 'accept-version',
+        description: 'API version (e.g., 1.0.0)',
+        required: true,
+    })
+    @ApiBody({
+        description: 'Quest fetch request',
+        schema: zodToOpenAPI(QuestFetchRequestSchema),
+    })
+    @ApiResponse({
+        status: HttpStatus.OK,
+        description: 'Fetch quests successfully',
+        schema: zodToOpenAPI(QuestsResponseSchema),
+    })
+    @ApiUnauthorizedResponse()
+    @ApiInvalidVersionResponse()
+    @ApiDefaultBadRequestResponse()
+    async getQuestList(@Query() query: QuestListQueryDto) {
+        const { page, limit, isPremium, isUnlocked, questType } = query;
+        return await this.touriiBackendService.fetchQuestsWithPagination(
+            Number(page),
+            Number(limit),
+            isPremium === undefined ? undefined : Boolean(isPremium),
+            isUnlocked === undefined ? undefined : Boolean(isUnlocked),
+            questType,
+        );
+    }
+
     @Get('/routes')
     @ApiTags('Routes')
     @ApiOperation({
         summary: 'Get All Model Routes',
         description: 'Retrieve a list of all available model routes with their details.',
->>>>>>> 93a30cba
-    })
-    @ApiHeader({
-        name: 'x-api-key',
-        description: 'API key for authentication',
-        required: true,
-    })
-    @ApiHeader({
-        name: 'accept-version',
-        description: 'API version (e.g., 1.0.0)',
-        required: true,
-    })
-<<<<<<< HEAD
-    @ApiBody({
-        description: 'Quest fetch request',
-        schema: zodToOpenAPI(QuestFetchRequestSchema),
-    })
-    @ApiResponse({
-        status: 200,
-        description: 'Fetch quests successfully',
-        schema: zodToOpenAPI(QuestsResponseSchema),
-=======
+    })
+    @ApiHeader({
+        name: 'x-api-key',
+        description: 'API key for authentication',
+        required: true,
+    })
+    @ApiHeader({
+        name: 'accept-version',
+        description: 'API version (e.g., 1.0.0)',
+        required: true,
+    })
     @ApiResponse({
         status: HttpStatus.OK,
         description: 'Successfully retrieved all model routes',
-        type: [ModelRouteResponseDto], // Indicates an array of ModelRouteResponseDto
+        type: [ModelRouteResponseDto],
         schema: {
             type: 'array',
             items: zodToOpenAPI(ModelRouteResponseSchema),
@@ -545,24 +556,11 @@
         description: 'Successfully retrieved the model route',
         type: ModelRouteResponseDto,
         schema: zodToOpenAPI(ModelRouteResponseSchema),
->>>>>>> 93a30cba
-    })
-    @ApiUnauthorizedResponse()
-    @ApiInvalidVersionResponse()
-    @ApiDefaultBadRequestResponse()
-<<<<<<< HEAD
-    async getQuestList(@Query() query: QuestListQueryDto) {
-        return await this.touriiBackendService.fetchQuestsWithPagination(
-            query.page,
-            query.limit,
-            query.isPremium,
-            query.isUnlocked,
-            query.questType,
-        );
-=======
-    // @ApiUserNotFoundResponse('Model route not found') // Removed as it's user-specific and covered by generic 404
+    })
+    @ApiUnauthorizedResponse()
+    @ApiInvalidVersionResponse()
+    @ApiDefaultBadRequestResponse()
     async getRouteById(@Param('id') id: string): Promise<ModelRouteResponseDto> {
         return this.touriiBackendService.getModelRouteById(id);
->>>>>>> 93a30cba
     }
 }