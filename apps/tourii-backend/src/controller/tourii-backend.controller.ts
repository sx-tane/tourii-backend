import { UserEntity } from '@app/core/domain/user/user.entity';
import { TouriiBackendAppErrorType } from '@app/core/support/exception/tourii-backend-app-error-type';
import { TouriiBackendAppException } from '@app/core/support/exception/tourii-backend-app-exception';
import { Body, Controller, Delete, Get, HttpStatus, Param, Post, Query, Req } from '@nestjs/common';
import {
    ApiBody,
    ApiExtraModels,
    ApiHeader,
    ApiOperation,
    ApiQuery,
    ApiResponse,
    ApiTags,
    ApiUnauthorizedResponse,
} from '@nestjs/swagger';
import { QuestType } from '@prisma/client';
import type { Request } from 'express';
import { zodToOpenAPI } from 'nestjs-zod';
import { TouriiBackendService } from '../service/tourii-backend.service';
import {
    ApiDefaultBadRequestResponse,
    ApiInvalidVersionResponse,
    ApiUserExistsResponse,
    ApiUserNotFoundResponse,
} from '../support/decorators/api-error-responses.decorator';
import {
    AuthSignupRequestDto,
    AuthSignupRequestSchema,
} from './model/tourii-request/create/auth-signup-request.model';
import {
    StoryChapterCreateRequestDto,
    StoryChapterCreateRequestSchema,
} from './model/tourii-request/create/chapter-story-create-request.model';
import { LoginRequestDto } from './model/tourii-request/create/login-request.model';
import {
    ModelRouteCreateRequestDto,
    ModelRouteCreateRequestSchema,
} from './model/tourii-request/create/model-route-create-request.model';
import {
    QuestCreateRequestDto,
    QuestCreateRequestSchema,
} from './model/tourii-request/create/quest-create-request.model';
import {
    QuestTaskCreateRequestDto,
    QuestTaskCreateRequestSchema,
} from './model/tourii-request/create/quest-task-create-request.model';
import {
    StoryCreateRequestDto,
    StoryCreateRequestSchema,
} from './model/tourii-request/create/story-create-request.model';
import {
    TouristSpotCreateRequestDto,
    TouristSpotCreateRequestSchema,
} from './model/tourii-request/create/tourist-spot-create-request.model';
import { LocationQueryDto } from './model/tourii-request/fetch/location-query-request.model';
import { QuestListQueryDto } from './model/tourii-request/fetch/quest-fetch-request.model';
import {
    ChapterProgressRequestDto,
    ChapterProgressRequestSchema,
} from './model/tourii-request/update/chapter-progress-request.model';
import {
    StoryChapterUpdateRequestDto,
    StoryChapterUpdateRequestSchema,
} from './model/tourii-request/update/chapter-story-update-request.model';
import {
    ModelRouteUpdateRequestDto,
    ModelRouteUpdateRequestSchema,
} from './model/tourii-request/update/model-route-update-request.model';
import {
    QuestTaskUpdateRequestDto,
    QuestTaskUpdateRequestSchema,
} from './model/tourii-request/update/quest-task-update-request.model';
import {
    QuestUpdateRequestDto,
    QuestUpdateRequestSchema,
} from './model/tourii-request/update/quest-update-request.model';
import {
    StoryUpdateRequestDto,
    StoryUpdateRequestSchema,
} from './model/tourii-request/update/story-update-request.model';
import {
    TouristSpotUpdateRequestDto,
    TouristSpotUpdateRequestSchema,
} from './model/tourii-request/update/tourist-spot-update-request.model';

import { MomentListQueryDto } from './model/tourii-request/fetch/moment-fetch-request.model';
import {
    StartGroupQuestRequestDto,
    StartGroupQuestRequestSchema,
} from './model/tourii-request/update/start-group-quest-request.model';
import {
    AuthSignupResponseDto,
    AuthSignupResponseSchema,
} from './model/tourii-response/auth-signup-response.model';
import {
    StoryChapterResponseDto,
    StoryChapterResponseSchema,
} from './model/tourii-response/chapter-story-response.model';
import {
    GroupMembersResponseDto,
    GroupMembersResponseSchema,
} from './model/tourii-response/group-members-response.model';
import {
    LocationInfoResponseDto,
    LocationInfoResponseSchema,
} from './model/tourii-response/location-info-response.model';
import {
    ModelRouteResponseDto,
    ModelRouteResponseSchema,
} from './model/tourii-response/model-route-response.model';
import {
    MomentListResponseDto,
    MomentListResponseSchema,
    MomentResponseDto,
} from './model/tourii-response/moment-response.model';
import {
    QuestListResponseDto,
    QuestListResponseSchema,
} from './model/tourii-response/quest-list-response.model';
import {
    QuestResponseDto,
    QuestResponseSchema,
    TaskResponseDto,
    TaskResponseSchema,
} from './model/tourii-response/quest-response.model';
import {
    StartGroupQuestResponseDto,
    StartGroupQuestResponseSchema,
} from './model/tourii-response/start-group-quest-response.model';
import {
    StoryResponseDto,
    StoryResponseSchema,
} from './model/tourii-response/story-response.model';
import {
    TouristSpotResponseDto,
    TouristSpotResponseSchema,
} from './model/tourii-response/tourist-spot-response.model';
import {
    UserResponseDto,
    UserResponseSchema,
    UserSensitiveInfoResponseDto,
    UserSensitiveInfoResponseSchema,
} from './model/tourii-response/user/user-response.model';

@Controller()
@ApiExtraModels(
    StoryCreateRequestDto,
    StoryChapterCreateRequestDto,
    ModelRouteCreateRequestDto,
    TouristSpotCreateRequestDto,
    StoryUpdateRequestDto,
    StoryChapterUpdateRequestDto,
    ModelRouteUpdateRequestDto,
    TouristSpotUpdateRequestDto,
    StoryResponseDto,
    StoryChapterResponseDto,
    ModelRouteResponseDto,
    TouristSpotResponseDto,
    UserEntity,
    QuestListResponseDto,
    QuestResponseDto,
    TaskResponseDto,
    QuestCreateRequestDto,
    QuestTaskCreateRequestDto,
    QuestUpdateRequestDto,
    QuestTaskUpdateRequestDto,
    LoginRequestDto,
    AuthSignupRequestDto,
    AuthSignupResponseDto,
    GroupMembersResponseDto,
    StartGroupQuestRequestDto,
    StartGroupQuestResponseDto,
    LocationQueryDto,
    LocationInfoResponseDto,
<<<<<<< HEAD
    MomentListResponseDto,
    MomentResponseDto,
=======
    UserResponseDto,
>>>>>>> dfba2216
)
export class TouriiBackendController {
    constructor(private readonly touriiBackendService: TouriiBackendService) {}

    // ==========================================
    // HELPER ENDPOINTS
    // ==========================================

    @Get('/health-check')
    @ApiTags('Health Check')
    @ApiOperation({
        summary: 'Health Check',
        description: 'Check if the API is running and accessible.',
    })
    @ApiHeader({
        name: 'x-api-key',
        description: 'API key for authentication',
        required: true,
    })
    @ApiHeader({
        name: 'accept-version',
        description: 'API version (e.g., 1.0.0)',
        required: true,
    })
    @ApiResponse({
        status: 201,
        description: 'API is healthy',
        schema: {
            type: 'string',
            example: 'OK',
        },
    })
    @ApiUnauthorizedResponse()
    @ApiInvalidVersionResponse()
    @ApiDefaultBadRequestResponse()
    checkHealth(): string {
        return 'OK';
    }

    @Get('/location-info')
    @ApiTags('Location')
    @ApiOperation({
        summary: 'Get Location Info',
        description: 'Retrieve basic location details with thumbnail images using Google Places.',
    })
    @ApiHeader({ name: 'x-api-key', description: 'API key for authentication', required: true })
    @ApiHeader({ name: 'accept-version', description: 'API version (e.g., 1.0.0)', required: true })
    @ApiResponse({
        status: HttpStatus.OK,
        description: 'Successfully retrieved location info with images',
        type: LocationInfoResponseDto,
        schema: zodToOpenAPI(LocationInfoResponseSchema),
    })
    @ApiUnauthorizedResponse()
    @ApiInvalidVersionResponse()
    @ApiDefaultBadRequestResponse()
    async getLocationInfo(
        @Query() queryParams: LocationQueryDto,
    ): Promise<LocationInfoResponseDto> {
        return this.touriiBackendService.getLocationInfo(queryParams.query);
    }

    // ==========================================
    // USER & AUTH ENDPOINTS
    // ==========================================

    @Get('/user/sensitive-info')
    @ApiTags('User')
    @ApiOperation({
        summary: 'Get user sensitive info',
        description: 'Get user sensitive info',
    })
    @ApiHeader({ name: 'x-api-key', description: 'API key for authentication', required: true })
    @ApiHeader({ name: 'accept-version', description: 'API version (e.g., 1.0.0)', required: true })
    @ApiResponse({
        status: 200,
        description: 'User sensitive info',
        type: UserSensitiveInfoResponseDto,
        schema: zodToOpenAPI(UserSensitiveInfoResponseSchema),
    })
    @ApiUnauthorizedResponse()
    @ApiInvalidVersionResponse()
    @ApiDefaultBadRequestResponse()
    async getUserSensitiveInfo(@Req() req: Request): Promise<UserSensitiveInfoResponseDto> {
        //TODO: add more auth check
        return this.touriiBackendService.getUserSensitiveInfo(req.headers['x-user-id'] as string);
    }

    @Post('/user')
    @ApiTags('User')
    @ApiOperation({
        summary: 'Create User',
        description: 'Create a new user in the system.',
    })
    @ApiHeader({
        name: 'x-api-key',
        description: 'API key for authentication',
        required: true,
    })
    @ApiHeader({
        name: 'accept-version',
        description: 'API version (e.g., 1.0.0)',
        required: true,
    })
    @ApiBody({
        description: 'User creation request',
        type: UserEntity,
    })
    @ApiResponse({
        status: 201,
        description: 'User created successfully',
        type: UserEntity,
    })
    @ApiUserExistsResponse()
    @ApiUnauthorizedResponse()
    @ApiInvalidVersionResponse()
    @ApiDefaultBadRequestResponse()
    createUser(@Body() user: UserEntity): Promise<UserEntity> {
        return this.touriiBackendService.createUser(user);
    }

    @Post('/login')
    @ApiTags('Auth')
    @ApiOperation({
        summary: 'User Login',
        description:
            'Login using username or other identifiers with optional wallet/social checks.',
    })
    @ApiHeader({
        name: 'x-api-key',
        description: 'API key for authentication',
        required: true,
    })
    @ApiHeader({
        name: 'accept-version',
        description: 'API version (e.g., 1.0.0)',
        required: true,
    })
    @ApiBody({ description: 'Login request', type: LoginRequestDto })
    @ApiResponse({ status: 201, description: 'Login successful', type: UserEntity })
    @ApiUserNotFoundResponse()
    @ApiUnauthorizedResponse()
    @ApiInvalidVersionResponse()
    @ApiDefaultBadRequestResponse()
    login(@Body() login: LoginRequestDto): Promise<UserEntity> {
        return this.touriiBackendService.loginUser(login);
    }

    @Post('/auth/signup')
    @ApiTags('Auth')
    @ApiOperation({ summary: 'User signup with wallet' })
    @ApiBody({
        description: 'Signup info',
        type: AuthSignupRequestDto,
        schema: zodToOpenAPI(AuthSignupRequestSchema),
    })
    @ApiResponse({
        status: 201,
        description: 'Signup success',
        type: AuthSignupResponseDto,
        schema: zodToOpenAPI(AuthSignupResponseSchema),
    })
    @ApiDefaultBadRequestResponse()
    @ApiUnauthorizedResponse()
    @ApiInvalidVersionResponse()
    @ApiUserExistsResponse()
    async signup(
        @Body() dto: AuthSignupRequestDto,
        @Req() req: Request,
    ): Promise<AuthSignupResponseDto> {
        return this.touriiBackendService.signupUser(
            dto.email,
            dto.socialProvider,
            dto.socialId,
            req.ip ?? '',
        );
    }

    @Get('/user/me')
    @ApiTags('User')
    @ApiOperation({ summary: "Get current user's basic profile" })
    @ApiHeader({ name: 'x-api-key', description: 'API key for authentication', required: true })
    @ApiHeader({ name: 'accept-version', description: 'API version (e.g., 1.0.0)', required: true })
    // TODO: Replace header-based userId retrieval with proper auth guard
    @ApiResponse({
        status: 200,
        description: 'Current user basic profile',
        type: UserResponseDto,
        schema: zodToOpenAPI(UserResponseSchema),
    })
    @ApiDefaultBadRequestResponse()
    @ApiUnauthorizedResponse()
    @ApiInvalidVersionResponse()
    @ApiUserNotFoundResponse()
    async me(@Req() req: Request): Promise<UserResponseDto> {
        const userId = req.headers['x-user-id'] as string; // TODO: extract from auth token

        if (!userId) {
            throw new TouriiBackendAppException(TouriiBackendAppErrorType.E_TB_001);
        }

        return this.touriiBackendService.getUserProfile(userId);
    }

    // ==========================================
    // STORY ENDPOINTS
    // ==========================================

    @Post('/stories/create-saga')
    @ApiTags('Stories')
    @ApiOperation({
        summary: 'Create Story Saga',
        description: 'Create a new story saga with optional chapters.',
    })
    @ApiHeader({
        name: 'x-api-key',
        description: 'API key for authentication',
        required: true,
    })
    @ApiHeader({
        name: 'accept-version',
        description: 'API version (e.g., 1.0.0)',
        required: true,
    })
    @ApiBody({
        description: 'Story Saga creation request',
        type: StoryCreateRequestDto,
        schema: zodToOpenAPI(StoryCreateRequestSchema),
    })
    @ApiResponse({
        status: 201,
        description: 'Successfully created story saga',
        type: StoryResponseDto,
        schema: zodToOpenAPI(StoryResponseSchema),
    })
    @ApiUnauthorizedResponse()
    @ApiInvalidVersionResponse()
    @ApiDefaultBadRequestResponse()
    async createStory(
        @Body()
        saga: StoryCreateRequestDto,
    ): Promise<StoryResponseDto> {
        return await this.touriiBackendService.createStory(saga);
    }

    @Post('/stories/create-chapter/:storyId')
    @ApiTags('Stories')
    @ApiOperation({
        summary: 'Create Story Chapter',
        description: 'Create a new story chapter.',
    })
    @ApiHeader({
        name: 'x-api-key',
        description: 'API key for authentication',
        required: true,
    })
    @ApiHeader({
        name: 'accept-version',
        description: 'API version (e.g., 1.0.0)',
        required: true,
    })
    @ApiBody({
        description: 'Story Chapter creation request',
        type: StoryChapterCreateRequestDto,
        schema: zodToOpenAPI(StoryChapterCreateRequestSchema),
    })
    @ApiResponse({
        status: 201,
        description: 'Successfully created story chapter',
        type: StoryChapterResponseDto,
        schema: zodToOpenAPI(StoryChapterResponseSchema),
    })
    @ApiUnauthorizedResponse()
    @ApiInvalidVersionResponse()
    @ApiDefaultBadRequestResponse()
    async createStoryChapter(
        @Param('storyId')
        storyId: string,
        @Body()
        chapter: StoryChapterCreateRequestDto,
    ): Promise<StoryChapterResponseDto> {
        return await this.touriiBackendService.createStoryChapter(storyId, chapter);
    }

    @Post('/stories/update-saga')
    @ApiTags('Stories')
    @ApiOperation({
        summary: 'Update Story Saga',
        description: 'Update an existing story saga.',
    })
    @ApiHeader({
        name: 'x-api-key',
        description: 'API key for authentication',
        required: true,
    })
    @ApiHeader({
        name: 'accept-version',
        description: 'API version (e.g., 1.0.0)',
        required: true,
    })
    @ApiBody({
        description: 'Story Saga update request',
        schema: zodToOpenAPI(StoryUpdateRequestSchema),
    })
    @ApiResponse({
        status: 201,
        description: 'Successfully updated story saga',
        type: StoryResponseDto,
        schema: zodToOpenAPI(StoryResponseSchema),
    })
    @ApiUnauthorizedResponse()
    @ApiInvalidVersionResponse()
    @ApiDefaultBadRequestResponse()
    async updateStory(
        @Body()
        saga: StoryUpdateRequestDto,
    ): Promise<StoryResponseDto> {
        return await this.touriiBackendService.updateStory(saga);
    }

    @Post('/stories/update-chapter')
    @ApiTags('Stories')
    @ApiOperation({
        summary: 'Update Story Chapter',
        description: 'Update an existing story chapter.',
    })
    @ApiHeader({
        name: 'x-api-key',
        description: 'API key for authentication',
        required: true,
    })
    @ApiHeader({
        name: 'accept-version',
        description: 'API version (e.g., 1.0.0)',
        required: true,
    })
    @ApiBody({
        description: 'Story Chapter update request',
        schema: zodToOpenAPI(StoryChapterUpdateRequestSchema),
    })
    @ApiResponse({
        status: 201,
        description: 'Successfully updated story chapter',
        type: StoryChapterResponseDto,
        schema: zodToOpenAPI(StoryChapterResponseSchema),
    })
    @ApiUnauthorizedResponse()
    @ApiInvalidVersionResponse()
    @ApiDefaultBadRequestResponse()
    async updateStoryChapter(
        @Body()
        chapter: StoryChapterUpdateRequestDto,
    ): Promise<StoryChapterResponseDto> {
        return await this.touriiBackendService.updateStoryChapter(chapter);
    }

    @Delete('/stories/:storyId')
    @ApiTags('Stories')
    @ApiOperation({ summary: 'Delete Story', description: 'Delete a story saga.' })
    @ApiHeader({ name: 'x-api-key', description: 'API key for authentication', required: true })
    @ApiHeader({ name: 'accept-version', description: 'API version (e.g., 1.0.0)', required: true })
    @ApiResponse({ status: HttpStatus.NO_CONTENT, description: 'Story deleted' })
    @ApiUnauthorizedResponse()
    @ApiInvalidVersionResponse()
    @ApiDefaultBadRequestResponse()
    async deleteStory(@Param('storyId') storyId: string): Promise<void> {
        await this.touriiBackendService.deleteStory(storyId);
    }

    @Delete('/stories/chapters/:chapterId')
    @ApiTags('Stories')
    @ApiOperation({ summary: 'Delete Story Chapter', description: 'Delete a story chapter.' })
    @ApiHeader({ name: 'x-api-key', description: 'API key for authentication', required: true })
    @ApiHeader({ name: 'accept-version', description: 'API version (e.g., 1.0.0)', required: true })
    @ApiResponse({ status: HttpStatus.NO_CONTENT, description: 'Story chapter deleted' })
    @ApiUnauthorizedResponse()
    @ApiInvalidVersionResponse()
    @ApiDefaultBadRequestResponse()
    async deleteStoryChapter(@Param('chapterId') chapterId: string): Promise<void> {
        await this.touriiBackendService.deleteStoryChapter(chapterId);
    }

    @Get('/stories/sagas')
    @ApiTags('Stories')
    @ApiOperation({
        summary: 'Get All Story Sagas',
        description: 'Retrieve all available story sagas.',
    })
    @ApiHeader({
        name: 'x-api-key',
        description: 'API key for authentication',
        required: true,
    })
    @ApiHeader({
        name: 'accept-version',
        description: 'API version (e.g., 1.0.0)',
        required: true,
    })
    @ApiResponse({
        status: HttpStatus.OK,
        description: 'Successfully retrieved all sagas',
        type: StoryResponseDto,
        isArray: true,
        schema: {
            type: 'array',
            items: zodToOpenAPI(StoryResponseSchema),
        },
    })
    @ApiUnauthorizedResponse()
    @ApiInvalidVersionResponse()
    @ApiDefaultBadRequestResponse()
    async getSagas(): Promise<StoryResponseDto[]> {
        return await this.touriiBackendService.getStories();
    }

    @Get('/stories/sagas/:storyId/chapters')
    @ApiTags('Stories')
    @ApiOperation({
        summary: 'Get Story Chapters',
        description: 'Retrieve all chapters for a specific story.',
    })
    @ApiHeader({
        name: 'x-api-key',
        description: 'API key for authentication',
        required: true,
    })
    @ApiHeader({
        name: 'accept-version',
        description: 'API version (e.g., 1.0.0)',
        required: true,
    })
    @ApiResponse({
        status: HttpStatus.OK,
        description: 'Successfully retrieved all chapters for a specific story.',
        schema: zodToOpenAPI(StoryChapterResponseSchema),
    })
    @ApiUnauthorizedResponse()
    @ApiInvalidVersionResponse()
    @ApiDefaultBadRequestResponse()
    async getStoryChaptersByStoryId(
        @Param('storyId')
        storyId: string,
    ): Promise<StoryChapterResponseDto[]> {
        return await this.touriiBackendService.getStoryChapters(storyId);
    }

    @Post('/stories/chapters/:chapterId/progress')
    @ApiTags('Stories')
    @ApiOperation({
        summary: 'Save chapter reading progress',
        description: 'Track user reading progress for a story chapter',
    })
    @ApiHeader({ name: 'x-api-key', description: 'API key for authentication', required: true })
    @ApiHeader({ name: 'accept-version', description: 'API version (e.g., 1.0.0)', required: true })
    @ApiBody({
        description: 'Progress request',
        schema: zodToOpenAPI(ChapterProgressRequestSchema),
    })
    @ApiResponse({ status: HttpStatus.CREATED, description: 'Progress recorded' })
    @ApiUnauthorizedResponse()
    @ApiInvalidVersionResponse()
    @ApiDefaultBadRequestResponse()
    async markChapterProgress(
        @Param('chapterId') chapterId: string,
        @Body() body: ChapterProgressRequestDto,
    ): Promise<{ success: boolean }> {
        await this.touriiBackendService.trackChapterProgress(body.userId, chapterId, body.status);
        return { success: true };
    }

    // ==========================================
    // MODEL ROUTE ENDPOINTS
    // ==========================================

    @Post('/routes/create-model-route')
    @ApiTags('Routes')
    @ApiOperation({
        summary: 'Create Model Route',
        description: 'Create a new model route.',
    })
    @ApiHeader({
        name: 'x-api-key',
        description: 'API key for authentication',
        required: true,
    })
    @ApiHeader({
        name: 'accept-version',
        description: 'API version (e.g., 1.0.0)',
        required: true,
    })
    @ApiBody({
        description: 'Model Route creation request',
        schema: zodToOpenAPI(ModelRouteCreateRequestSchema),
    })
    @ApiResponse({
        status: 201,
        description: 'Successfully created model route',
        type: ModelRouteResponseDto,
        schema: zodToOpenAPI(ModelRouteResponseSchema),
    })
    @ApiUnauthorizedResponse()
    @ApiInvalidVersionResponse()
    @ApiDefaultBadRequestResponse()
    async createModelRoute(
        @Body()
        modelRoute: ModelRouteCreateRequestDto,
    ): Promise<ModelRouteResponseDto> {
        return await this.touriiBackendService.createModelRoute(modelRoute);
    }

    @Post('/routes/create-tourist-spot/:modelRouteId')
    @ApiTags('Routes')
    @ApiOperation({
        summary: 'Create Tourist Spot',
        description: 'Create a new tourist spot.',
    })
    @ApiHeader({
        name: 'x-api-key',
        description: 'API key for authentication',
        required: true,
    })
    @ApiHeader({
        name: 'accept-version',
        description: 'API version (e.g., 1.0.0)',
        required: true,
    })
    @ApiBody({
        description: 'Tourist Spot creation request',
        schema: zodToOpenAPI(TouristSpotCreateRequestSchema),
    })
    @ApiResponse({
        status: 201,
        description: 'Successfully created tourist spot',
        type: TouristSpotResponseDto,
        schema: zodToOpenAPI(TouristSpotResponseSchema),
    })
    @ApiUnauthorizedResponse()
    @ApiInvalidVersionResponse()
    @ApiDefaultBadRequestResponse()
    async createTouristSpot(
        @Param('modelRouteId')
        modelRouteId: string,
        @Body()
        touristSpot: TouristSpotCreateRequestDto,
    ): Promise<TouristSpotResponseDto> {
        return await this.touriiBackendService.createTouristSpot(touristSpot, modelRouteId);
    }

    @Post('/routes/update-model-route')
    @ApiTags('Routes')
    @ApiOperation({ summary: 'Update Model Route', description: 'Update an existing model route.' })
    @ApiHeader({ name: 'x-api-key', description: 'API key for authentication', required: true })
    @ApiHeader({ name: 'accept-version', description: 'API version (e.g., 1.0.0)', required: true })
    @ApiBody({
        description: 'Model Route update request',
        schema: zodToOpenAPI(ModelRouteUpdateRequestSchema),
    })
    @ApiResponse({
        status: HttpStatus.CREATED,
        description: 'Successfully updated model route',
        type: ModelRouteResponseDto,
        schema: zodToOpenAPI(ModelRouteResponseSchema),
    })
    @ApiUnauthorizedResponse()
    @ApiInvalidVersionResponse()
    @ApiDefaultBadRequestResponse()
    async updateModelRoute(
        @Body() modelRoute: ModelRouteUpdateRequestDto,
    ): Promise<ModelRouteResponseDto> {
        return await this.touriiBackendService.updateModelRoute(modelRoute);
    }

    @Post('/routes/update-tourist-spot')
    @ApiTags('Routes')
    @ApiOperation({
        summary: 'Update Tourist Spot',
        description: 'Update an existing tourist spot.',
    })
    @ApiHeader({ name: 'x-api-key', description: 'API key for authentication', required: true })
    @ApiHeader({ name: 'accept-version', description: 'API version (e.g., 1.0.0)', required: true })
    @ApiBody({
        description: 'Tourist Spot update request',
        schema: zodToOpenAPI(TouristSpotUpdateRequestSchema),
    })
    @ApiResponse({
        status: HttpStatus.CREATED,
        description: 'Successfully updated tourist spot',
        type: TouristSpotResponseDto,
        schema: zodToOpenAPI(TouristSpotResponseSchema),
    })
    @ApiUnauthorizedResponse()
    @ApiInvalidVersionResponse()
    @ApiDefaultBadRequestResponse()
    async updateTouristSpot(
        @Body() touristSpot: TouristSpotUpdateRequestDto,
    ): Promise<TouristSpotResponseDto> {
        return await this.touriiBackendService.updateTouristSpot(touristSpot);
    }

    @Delete('/routes/:modelRouteId')
    @ApiTags('Routes')
    @ApiOperation({ summary: 'Delete Model Route', description: 'Delete an existing model route.' })
    @ApiHeader({ name: 'x-api-key', description: 'API key for authentication', required: true })
    @ApiHeader({ name: 'accept-version', description: 'API version (e.g., 1.0.0)', required: true })
    @ApiResponse({ status: HttpStatus.NO_CONTENT, description: 'Model route deleted' })
    @ApiUnauthorizedResponse()
    @ApiInvalidVersionResponse()
    @ApiDefaultBadRequestResponse()
    async deleteModelRoute(@Param('modelRouteId') modelRouteId: string): Promise<void> {
        await this.touriiBackendService.deleteModelRoute(modelRouteId);
    }

    @Delete('/routes/tourist-spot/:touristSpotId')
    @ApiTags('Routes')
    @ApiOperation({ summary: 'Delete Tourist Spot', description: 'Delete a tourist spot.' })
    @ApiHeader({ name: 'x-api-key', description: 'API key for authentication', required: true })
    @ApiHeader({ name: 'accept-version', description: 'API version (e.g., 1.0.0)', required: true })
    @ApiResponse({ status: HttpStatus.NO_CONTENT, description: 'Tourist spot deleted' })
    @ApiUnauthorizedResponse()
    @ApiInvalidVersionResponse()
    @ApiDefaultBadRequestResponse()
    async deleteTouristSpot(@Param('touristSpotId') touristSpotId: string): Promise<void> {
        await this.touriiBackendService.deleteTouristSpot(touristSpotId);
    }

    @Get('/routes/tourist-spots/:storyChapterId')
    @ApiTags('Routes')
    @ApiOperation({
        summary: 'Get Tourist Spots by Story Chapter',
        description: 'Retrieve tourist spot information linked to a story chapter.',
    })
    @ApiHeader({ name: 'x-api-key', description: 'API key for authentication', required: true })
    @ApiHeader({ name: 'accept-version', description: 'API version (e.g., 1.0.0)', required: true })
    @ApiResponse({
        status: HttpStatus.OK,
        description: 'Successfully retrieved tourist spots',
        type: TouristSpotResponseDto,
        isArray: true,
        schema: { type: 'array', items: zodToOpenAPI(TouristSpotResponseSchema) },
    })
    @ApiUnauthorizedResponse()
    @ApiInvalidVersionResponse()
    @ApiDefaultBadRequestResponse()
    async getTouristSpotsByChapterId(
        @Param('storyChapterId') storyChapterId: string,
    ): Promise<TouristSpotResponseDto[]> {
        return this.touriiBackendService.getTouristSpotsByStoryChapterId(storyChapterId);
    }

    // ==========================================
    // QUEST ENDPOINTS
    // ==========================================

    @Get('/quests')
    @ApiTags('Quest')
    @ApiOperation({
        summary: 'Get quest with pagination',
        description: 'Get quest with pagination',
    })
    @ApiHeader({
        name: 'x-api-key',
        description: 'API key for authentication',
        required: true,
    })
    @ApiHeader({
        name: 'accept-version',
        description: 'API version (e.g., 1.0.0)',
        required: true,
    })
    @ApiQuery({
        name: 'page',
        required: false,
        type: Number,
        description: 'Page number for pagination (default: 1)',
    })
    @ApiQuery({
        name: 'limit',
        required: false,
        type: Number,
        description: 'Number of quests per page (default: 20, max: 100)',
    })
    @ApiQuery({
        name: 'isPremium',
        required: false,
        type: Boolean,
        description: 'Filter by premium status',
    })
    @ApiQuery({
        name: 'isUnlocked',
        required: false,
        type: Boolean,
        description: 'Filter by unlocked status',
    })
    @ApiQuery({
        name: 'questType',
        required: false,
        enum: QuestType,
        description: 'Filter by quest type',
    })
    @ApiResponse({
        status: HttpStatus.OK,
        description: 'Fetch quests successfully',
        type: QuestListResponseDto,
        schema: zodToOpenAPI(QuestListResponseSchema),
    })
    @ApiUnauthorizedResponse()
    @ApiInvalidVersionResponse()
    @ApiDefaultBadRequestResponse()
    async getQuestList(@Query() query: QuestListQueryDto): Promise<QuestListResponseDto> {
        const { page, limit, isPremium, isUnlocked, questType } = query;
        return await this.touriiBackendService.fetchQuestsWithPagination(
            Number(page),
            Number(limit),
            isPremium === undefined ? undefined : Boolean(isPremium),
            isUnlocked === undefined ? undefined : Boolean(isUnlocked),
            questType,
        );
    }

    @Get('/quests/:questId')
    @ApiTags('Quest')
    @ApiOperation({
        summary: 'Get quest by ID',
        description: 'Get quest by ID',
    })
    @ApiHeader({
        name: 'x-api-key',
        description: 'API key for authentication',
        required: true,
    })
    @ApiHeader({
        name: 'accept-version',
        description: 'API version (e.g., 1.0.0)',
        required: true,
    })
    @ApiResponse({
        status: HttpStatus.OK,
        description: 'Quest found successfully',
        type: QuestResponseDto,
        schema: zodToOpenAPI(QuestResponseSchema),
    })
    @ApiUnauthorizedResponse()
    @ApiInvalidVersionResponse()
    @ApiDefaultBadRequestResponse()
    async getQuestById(
        @Param('questId')
        questId: string,
    ): Promise<QuestResponseDto> {
        return await this.touriiBackendService.getQuestById(questId);
    }

    @Post('/quests/create-quest')
    @ApiTags('Quest')
    @ApiOperation({ summary: 'Create Quest', description: 'Create a new quest.' })
    @ApiHeader({ name: 'x-api-key', description: 'API key for authentication', required: true })
    @ApiHeader({ name: 'accept-version', description: 'API version (e.g., 1.0.0)', required: true })
    @ApiBody({
        description: 'Quest create request',
        schema: zodToOpenAPI(QuestCreateRequestSchema),
    })
    @ApiResponse({
        status: HttpStatus.CREATED,
        description: 'Successfully created quest',
        type: QuestResponseDto,
        schema: zodToOpenAPI(QuestResponseSchema),
    })
    @ApiUnauthorizedResponse()
    @ApiInvalidVersionResponse()
    @ApiDefaultBadRequestResponse()
    async createQuest(@Body() quest: QuestCreateRequestDto): Promise<QuestResponseDto> {
        return await this.touriiBackendService.createQuest(quest);
    }

    @Post('/quests/create-task/:questId')
    @ApiTags('Quest')
    @ApiOperation({ summary: 'Create Quest Task', description: 'Create a new quest task.' })
    @ApiHeader({ name: 'x-api-key', description: 'API key for authentication', required: true })
    @ApiHeader({ name: 'accept-version', description: 'API version (e.g., 1.0.0)', required: true })
    @ApiBody({
        description: 'Quest task create request',
        schema: zodToOpenAPI(QuestTaskCreateRequestSchema),
    })
    @ApiResponse({
        status: HttpStatus.CREATED,
        description: 'Successfully created quest task',
        type: TaskResponseDto,
        schema: zodToOpenAPI(TaskResponseSchema),
    })
    @ApiUnauthorizedResponse()
    @ApiInvalidVersionResponse()
    @ApiDefaultBadRequestResponse()
    async createQuestTask(
        @Param('questId') questId: string,
        @Body() task: QuestTaskCreateRequestDto,
    ): Promise<TaskResponseDto> {
        return await this.touriiBackendService.createQuestTask(questId, task);
    }

    @Post('/quests/update-quest')
    @ApiTags('Quest')
    @ApiOperation({ summary: 'Update Quest', description: 'Update an existing quest.' })
    @ApiHeader({ name: 'x-api-key', description: 'API key for authentication', required: true })
    @ApiHeader({ name: 'accept-version', description: 'API version (e.g., 1.0.0)', required: true })
    @ApiBody({
        description: 'Quest update request',
        schema: zodToOpenAPI(QuestUpdateRequestSchema),
    })
    @ApiResponse({
        status: HttpStatus.CREATED,
        description: 'Successfully updated quest',
        type: QuestResponseDto,
        schema: zodToOpenAPI(QuestResponseSchema),
    })
    @ApiUnauthorizedResponse()
    @ApiInvalidVersionResponse()
    @ApiDefaultBadRequestResponse()
    async updateQuest(@Body() quest: QuestUpdateRequestDto): Promise<QuestResponseDto> {
        return await this.touriiBackendService.updateQuest(quest);
    }

    @Post('/quests/update-task')
    @ApiTags('Quest')
    @ApiOperation({ summary: 'Update Quest Task', description: 'Update an existing quest task.' })
    @ApiHeader({ name: 'x-api-key', description: 'API key for authentication', required: true })
    @ApiHeader({ name: 'accept-version', description: 'API version (e.g., 1.0.0)', required: true })
    @ApiBody({
        description: 'Quest task update request',
        schema: zodToOpenAPI(QuestTaskUpdateRequestSchema),
    })
    @ApiResponse({
        status: HttpStatus.CREATED,
        description: 'Successfully updated quest task',
        type: TaskResponseDto,
        schema: zodToOpenAPI(TaskResponseSchema),
    })
    @ApiUnauthorizedResponse()
    @ApiInvalidVersionResponse()
    @ApiDefaultBadRequestResponse()
    async updateQuestTask(@Body() task: QuestTaskUpdateRequestDto): Promise<TaskResponseDto> {
        return await this.touriiBackendService.updateQuestTask(task);
    }

    @Delete('/quests/:questId')
    @ApiTags('Quest')
    @ApiOperation({ summary: 'Delete Quest', description: 'Delete a quest and its tasks.' })
    @ApiHeader({ name: 'x-api-key', description: 'API key for authentication', required: true })
    @ApiHeader({ name: 'accept-version', description: 'API version (e.g., 1.0.0)', required: true })
    @ApiResponse({ status: HttpStatus.NO_CONTENT, description: 'Quest deleted' })
    @ApiUnauthorizedResponse()
    @ApiInvalidVersionResponse()
    @ApiDefaultBadRequestResponse()
    async deleteQuest(@Param('questId') questId: string): Promise<void> {
        await this.touriiBackendService.deleteQuest(questId);
    }

    @Delete('/quests/tasks/:taskId')
    @ApiTags('Quest')
    @ApiOperation({ summary: 'Delete Quest Task', description: 'Delete an individual quest task.' })
    @ApiHeader({ name: 'x-api-key', description: 'API key for authentication', required: true })
    @ApiHeader({ name: 'accept-version', description: 'API version (e.g., 1.0.0)', required: true })
    @ApiResponse({ status: HttpStatus.NO_CONTENT, description: 'Quest task deleted' })
    @ApiUnauthorizedResponse()
    @ApiInvalidVersionResponse()
    @ApiDefaultBadRequestResponse()
    async deleteQuestTask(@Param('taskId') taskId: string): Promise<void> {
        await this.touriiBackendService.deleteQuestTask(taskId);
    }

    @Get('/quests/:questId/group/members')
    @ApiTags('Quest')
    @ApiOperation({
        summary: 'Get Group Members',
        description: 'Return current members of the group quest.',
    })
    @ApiHeader({ name: 'x-api-key', description: 'API key for authentication', required: true })
    @ApiHeader({ name: 'accept-version', description: 'API version (e.g., 1.0.0)', required: true })
    @ApiResponse({
        status: HttpStatus.OK,
        description: 'Member list',
        type: GroupMembersResponseDto,
        schema: zodToOpenAPI(GroupMembersResponseSchema),
    })
    @ApiUnauthorizedResponse()
    @ApiInvalidVersionResponse()
    @ApiDefaultBadRequestResponse()
    async getGroupMembers(@Param('questId') questId: string): Promise<GroupMembersResponseDto> {
        return this.touriiBackendService.getGroupMembers(questId);
    }

    @Post('/quests/:questId/group/start')
    @ApiTags('Quest')
    @ApiOperation({
        summary: 'Start Group Quest',
        description: 'Leader starts the quest for all members.',
    })
    @ApiHeader({ name: 'x-api-key', description: 'API key for authentication', required: true })
    @ApiHeader({ name: 'accept-version', description: 'API version (e.g., 1.0.0)', required: true })
    @ApiBody({
        description: 'Start group quest request',
        schema: zodToOpenAPI(StartGroupQuestRequestSchema),
    })
    @ApiResponse({
        status: HttpStatus.OK,
        description: 'Group quest started',
        type: StartGroupQuestResponseDto,
        schema: zodToOpenAPI(StartGroupQuestResponseSchema),
    })
    @ApiUnauthorizedResponse()
    @ApiInvalidVersionResponse()
    @ApiDefaultBadRequestResponse()
    async startGroupQuest(
        @Param('questId') questId: string,
        @Body() body: StartGroupQuestRequestDto,
    ): Promise<StartGroupQuestResponseDto> {
        return this.touriiBackendService.startGroupQuest(questId, body.userId);
    }

    @Get('/routes')
    @ApiTags('Routes')
    @ApiOperation({
        summary: 'Get All Model Routes',
        description: 'Retrieve a list of all available model routes with their details.',
    })
    @ApiHeader({
        name: 'x-api-key',
        description: 'API key for authentication',
        required: true,
    })
    @ApiHeader({
        name: 'accept-version',
        description: 'API version (e.g., 1.0.0)',
        required: true,
    })
    @ApiResponse({
        status: HttpStatus.OK,
        description: 'Successfully retrieved all model routes',
        type: [ModelRouteResponseDto],
        schema: {
            type: 'array',
            items: zodToOpenAPI(ModelRouteResponseSchema),
        },
    })
    @ApiUnauthorizedResponse()
    @ApiInvalidVersionResponse()
    @ApiDefaultBadRequestResponse()
    async getRoutes(): Promise<ModelRouteResponseDto[]> {
        return this.touriiBackendService.getModelRoutes();
    }

    @Get('/routes/:id')
    @ApiTags('Routes')
    @ApiOperation({
        summary: 'Get Model Route by ID',
        description:
            'Retrieve a specific model route by its ID, including tourist spots and weather data.',
    })
    @ApiHeader({
        name: 'x-api-key',
        description: 'API key for authentication',
        required: true,
    })
    @ApiHeader({
        name: 'accept-version',
        description: 'API version (e.g., 1.0.0)',
        required: true,
    })
    @ApiResponse({
        status: HttpStatus.OK,
        description: 'Successfully retrieved the model route',
        type: ModelRouteResponseDto,
        schema: zodToOpenAPI(ModelRouteResponseSchema),
    })
    @ApiUnauthorizedResponse()
    @ApiInvalidVersionResponse()
    @ApiDefaultBadRequestResponse()
    async getRouteById(@Param('id') id: string): Promise<ModelRouteResponseDto> {
        return this.touriiBackendService.getModelRouteById(id);
    }
<<<<<<< HEAD

    @Get('/location-info')
    @ApiTags('Routes')
    @ApiOperation({
        summary: 'Get Location Info',
        description: 'Retrieve basic location details with thumbnail images using Google Places.',
    })
    @ApiHeader({ name: 'x-api-key', description: 'API key for authentication', required: true })
    @ApiHeader({ name: 'accept-version', description: 'API version (e.g., 1.0.0)', required: true })
    @ApiResponse({
        status: HttpStatus.OK,
        description: 'Successfully retrieved location info with images',
        type: LocationInfoResponseDto,
        schema: zodToOpenAPI(LocationInfoResponseSchema),
    })
    @ApiUnauthorizedResponse()
    @ApiInvalidVersionResponse()
    @ApiDefaultBadRequestResponse()
    async getLocationInfo(
        @Query() queryParams: LocationQueryDto,
    ): Promise<LocationInfoResponseDto> {
        return this.touriiBackendService.getLocationInfo(queryParams.query);
    }

    @Get('/moments')
    @ApiTags('Moment')
    @ApiOperation({ summary: 'Get latest moments', description: 'Latest traveler moments' })
    @ApiHeader({ name: 'x-api-key', description: 'API key for authentication', required: true })
    @ApiHeader({ name: 'accept-version', description: 'API version (e.g., 1.0.0)', required: true })
    @ApiQuery({ name: 'page', required: false, type: Number, description: 'Page number' })
    @ApiQuery({ name: 'limit', required: false, type: Number, description: 'Items per page' })
    @ApiResponse({
        status: HttpStatus.OK,
        description: 'Fetch moments successfully',
        type: MomentListResponseDto,
        schema: zodToOpenAPI(MomentListResponseSchema),
    })
    @ApiUnauthorizedResponse()
    @ApiInvalidVersionResponse()
    @ApiDefaultBadRequestResponse()
    async getMoments(@Query() query: MomentListQueryDto): Promise<MomentListResponseDto> {
        const entities = await this.touriiBackendService.getLatestMoments(
            Number(query.page),
            Number(query.limit),
            query.momentType,
        );
        return { moments: entities, pagination: { page: query.page, limit: query.limit } };
    }
=======
>>>>>>> dfba2216
}<|MERGE_RESOLUTION|>--- conflicted
+++ resolved
@@ -171,12 +171,9 @@
     StartGroupQuestResponseDto,
     LocationQueryDto,
     LocationInfoResponseDto,
-<<<<<<< HEAD
     MomentListResponseDto,
     MomentResponseDto,
-=======
     UserResponseDto,
->>>>>>> dfba2216
 )
 export class TouriiBackendController {
     constructor(private readonly touriiBackendService: TouriiBackendService) {}
@@ -214,29 +211,6 @@
     @ApiDefaultBadRequestResponse()
     checkHealth(): string {
         return 'OK';
-    }
-
-    @Get('/location-info')
-    @ApiTags('Location')
-    @ApiOperation({
-        summary: 'Get Location Info',
-        description: 'Retrieve basic location details with thumbnail images using Google Places.',
-    })
-    @ApiHeader({ name: 'x-api-key', description: 'API key for authentication', required: true })
-    @ApiHeader({ name: 'accept-version', description: 'API version (e.g., 1.0.0)', required: true })
-    @ApiResponse({
-        status: HttpStatus.OK,
-        description: 'Successfully retrieved location info with images',
-        type: LocationInfoResponseDto,
-        schema: zodToOpenAPI(LocationInfoResponseSchema),
-    })
-    @ApiUnauthorizedResponse()
-    @ApiInvalidVersionResponse()
-    @ApiDefaultBadRequestResponse()
-    async getLocationInfo(
-        @Query() queryParams: LocationQueryDto,
-    ): Promise<LocationInfoResponseDto> {
-        return this.touriiBackendService.getLocationInfo(queryParams.query);
     }
 
     // ==========================================
@@ -1155,7 +1129,6 @@
     async getRouteById(@Param('id') id: string): Promise<ModelRouteResponseDto> {
         return this.touriiBackendService.getModelRouteById(id);
     }
-<<<<<<< HEAD
 
     @Get('/location-info')
     @ApiTags('Routes')
@@ -1197,13 +1170,10 @@
     @ApiInvalidVersionResponse()
     @ApiDefaultBadRequestResponse()
     async getMoments(@Query() query: MomentListQueryDto): Promise<MomentListResponseDto> {
-        const entities = await this.touriiBackendService.getLatestMoments(
+        return await this.touriiBackendService.getLatestMoments(
             Number(query.page),
             Number(query.limit),
             query.momentType,
         );
-        return { moments: entities, pagination: { page: query.page, limit: query.limit } };
-    }
-=======
->>>>>>> dfba2216
+    }
 }