--- conflicted
+++ resolved
@@ -34,6 +34,14 @@
     ModelRouteCreateRequestSchema,
 } from './model/tourii-request/create/model-route-create-request.model';
 import {
+    QuestCreateRequestDto,
+    QuestCreateRequestSchema,
+} from './model/tourii-request/create/quest-create-request.model';
+import {
+    QuestTaskCreateRequestDto,
+    QuestTaskCreateRequestSchema,
+} from './model/tourii-request/create/quest-task-create-request.model';
+import {
     StoryCreateRequestDto,
     StoryCreateRequestSchema,
 } from './model/tourii-request/create/story-create-request.model';
@@ -41,18 +49,7 @@
     TouristSpotCreateRequestDto,
     TouristSpotCreateRequestSchema,
 } from './model/tourii-request/create/tourist-spot-create-request.model';
-<<<<<<< HEAD
-import {
-    QuestCreateRequestDto,
-    QuestCreateRequestSchema,
-} from './model/tourii-request/create/quest-create-request.model';
-import {
-    QuestTaskCreateRequestDto,
-    QuestTaskCreateRequestSchema,
-} from './model/tourii-request/create/quest-task-create-request.model';
-=======
 import { LocationQueryDto } from './model/tourii-request/fetch/location-query-request.model';
->>>>>>> ba9c52e3
 import { QuestListQueryDto } from './model/tourii-request/fetch/quest-fetch-request.model';
 import {
     ChapterProgressRequestDto,
@@ -63,6 +60,10 @@
     StoryChapterUpdateRequestSchema,
 } from './model/tourii-request/update/chapter-story-update-request.model';
 import {
+    ModelRouteUpdateRequestDto,
+    ModelRouteUpdateRequestSchema,
+} from './model/tourii-request/update/model-route-update-request.model';
+import {
     QuestTaskUpdateRequestDto,
     QuestTaskUpdateRequestSchema,
 } from './model/tourii-request/update/quest-task-update-request.model';
@@ -74,10 +75,6 @@
     StoryUpdateRequestDto,
     StoryUpdateRequestSchema,
 } from './model/tourii-request/update/story-update-request.model';
-import {
-    ModelRouteUpdateRequestDto,
-    ModelRouteUpdateRequestSchema,
-} from './model/tourii-request/update/model-route-update-request.model';
 import {
     TouristSpotUpdateRequestDto,
     TouristSpotUpdateRequestSchema,
@@ -488,7 +485,10 @@
     @ApiOperation({ summary: 'Update Model Route', description: 'Update an existing model route.' })
     @ApiHeader({ name: 'x-api-key', description: 'API key for authentication', required: true })
     @ApiHeader({ name: 'accept-version', description: 'API version (e.g., 1.0.0)', required: true })
-    @ApiBody({ description: 'Model Route update request', schema: zodToOpenAPI(ModelRouteUpdateRequestSchema) })
+    @ApiBody({
+        description: 'Model Route update request',
+        schema: zodToOpenAPI(ModelRouteUpdateRequestSchema),
+    })
     @ApiResponse({
         status: HttpStatus.CREATED,
         description: 'Successfully updated model route',
@@ -506,10 +506,16 @@
 
     @Post('/routes/update-tourist-spot')
     @ApiTags('Routes')
-    @ApiOperation({ summary: 'Update Tourist Spot', description: 'Update an existing tourist spot.' })
+    @ApiOperation({
+        summary: 'Update Tourist Spot',
+        description: 'Update an existing tourist spot.',
+    })
     @ApiHeader({ name: 'x-api-key', description: 'API key for authentication', required: true })
     @ApiHeader({ name: 'accept-version', description: 'API version (e.g., 1.0.0)', required: true })
-    @ApiBody({ description: 'Tourist Spot update request', schema: zodToOpenAPI(TouristSpotUpdateRequestSchema) })
+    @ApiBody({
+        description: 'Tourist Spot update request',
+        schema: zodToOpenAPI(TouristSpotUpdateRequestSchema),
+    })
     @ApiResponse({
         status: HttpStatus.CREATED,
         description: 'Successfully updated tourist spot',
@@ -747,8 +753,16 @@
     @ApiOperation({ summary: 'Create Quest', description: 'Create a new quest.' })
     @ApiHeader({ name: 'x-api-key', description: 'API key for authentication', required: true })
     @ApiHeader({ name: 'accept-version', description: 'API version (e.g., 1.0.0)', required: true })
-    @ApiBody({ description: 'Quest create request', schema: zodToOpenAPI(QuestCreateRequestSchema) })
-    @ApiResponse({ status: HttpStatus.CREATED, description: 'Successfully created quest', type: QuestResponseDto, schema: zodToOpenAPI(QuestResponseSchema) })
+    @ApiBody({
+        description: 'Quest create request',
+        schema: zodToOpenAPI(QuestCreateRequestSchema),
+    })
+    @ApiResponse({
+        status: HttpStatus.CREATED,
+        description: 'Successfully created quest',
+        type: QuestResponseDto,
+        schema: zodToOpenAPI(QuestResponseSchema),
+    })
     @ApiUnauthorizedResponse()
     @ApiInvalidVersionResponse()
     @ApiDefaultBadRequestResponse()
@@ -761,8 +775,16 @@
     @ApiOperation({ summary: 'Create Quest Task', description: 'Create a new quest task.' })
     @ApiHeader({ name: 'x-api-key', description: 'API key for authentication', required: true })
     @ApiHeader({ name: 'accept-version', description: 'API version (e.g., 1.0.0)', required: true })
-    @ApiBody({ description: 'Quest task create request', schema: zodToOpenAPI(QuestTaskCreateRequestSchema) })
-    @ApiResponse({ status: HttpStatus.CREATED, description: 'Successfully created quest task', type: TaskResponseDto, schema: zodToOpenAPI(TaskResponseSchema) })
+    @ApiBody({
+        description: 'Quest task create request',
+        schema: zodToOpenAPI(QuestTaskCreateRequestSchema),
+    })
+    @ApiResponse({
+        status: HttpStatus.CREATED,
+        description: 'Successfully created quest task',
+        type: TaskResponseDto,
+        schema: zodToOpenAPI(TaskResponseSchema),
+    })
     @ApiUnauthorizedResponse()
     @ApiInvalidVersionResponse()
     @ApiDefaultBadRequestResponse()
