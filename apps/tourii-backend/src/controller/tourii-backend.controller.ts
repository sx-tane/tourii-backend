--- conflicted
+++ resolved
@@ -81,6 +81,10 @@
 } from './model/tourii-request/update/tourist-spot-update-request.model';
 
 import {
+    StartGroupQuestRequestDto,
+    StartGroupQuestRequestSchema,
+} from './model/tourii-request/update/start-group-quest-request.model';
+import {
     AuthSignupResponseDto,
     AuthSignupResponseSchema,
 } from './model/tourii-response/auth-signup-response.model';
@@ -88,6 +92,10 @@
     StoryChapterResponseDto,
     StoryChapterResponseSchema,
 } from './model/tourii-response/chapter-story-response.model';
+import {
+    GroupMembersResponseDto,
+    GroupMembersResponseSchema,
+} from './model/tourii-response/group-members-response.model';
 import {
     ModelRouteResponseDto,
     ModelRouteResponseSchema,
@@ -103,6 +111,10 @@
     TaskResponseSchema,
 } from './model/tourii-response/quest-response.model';
 import {
+    StartGroupQuestResponseDto,
+    StartGroupQuestResponseSchema,
+} from './model/tourii-response/start-group-quest-response.model';
+import {
     StoryResponseDto,
     StoryResponseSchema,
 } from './model/tourii-response/story-response.model';
@@ -110,18 +122,6 @@
     TouristSpotResponseDto,
     TouristSpotResponseSchema,
 } from './model/tourii-response/tourist-spot-response.model';
-import {
-    GroupMembersResponseDto,
-    GroupMembersResponseSchema,
-} from './model/tourii-response/group-members-response.model';
-import {
-    StartGroupQuestRequestDto,
-    StartGroupQuestRequestSchema,
-} from './model/tourii-request/update/start-group-quest-request.model';
-import {
-    StartGroupQuestResponseDto,
-    StartGroupQuestResponseSchema,
-} from './model/tourii-response/start-group-quest-response.model';
 
 @Controller()
 @ApiExtraModels(
@@ -143,16 +143,15 @@
     TaskResponseDto,
     QuestCreateRequestDto,
     QuestTaskCreateRequestDto,
+    QuestUpdateRequestDto,
+    QuestTaskUpdateRequestDto,
     LoginRequestDto,
     AuthSignupRequestDto,
     AuthSignupResponseDto,
-<<<<<<< HEAD
     GroupMembersResponseDto,
     StartGroupQuestRequestDto,
     StartGroupQuestResponseDto,
-=======
     LocationQueryDto,
->>>>>>> 93e0fc82
 )
 export class TouriiBackendController {
     constructor(private readonly touriiBackendService: TouriiBackendService) {}
