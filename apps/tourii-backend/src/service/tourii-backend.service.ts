--- conflicted
+++ resolved
@@ -1,5 +1,4 @@
 import type { EncryptionRepository } from '@app/core/domain/auth/encryption.repository';
-import { MomentType } from '@app/core/domain/feed/moment-type';
 import { MomentRepository } from '@app/core/domain/feed/moment.repository';
 import { ModelRouteEntity } from '@app/core/domain/game/model-route/model-route.entity';
 import { ModelRouteRepository } from '@app/core/domain/game/model-route/model-route.repository';
@@ -40,7 +39,6 @@
 import type { StoryChapterResponseDto } from '../controller/model/tourii-response/chapter-story-response.model';
 import { LocationInfoResponseDto } from '../controller/model/tourii-response/location-info-response.model';
 import type { ModelRouteResponseDto } from '../controller/model/tourii-response/model-route-response.model';
-import { MomentResponseDto } from '../controller/model/tourii-response/moment-response.model';
 import { QuestListResponseDto } from '../controller/model/tourii-response/quest-list-response.model';
 import {
     QuestResponseDto,
@@ -68,6 +66,8 @@
 import { UserCreateBuilder } from './builder/user-create-builder';
 import { UserResultBuilder } from './builder/user-result-builder';
 
+import { MomentType } from '@app/core/domain/feed/moment-type';
+import { MomentListResponseDto } from '../controller/model/tourii-response/moment-response.model';
 @Injectable()
 export class TouriiBackendService {
     constructor(
@@ -1081,21 +1081,9 @@
         await this.questRepository.deleteQuestTask(taskId);
     }
 
-    /**
-<<<<<<< HEAD
-     * Track chapter progress
-     * @param userId User ID
-     * @param chapterId Chapter ID
-     * @param status Story status
-     * @returns void
-     */
-    async trackChapterProgress(
-        userId: string,
-        chapterId: string,
-        status: StoryStatus,
-    ): Promise<void> {
-        await this.userStoryLogRepository.trackProgress(userId, chapterId, status);
-    }
+    // ==========================================
+    // MOMENT METHODS
+    // ==========================================
 
     /**
      * Retrieve a page of the most recent traveler activity moments.
@@ -1104,22 +1092,34 @@
      *
      * @param page page number (default: 1)
      * @param limit items per page (default: 10)
+     * @param momentType moment type (default: MomentType.STORY)
+     * @returns Moment response DTO
      */
     async getLatestMoments(
         page = 1,
         limit = 10,
         momentType?: MomentType,
-    ): Promise<MomentResponseDto[]> {
+    ): Promise<MomentListResponseDto> {
         const offset = (page - 1) * limit;
         const moments = await this.momentRepository.getLatest(limit, offset, momentType);
-        const totalItems = moments.length;
+        const momentListResponseDto = moments.map((m) => {
+            return {
+                imageUrl: m.imageUrl,
+                username: m.username,
+                description: m.description,
+                rewardText: m.rewardText,
+                insDateTime: m.insDateTime,
+            };
+        });
+        const totalItems = moments[0].totalItems;
         const totalPages = Math.ceil(totalItems / limit);
-        return { moments, pagination: { currentPage: page, totalPages, totalItems } };
-    }
-
-    /**
-=======
->>>>>>> dfba2216
+        return {
+            moments: momentListResponseDto,
+            pagination: { currentPage: page, totalPages, totalItems },
+        };
+    }
+
+    /**
      * Update story chapters with tourist spot ids
      * @param pairs Array of { storyChapterId, touristSpotId } pairs
      * @returns void
