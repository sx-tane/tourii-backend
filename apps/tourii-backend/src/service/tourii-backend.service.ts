import type { EncryptionRepository } from '@app/core/domain/auth/encryption.repository';
import { ModelRouteEntity } from '@app/core/domain/game/model-route/model-route.entity';
import { ModelRouteRepository } from '@app/core/domain/game/model-route/model-route.repository';
import { TouristSpot } from '@app/core/domain/game/model-route/tourist-spot';
import { GroupQuestRepository } from '@app/core/domain/game/quest/group-quest.repository';
import { QuestRepository } from '@app/core/domain/game/quest/quest.repository';
import { StoryChapter } from '@app/core/domain/game/story/chapter-story';
import { StoryEntity } from '@app/core/domain/game/story/story.entity';
import type { StoryRepository } from '@app/core/domain/game/story/story.repository';
import { UserStoryLogRepository } from '@app/core/domain/game/story/user-story-log.repository';
import { GeoInfo } from '@app/core/domain/geo/geo-info';
import { GeoInfoRepository } from '@app/core/domain/geo/geo-info.repository';
import { LocationInfo } from '@app/core/domain/geo/location-info';
import { LocationInfoRepository } from '@app/core/domain/geo/location-info.repository';
import { WeatherInfo } from '@app/core/domain/geo/weather-info';
import { WeatherInfoRepository } from '@app/core/domain/geo/weather-info.repository';
import { DigitalPassportRepository } from '@app/core/domain/passport/digital-passport.repository';
import { DigitalPassportMetadataRepository } from '@app/core/domain/passport/digital-passport-metadata.repository';
import { UserEntity } from '@app/core/domain/user/user.entity';
import type { UserRepository } from '@app/core/domain/user/user.repository';
import { TouriiBackendAppErrorType } from '@app/core/support/exception/tourii-backend-app-error-type';
import { TouriiBackendAppException } from '@app/core/support/exception/tourii-backend-app-exception';
import { ForbiddenException, Inject, Injectable, Logger } from '@nestjs/common';
import { QuestStatus, QuestType, StoryStatus } from '@prisma/client';
import { ethers } from 'ethers';
import type { StoryChapterCreateRequestDto } from '../controller/model/tourii-request/create/chapter-story-create-request.model';
import type { LoginRequestDto } from '../controller/model/tourii-request/create/login-request.model';
import type { ModelRouteCreateRequestDto } from '../controller/model/tourii-request/create/model-route-create-request.model';
import type { QuestCreateRequestDto } from '../controller/model/tourii-request/create/quest-create-request.model';
import type { QuestTaskCreateRequestDto } from '../controller/model/tourii-request/create/quest-task-create-request.model';
import type { StoryCreateRequestDto } from '../controller/model/tourii-request/create/story-create-request.model';
import type { TouristSpotCreateRequestDto } from '../controller/model/tourii-request/create/tourist-spot-create-request.model';
import type { StoryChapterUpdateRequestDto } from '../controller/model/tourii-request/update/chapter-story-update-request.model';
import type { ModelRouteUpdateRequestDto } from '../controller/model/tourii-request/update/model-route-update-request.model';
import type { QuestTaskUpdateRequestDto } from '../controller/model/tourii-request/update/quest-task-update-request.model';
import type { QuestUpdateRequestDto } from '../controller/model/tourii-request/update/quest-update-request.model';
import type { StoryUpdateRequestDto } from '../controller/model/tourii-request/update/story-update-request.model';
import type { TouristSpotUpdateRequestDto } from '../controller/model/tourii-request/update/tourist-spot-update-request.model';
import { AuthSignupResponseDto } from '../controller/model/tourii-response/auth-signup-response.model';
import type { StoryChapterResponseDto } from '../controller/model/tourii-response/chapter-story-response.model';
import type { ModelRouteResponseDto } from '../controller/model/tourii-response/model-route-response.model';
import { QuestListResponseDto } from '../controller/model/tourii-response/quest-list-response.model';
import {
    QuestResponseDto,
    TaskResponseDto,
} from '../controller/model/tourii-response/quest-response.model';
import type { StoryResponseDto } from '../controller/model/tourii-response/story-response.model';
import type { TouristSpotResponseDto } from '../controller/model/tourii-response/tourist-spot-response.model';
import { GroupQuestGateway } from '../group-quest/group-quest.gateway';
import { TouriiBackendConstants } from '../tourii-backend.constant';
import { ModelRouteCreateRequestBuilder } from './builder/model-route-create-request-builder';
import { ModelRouteResultBuilder } from './builder/model-route-result-builder';
import { ModelRouteUpdateRequestBuilder } from './builder/model-route-update-request-builder';
import { QuestCreateRequestBuilder } from './builder/quest-create-request-builder';
import { QuestResultBuilder } from './builder/quest-result-builder';
import { QuestUpdateRequestBuilder } from './builder/quest-update-request-builder';
import { StoryCreateRequestBuilder } from './builder/story-create-request-builder';
import { StoryResultBuilder } from './builder/story-result-builder';
import { StoryUpdateRequestBuilder } from './builder/story-update-request-builder';
import { TouristSpotUpdateRequestBuilder } from './builder/tourist-spot-update-request-builder';
import { UserCreateBuilder } from './builder/user-create-builder';

@Injectable()
export class TouriiBackendService {
    constructor(
        @Inject(TouriiBackendConstants.USER_REPOSITORY_TOKEN)
        private readonly userRepository: UserRepository,
        @Inject(TouriiBackendConstants.STORY_REPOSITORY_TOKEN)
        private readonly storyRepository: StoryRepository,
        @Inject(TouriiBackendConstants.MODEL_ROUTE_REPOSITORY_TOKEN)
        private readonly modelRouteRepository: ModelRouteRepository,
        @Inject(TouriiBackendConstants.GEO_INFO_REPOSITORY_TOKEN)
        private readonly geoInfoRepository: GeoInfoRepository,
        @Inject(TouriiBackendConstants.WEATHER_INFO_REPOSITORY_TOKEN)
        private readonly weatherInfoRepository: WeatherInfoRepository,
        @Inject(TouriiBackendConstants.LOCATION_INFO_REPOSITORY_TOKEN)
        private readonly locationInfoRepository: LocationInfoRepository,
        @Inject(TouriiBackendConstants.QUEST_REPOSITORY_TOKEN)
        private readonly questRepository: QuestRepository,
        @Inject(TouriiBackendConstants.ENCRYPTION_REPOSITORY_TOKEN)
        private readonly encryptionRepository: EncryptionRepository,
        @Inject(TouriiBackendConstants.USER_STORY_LOG_REPOSITORY_TOKEN)
        private readonly userStoryLogRepository: UserStoryLogRepository,
        @Inject(TouriiBackendConstants.DIGITAL_PASSPORT_REPOSITORY_TOKEN)
        private readonly passportRepository: DigitalPassportRepository,
<<<<<<< HEAD
        @Inject(TouriiBackendConstants.DIGITAL_PASSPORT_METADATA_REPOSITORY_TOKEN)
        private readonly passportMetadataRepository: DigitalPassportMetadataRepository,
=======
        @Inject(TouriiBackendConstants.GROUP_QUEST_REPOSITORY_TOKEN)
        private readonly groupQuestRepository: GroupQuestRepository,
        private readonly groupQuestGateway: GroupQuestGateway,
>>>>>>> adab8cf3
    ) {}

    /**
     * Create story
     * @param saga Story create request DTO
     * @returns Story response DTO
     */
    async createStory(saga: StoryCreateRequestDto): Promise<StoryResponseDto> {
        // 1. Create story entity
        const storySaga: StoryEntity = await this.storyRepository.createStory(
            StoryCreateRequestBuilder.dtoToStory(saga, 'admin'),
        );

        // 2. Return story response DTO
        return StoryResultBuilder.storyToDto(storySaga);
    }

    /**
     * Create story chapter
     * @param storyId Story ID
     * @param chapter Story chapter create request DTO
     * @returns Story chapter response DTO
     */
    async createStoryChapter(
        storyId: string,
        chapter: StoryChapterCreateRequestDto,
    ): Promise<StoryChapterResponseDto> {
        // 1. Create story chapter
        const storyChapter: StoryChapter = await this.storyRepository.createStoryChapter(
            storyId,
            StoryCreateRequestBuilder.dtoToStoryChapter(chapter, 'admin'),
        );

        // 2. Return story chapter response DTO
        return StoryResultBuilder.storyChapterToDto(storyChapter, storyId);
    }

    /**
     * Get stories
     * @returns Story response DTO list
     */
    async getStories(): Promise<StoryResponseDto[]> {
        // 1. Fetch story saga
        const storySaga: StoryEntity[] | undefined = await this.storyRepository.getStories();

        // 2. Check if story saga is undefined
        if (!storySaga) {
            throw new TouriiBackendAppException(TouriiBackendAppErrorType.E_TB_023);
        }

        // 3. Return story response DTO list
        return storySaga.map((story) => StoryResultBuilder.storyToDto(story));
    }

    /**
     * Get story chapters
     * @param storyId Story ID
     * @returns Story chapter response DTO list
     */
    async getStoryChapters(storyId: string): Promise<StoryChapterResponseDto[]> {
        const storyChapter: StoryChapter[] =
            await this.storyRepository.getStoryChaptersByStoryId(storyId);
        if (!storyChapter) {
            throw new TouriiBackendAppException(TouriiBackendAppErrorType.E_TB_023);
        }
        return storyChapter.map((storyChapter) =>
            StoryResultBuilder.storyChapterToDto(storyChapter, storyId),
        );
    }

    async updateStory(saga: StoryUpdateRequestDto): Promise<StoryResponseDto> {
        const updated = await this.storyRepository.updateStory(
            StoryUpdateRequestBuilder.dtoToStory(saga),
        );
        return StoryResultBuilder.storyToDto(updated);
    }

    async updateStoryChapter(
        chapter: StoryChapterUpdateRequestDto,
    ): Promise<StoryChapterResponseDto> {
        const updated = await this.storyRepository.updateStoryChapter(
            StoryUpdateRequestBuilder.dtoToStoryChapter(chapter),
        );
        return StoryResultBuilder.storyChapterToDto(updated, updated.sagaName ?? '');
    }

    /**
     * Create model route
     * @param modelRoute Model route create request DTO
     * @returns Model route response DTO
     */
    async createModelRoute(modelRoute: ModelRouteCreateRequestDto): Promise<ModelRouteResponseDto> {
        // 2. Standardize tourist spot names using Google Places API
        const standardizedTouristSpots = await Promise.all(
            modelRoute.touristSpotList.map(async (spot) => {
                let standardizedSpotName = spot.touristSpotName;
                try {
                    const spotLocationInfo = await this.locationInfoRepository.getLocationInfo(
                        spot.touristSpotName,
                    );
                    standardizedSpotName = spotLocationInfo.name;
                    Logger.log(
                        `Using standardized spot name: "${standardizedSpotName}" instead of "${spot.touristSpotName}"`,
                    );
                } catch (error) {
                    Logger.warn(
                        `Failed to get standardized name for spot "${spot.touristSpotName}": ${error}`,
                    );
                }
                return { ...spot, touristSpotName: standardizedSpotName };
            }),
        );

        // 3. Create modified model route DTO with standardized names
        const modifiedModelRoute = {
            ...modelRoute,
            region: modelRoute.region,
            touristSpotList: standardizedTouristSpots,
        };

        // 4. Fetch dependencies using standardized names
        const storyEntity = await this.storyRepository.getStoryById(modelRoute.storyId);
        const touristSpotGeoInfoList =
            await this.geoInfoRepository.getGeoLocationInfoByTouristSpotNameList(
                standardizedTouristSpots.map((spot) => spot.touristSpotName),
            );
        const regionInfo = await this.geoInfoRepository.getRegionInfoByRegionName(
            modelRoute.region,
        );

        // 5. Create model route entity and save to database
        const modelRouteEntity: ModelRouteEntity = await this.modelRouteRepository.createModelRoute(
            ModelRouteCreateRequestBuilder.dtoToModelRoute(
                modifiedModelRoute, // Use modified DTO with standardized names
                storyEntity,
                touristSpotGeoInfoList,
                regionInfo,
                'admin', // Assuming 'admin' for insUserId
            ),
        );

        // 6. Fetch weather data
        const [currentTouristSpotWeatherList, currentRegionWeather] = await Promise.all([
            this.weatherInfoRepository.getCurrentWeatherByGeoInfoList(touristSpotGeoInfoList),
            this.weatherInfoRepository.getCurrentWeatherByGeoInfoList([regionInfo]), // Fetch weather for region
        ]);
        const currentRegionWeatherInfo = currentRegionWeather[0]; // Expecting single result

        // 7. Build response DTO
        const modelRouteResponseDto: ModelRouteResponseDto =
            ModelRouteResultBuilder.modelRouteToDto(
                modelRouteEntity,
                currentTouristSpotWeatherList,
                currentRegionWeatherInfo,
            );

        // 8. Update story chapters using the entity returned from the repository
        const pairsToUpdate = modelRouteEntity.getValidChapterSpotPairs();
        if (pairsToUpdate.length > 0) {
            await this.updateStoryChaptersWithTouristSpotIds(pairsToUpdate);
        }

        return modelRouteResponseDto;
    }

    /**
     * Create tourist spot and add it to an existing model route
     * @param touristSpotDto Tourist spot create request DTO
     * @param modelRouteId ID of the model route to add the spot to
     * @returns Tourist spot response DTO
     */
    async createTouristSpot(
        touristSpotDto: TouristSpotCreateRequestDto,
        modelRouteId: string,
    ): Promise<TouristSpotResponseDto> {
        // 1. Fetch standardized place name from Google Places API
        let standardizedSpotName = touristSpotDto.touristSpotName;
        try {
            const locationInfo = await this.locationInfoRepository.getLocationInfo(
                touristSpotDto.touristSpotName,
            );
            standardizedSpotName = locationInfo.name; // Use Google's standardized name
            Logger.log(
                `Using standardized name: "${standardizedSpotName}" instead of "${touristSpotDto.touristSpotName}"`,
            );
        } catch (error) {
            // If Google Places lookup fails, log but continue with user-provided name
            Logger.warn(
                `Failed to get standardized name for "${touristSpotDto.touristSpotName}": ${error}`,
            );
        }

        // 2. Fetch parent model route (to get storyId and validate existence)
        const modelRouteEntity: ModelRouteEntity =
            await this.modelRouteRepository.getModelRouteByModelRouteId(modelRouteId);

        // It's still good to check for essential data integrity if the entity is found.
        if (!modelRouteEntity.storyId) {
            throw new TouriiBackendAppException(TouriiBackendAppErrorType.E_TB_023);
        }

        // 3. Fetch necessary data using helpers (using standardized name for geo lookup)
        const storyEntity = await this.storyRepository.getStoryById(modelRouteEntity.storyId);
        const [touristSpotGeoInfo] =
            await this.geoInfoRepository.getGeoLocationInfoByTouristSpotNameList([
                standardizedSpotName, // Use standardized name for geo lookup
            ]); // Expecting single result

        // 4. Create tourist spot entity instance with standardized name
        //    Note: dtoToTouristSpot expects an array and returns an array, we take the first element.
        const modifiedDto = { ...touristSpotDto, touristSpotName: standardizedSpotName };
        const touristSpotEntityInstance = ModelRouteCreateRequestBuilder.dtoToTouristSpot(
            [modifiedDto],
            [touristSpotGeoInfo], // Pass the fetched geo info
            storyEntity,
            'admin', // Assuming 'admin' for insUserId
        )[0];

        // 5. Add tourist spot to the model route via repository
        const createdTouristSpotEntity: TouristSpot =
            await this.modelRouteRepository.createTouristSpot(
                touristSpotEntityInstance,
                modelRouteId,
            );

        // 6. Fetch weather data for the new spot
        const [currentTouristSpotWeatherInfo] =
            await this.weatherInfoRepository.getCurrentWeatherByGeoInfoList([
                touristSpotGeoInfo, // Use the geo info fetched earlier
            ]);

        // 7. Build response DTO
        //    Note: touristSpotToDto might expect an array of weather info
        const touristSpotResponseDto: TouristSpotResponseDto =
            ModelRouteResultBuilder.touristSpotToDto(createdTouristSpotEntity, [
                currentTouristSpotWeatherInfo,
            ]);

        // 8. Update the corresponding story chapter if needed
        if (createdTouristSpotEntity.touristSpotId && createdTouristSpotEntity.storyChapterId) {
            await this.updateStoryChaptersWithTouristSpotIds([
                {
                    storyChapterId: createdTouristSpotEntity.storyChapterId,
                    touristSpotId: createdTouristSpotEntity.touristSpotId,
                },
            ]);
        }

        return touristSpotResponseDto;
    }

    async fetchQuestsWithPagination(
        page: number,
        limit: number,
        isPremium?: boolean,
        isUnlocked?: boolean,
        questType?: QuestType,
    ): Promise<QuestListResponseDto> {
        const quests = await this.questRepository.fetchQuestsWithPagination(
            page,
            limit,
            isPremium,
            isUnlocked,
            questType,
        );

        return QuestResultBuilder.questWithPaginationToDto(quests);
    }

    async getQuestById(questId: string): Promise<QuestResponseDto> {
        const quest = await this.questRepository.fetchQuestById(questId);
        return QuestResultBuilder.questToDto(quest);
    }

    async createQuest(dto: QuestCreateRequestDto): Promise<QuestResponseDto> {
        const questEntity = QuestCreateRequestBuilder.dtoToQuest(dto, 'admin');
        const created = await this.questRepository.createQuest(questEntity);
        return QuestResultBuilder.questToDto(created);
    }

    async createQuestTask(
        questId: string,
        dto: QuestTaskCreateRequestDto,
    ): Promise<TaskResponseDto> {
        const taskEntity = QuestCreateRequestBuilder.dtoToQuestTask(dto, questId, 'admin');
        const created = await this.questRepository.createQuestTask(taskEntity);
        return QuestResultBuilder.taskToDto(created);
    }

    /**
     * Update quest
     * @param quest Quest update request DTO
     * @returns Quest response DTO
     */
    async updateQuest(quest: QuestUpdateRequestDto): Promise<QuestResponseDto> {
        const current = await this.questRepository.fetchQuestById(quest.questId);
        const questEntity = QuestUpdateRequestBuilder.dtoToQuest(quest, current);
        const updated = await this.questRepository.updateQuest(questEntity);

        if (quest.taskList && quest.taskList.length > 0 && current.tasks) {
            const taskMap = new Map(current.tasks.map((t) => [t.taskId, t]));
            await Promise.all(
                quest.taskList.map((taskDto) => {
                    const baseTask = taskMap.get(taskDto.taskId);
                    return baseTask
                        ? this.questRepository.updateQuestTask(
                              QuestUpdateRequestBuilder.dtoToQuestTask(taskDto, baseTask),
                          )
                        : Promise.resolve();
                }),
            );
        }

        return QuestResultBuilder.questToDto(updated);
    }

    async updateQuestTask(task: QuestTaskUpdateRequestDto): Promise<TaskResponseDto> {
        const current = await this.questRepository.fetchQuestById(task.questId);
        const baseTask = current.tasks?.find((t) => t.taskId === task.taskId);
        if (!baseTask) {
            throw new TouriiBackendAppException(TouriiBackendAppErrorType.E_TB_023);
        }
        const taskEntity = QuestUpdateRequestBuilder.dtoToQuestTask(task, baseTask);
        const updated = await this.questRepository.updateQuestTask(taskEntity);
        return QuestResultBuilder.taskToDto(updated);
    }

    async updateModelRoute(modelRoute: ModelRouteUpdateRequestDto): Promise<ModelRouteResponseDto> {
        // 1. Standardize region name using Google Places API (if provided)
        let standardizedRegionName = modelRoute.region;
        if (modelRoute.region) {
            try {
                const regionLocationInfo = await this.locationInfoRepository.getLocationInfo(
                    modelRoute.region,
                );
                standardizedRegionName = regionLocationInfo.name;
                Logger.log(
                    `Using standardized region name: "${standardizedRegionName}" instead of "${modelRoute.region}"`,
                );
            } catch (error) {
                Logger.warn(
                    `Failed to get standardized region name for "${modelRoute.region}": ${error}`,
                );
            }
        }

        // 2. Standardize tourist spot names using Google Places API (if provided)
        let standardizedTouristSpots = modelRoute.touristSpotList;
        if (modelRoute.touristSpotList && modelRoute.touristSpotList.length > 0) {
            standardizedTouristSpots = await Promise.all(
                modelRoute.touristSpotList.map(async (spot) => {
                    let standardizedSpotName = spot.touristSpotName;
                    if (spot.touristSpotName) {
                        try {
                            const spotLocationInfo =
                                await this.locationInfoRepository.getLocationInfo(
                                    spot.touristSpotName,
                                );
                            standardizedSpotName = spotLocationInfo.name;
                            Logger.log(
                                `Using standardized spot name: "${standardizedSpotName}" instead of "${spot.touristSpotName}"`,
                            );
                        } catch (error) {
                            Logger.warn(
                                `Failed to get standardized name for spot "${spot.touristSpotName}": ${error}`,
                            );
                        }
                    }
                    return { ...spot, touristSpotName: standardizedSpotName };
                }),
            );
        }

        // 3. Create modified model route DTO with standardized names
        const modifiedModelRoute = {
            ...modelRoute,
            region: standardizedRegionName,
            touristSpotList: standardizedTouristSpots,
        };

        // 4. Update model route with standardized names
        const updated = await this.modelRouteRepository.updateModelRoute(
            ModelRouteUpdateRequestBuilder.dtoToModelRoute(modifiedModelRoute),
        );
        if (!updated.modelRouteId) {
            throw new TouriiBackendAppException(TouriiBackendAppErrorType.E_TB_027);
        }
        return this.getModelRouteById(updated.modelRouteId);
    }

    async updateTouristSpot(
        touristSpot: TouristSpotUpdateRequestDto,
    ): Promise<TouristSpotResponseDto> {
        // 1. Standardize tourist spot name using Google Places API (if provided)
        let standardizedTouristSpot = touristSpot;
        if (touristSpot.touristSpotName) {
            let standardizedSpotName = touristSpot.touristSpotName;
            try {
                const locationInfo = await this.locationInfoRepository.getLocationInfo(
                    touristSpot.touristSpotName,
                );
                standardizedSpotName = locationInfo.name;
                Logger.log(
                    `Using standardized name: "${standardizedSpotName}" instead of "${touristSpot.touristSpotName}"`,
                );
            } catch (error) {
                Logger.warn(
                    `Failed to get standardized name for "${touristSpot.touristSpotName}": ${error}`,
                );
            }
            standardizedTouristSpot = { ...touristSpot, touristSpotName: standardizedSpotName };
        }

        // 2. Update tourist spot with standardized name
        const updated = await this.modelRouteRepository.updateTouristSpot(
            TouristSpotUpdateRequestBuilder.dtoToTouristSpot(standardizedTouristSpot),
        );

        if (updated.touristSpotId && updated.storyChapterId) {
            await this.updateStoryChaptersWithTouristSpotIds([
                {
                    storyChapterId: updated.storyChapterId,
                    touristSpotId: updated.touristSpotId,
                },
            ]);
        }

        // 3. Validate tourist spot name before proceeding with geo/weather lookups
        if (!updated.touristSpotName || updated.touristSpotName.trim() === '') {
            throw new TouriiBackendAppException(TouriiBackendAppErrorType.E_TB_001);
        }

        // Fetch geo information with proper error handling
        let geoInfo: GeoInfo;
        try {
            const geoInfoList =
                await this.geoInfoRepository.getGeoLocationInfoByTouristSpotNameList([
                    updated.touristSpotName,
                ]);

            if (!geoInfoList || geoInfoList.length === 0) {
                throw new TouriiBackendAppException(TouriiBackendAppErrorType.E_TB_025);
            }

            geoInfo = geoInfoList[0];
        } catch (error) {
            if (error instanceof TouriiBackendAppException) throw error;
            throw new TouriiBackendAppException(TouriiBackendAppErrorType.E_GEO_004);
        }

        // Fetch weather information with proper error handling
        let weatherInfo: WeatherInfo;
        try {
            const weatherInfoList = await this.weatherInfoRepository.getCurrentWeatherByGeoInfoList(
                [geoInfo],
            );

            if (!weatherInfoList || weatherInfoList.length === 0) {
                throw new TouriiBackendAppException(TouriiBackendAppErrorType.E_TB_026);
            }

            weatherInfo = weatherInfoList[0];
        } catch (error) {
            if (error instanceof TouriiBackendAppException) throw error;
            throw new TouriiBackendAppException(TouriiBackendAppErrorType.E_WEATHER_004);
        }

        return ModelRouteResultBuilder.touristSpotToDto(updated, [weatherInfo]);
    }

    /**
     * Signup user
     * @param email Email
     * @param socialProvider Social provider
     * @param socialId Social ID
     * @param ipAddress IP address
     * @returns Auth signup response DTO
     */
    async signupUser(
        email: string,
        socialProvider: string,
        socialId: string,
        ipAddress: string,
    ): Promise<AuthSignupResponseDto> {
        const wallet = ethers.Wallet.createRandom();
        const encryptedPrivateKey = this.encryptionRepository.encryptString(wallet.privateKey);
        const userEntity = UserCreateBuilder.fromSignup(
            email,
            socialProvider,
            socialId,
            wallet.address,
            encryptedPrivateKey,
            ipAddress,
        );
        try {
            const nextId = await this.passportRepository.getNextTokenId();
            const metadata = {
                email,
                walletAddress: wallet.address,
            };
            const metadataUrl = await this.passportMetadataRepository.uploadMetadata(
                nextId,
                metadata,
            );
            await this.passportRepository.mint(wallet.address, metadataUrl);
        } catch (error) {
            Logger.warn(`Passport mint failed: ${error}`, 'TouriiBackendService');
        }
        const created = await this.userRepository.createUser(userEntity);
        return {
            userId: created.userId ?? '',
            walletAddress: wallet.address,
        };
    }

    /**
     * Get all model routes
     * @returns Model route response DTO list
     */
    async getModelRoutes(): Promise<ModelRouteResponseDto[]> {
        const modelRouteEntities = await this.modelRouteRepository.getModelRoutes();
        if (!modelRouteEntities || modelRouteEntities.length === 0) {
            return [];
        }

        // 1. Collect all unique geo identifiers (spot names and region names)
        const allSpotNames = new Set<string>();
        const allRegionNames = new Set<string>();

        for (const entity of modelRouteEntities) {
            if (entity.region) {
                allRegionNames.add(entity.region);
            }
            entity.touristSpotList?.forEach((spot) => {
                if (spot.touristSpotName) {
                    allSpotNames.add(spot.touristSpotName);
                }
            });
        }

        const uniqueSpotNames = Array.from(allSpotNames);
        const uniqueRegionNames = Array.from(allRegionNames);

        // 2. Batch fetch GeoInfo
        let spotGeoInfos: GeoInfo[] = [];
        let regionGeoInfos: GeoInfo[] = [];

        try {
            if (uniqueSpotNames.length > 0) {
                spotGeoInfos =
                    await this.geoInfoRepository.getGeoLocationInfoByTouristSpotNameList(
                        uniqueSpotNames,
                    );
                // Ensure all requested spotGeoInfos were found
                if (spotGeoInfos.length !== uniqueSpotNames.length) {
                    throw new TouriiBackendAppException(TouriiBackendAppErrorType.E_TB_025);
                }
            }
            if (uniqueRegionNames.length > 0) {
                regionGeoInfos = await Promise.all(
                    uniqueRegionNames.map(async (name) => {
                        const regionGeo =
                            await this.geoInfoRepository.getRegionInfoByRegionName(name);
                        // getRegionInfoByRegionName should throw if not found, but double check
                        if (!regionGeo)
                            throw new TouriiBackendAppException(TouriiBackendAppErrorType.E_TB_025);
                        return regionGeo;
                    }),
                );
            }
        } catch (error) {
            if (error instanceof TouriiBackendAppException) throw error;
            throw new TouriiBackendAppException(TouriiBackendAppErrorType.E_GEO_004); // Generic Geo API error if not already specific
        }

        const spotGeoInfoMap = new Map(spotGeoInfos.map((geo) => [geo.touristSpotName, geo]));
        const regionGeoInfoMap = new Map(regionGeoInfos.map((geo) => [geo.touristSpotName, geo])); // Assuming region name was used as touristSpotName in its GeoInfo

        // 3. Batch fetch WeatherInfo
        const allGeoInfosForWeatherFetch = [...spotGeoInfos, ...regionGeoInfos].filter(
            (geo): geo is GeoInfo => !!geo, // Ensure only valid GeoInfo objects are passed
        );
        const weatherInfoMap = new Map<string, WeatherInfo>(); // Keyed by spotName/regionName
        try {
            if (allGeoInfosForWeatherFetch.length > 0) {
                const fetchedWeatherInfos =
                    await this.weatherInfoRepository.getCurrentWeatherByGeoInfoList(
                        allGeoInfosForWeatherFetch,
                    );
                // Ensure all requested weatherInfos were found
                if (fetchedWeatherInfos.length !== allGeoInfosForWeatherFetch.length) {
                    Logger.error(
                        `Weather not found for tourist spot: ${allGeoInfosForWeatherFetch.length} ${fetchedWeatherInfos.length}`,
                        'TouriiBackendService',
                    );
                    throw new TouriiBackendAppException(TouriiBackendAppErrorType.E_TB_026);
                }
                fetchedWeatherInfos.forEach((weather) => {
                    if (weather.touristSpotName) {
                        weatherInfoMap.set(weather.touristSpotName, weather);
                    } else {
                        // This case should ideally not happen if data from weather repo is consistent
                        throw new TouriiBackendAppException(TouriiBackendAppErrorType.E_TB_001); // Bad data from weather service
                    }
                });
            }
        } catch (error) {
            if (error instanceof TouriiBackendAppException) throw error;
            throw new TouriiBackendAppException(TouriiBackendAppErrorType.E_WEATHER_004); // Generic Weather API error
        }

        // 4. Build Response DTOs
        const responseDtos: ModelRouteResponseDto[] = [];
        for (const entity of modelRouteEntities) {
            if (!entity.modelRouteId || !entity.region || !entity.touristSpotList) {
                throw new TouriiBackendAppException(TouriiBackendAppErrorType.E_TB_027); // Route entity incomplete
            }

            const currentTouristSpotGeoInfos: GeoInfo[] = [];
            entity.touristSpotList?.forEach((spot) => {
                if (spot.touristSpotName) {
                    const geo = spotGeoInfoMap.get(spot.touristSpotName);
                    if (geo) {
                        currentTouristSpotGeoInfos.push(geo);
                    } else {
                        // This implies a spot name in the entity didn't match any fetched GeoInfo, or was filtered.
                        // If geoInfoRepository.getGeoLocationInfoByTouristSpotNameList throws/filters, this might not be hit for missing.
                        // Assuming E_TB_025 was already thrown if a name in uniqueSpotNames wasn't found.
                        // If it gets here, it implies an internal logic error or inconsistent data.
                        throw new TouriiBackendAppException(TouriiBackendAppErrorType.E_TB_025);
                    }
                } else {
                    throw new TouriiBackendAppException(TouriiBackendAppErrorType.E_TB_001); // Spot missing name
                }
            });

            const currentRegionGeoInfo = regionGeoInfoMap.get(entity.region);
            if (!currentRegionGeoInfo) {
                // Similar to above, E_TB_025 should have been thrown if region name wasn't found during batch fetch.
                throw new TouriiBackendAppException(TouriiBackendAppErrorType.E_TB_025);
            }

            const currentTouristSpotWeatherList: WeatherInfo[] = [];
            currentTouristSpotGeoInfos.forEach((geo) => {
                const weather = weatherInfoMap.get(geo.touristSpotName);
                if (weather) {
                    currentTouristSpotWeatherList.push(weather);
                } else {
                    // E_TB_026 should have been thrown if weather for a fetched GeoInfo wasn't found.
                    Logger.error(
                        `Weather not found for tourist spot: ${geo.touristSpotName} ${geo.touristSpotName}`,
                        'TouriiBackendService',
                    );
                    throw new TouriiBackendAppException(TouriiBackendAppErrorType.E_TB_026);
                }
            });

            let currentRegionWeatherInfo: WeatherInfo | undefined;
            if (currentRegionGeoInfo) {
                Logger.debug(
                    `Looking for weather for region: "${currentRegionGeoInfo.touristSpotName}"`,
                );
                Logger.debug(
                    `Available weather keys: ${Array.from(weatherInfoMap.keys()).join(', ')}`,
                );

                // Primary lookup by exact name match
                currentRegionWeatherInfo = weatherInfoMap.get(currentRegionGeoInfo.touristSpotName);

                // Fallback: try case-insensitive lookup
                if (!currentRegionWeatherInfo) {
                    const regionNameLower = currentRegionGeoInfo.touristSpotName.toLowerCase();
                    for (const [key, weather] of weatherInfoMap.entries()) {
                        if (key.toLowerCase() === regionNameLower) {
                            currentRegionWeatherInfo = weather;
                            Logger.debug(
                                `Found weather using case-insensitive match: "${key}" for region "${currentRegionGeoInfo.touristSpotName}"`,
                            );
                            break;
                        }
                    }
                }

                // Second fallback: try partial name match (for cases like "Aomori Prefecture" vs "Aomori")
                if (!currentRegionWeatherInfo) {
                    const regionNameLower = currentRegionGeoInfo.touristSpotName.toLowerCase();
                    for (const [key, weather] of weatherInfoMap.entries()) {
                        const keyLower = key.toLowerCase();
                        if (
                            keyLower.includes(regionNameLower) ||
                            regionNameLower.includes(keyLower)
                        ) {
                            currentRegionWeatherInfo = weather;
                            Logger.debug(
                                `Found weather using partial match: "${key}" for region "${currentRegionGeoInfo.touristSpotName}"`,
                            );
                            break;
                        }
                    }
                }
            }

            if (!currentRegionWeatherInfo) {
                Logger.error(
                    `Weather not found for region: "${currentRegionGeoInfo.touristSpotName}". Available keys: [${Array.from(weatherInfoMap.keys()).join(', ')}]`,
                    'TouriiBackendService',
                );
                throw new TouriiBackendAppException(TouriiBackendAppErrorType.E_TB_026);
            }

            responseDtos.push(
                ModelRouteResultBuilder.modelRouteToDto(
                    entity,
                    currentTouristSpotWeatherList, // This should be an array of WeatherInfo
                    currentRegionWeatherInfo, // Now guaranteed to be WeatherInfo due to the check above
                ),
            );
        }
        return responseDtos;
    }

    /**
     * Get model route by ID
     * @param modelRouteId ID of the model route
     * @returns Model route response DTO
     */
    async getModelRouteById(modelRouteId: string): Promise<ModelRouteResponseDto> {
        const modelRouteEntity =
            await this.modelRouteRepository.getModelRouteByModelRouteId(modelRouteId);
        // getModelRouteByModelRouteId in repo already throws if not found, so no need to check here.

        if (!modelRouteEntity.region || !modelRouteEntity.touristSpotList) {
            throw new TouriiBackendAppException(TouriiBackendAppErrorType.E_TB_027);
        }

        const spotNames = modelRouteEntity.touristSpotList
            .map((spot) => spot.touristSpotName)
            .filter((name): name is string => typeof name === 'string');

        if (spotNames.length !== modelRouteEntity.touristSpotList.length) {
            // A spot is missing a name
            throw new TouriiBackendAppException(TouriiBackendAppErrorType.E_TB_001);
        }

        // Fetch all GeoInfo together
        const [touristSpotGeoInfoList, regionGeoInfo] = await Promise.all([
            this.geoInfoRepository
                .getGeoLocationInfoByTouristSpotNameList(spotNames)
                .then((geos) => {
                    if (geos.length !== spotNames.length)
                        throw new TouriiBackendAppException(TouriiBackendAppErrorType.E_TB_025);
                    return geos;
                }),
            this.geoInfoRepository
                .getRegionInfoByRegionName(modelRouteEntity.region)
                .then((geo) => {
                    if (!geo)
                        throw new TouriiBackendAppException(TouriiBackendAppErrorType.E_TB_025);
                    return geo;
                }),
        ]).catch((error) => {
            if (error instanceof TouriiBackendAppException) throw error;
            throw new TouriiBackendAppException(TouriiBackendAppErrorType.E_GEO_004);
        });

        // Fetch all WeatherInfo together
        const allGeoInfosForWeather = [...touristSpotGeoInfoList, regionGeoInfo];
        const weatherInfos = await this.weatherInfoRepository
            .getCurrentWeatherByGeoInfoList(allGeoInfosForWeather)
            .catch((error) => {
                if (error instanceof TouriiBackendAppException) throw error;
                throw new TouriiBackendAppException(TouriiBackendAppErrorType.E_WEATHER_004);
            });

        if (weatherInfos.length !== allGeoInfosForWeather.length) {
            throw new TouriiBackendAppException(TouriiBackendAppErrorType.E_TB_026);
        }

        const currentTouristSpotWeatherList = weatherInfos.slice(0, touristSpotGeoInfoList.length);
        const currentRegionWeatherInfo = weatherInfos[touristSpotGeoInfoList.length];

        return ModelRouteResultBuilder.modelRouteToDto(
            modelRouteEntity,
            currentTouristSpotWeatherList,
            currentRegionWeatherInfo,
        );
    }

    async getTouristSpotsByStoryChapterId(
        storyChapterId: string,
    ): Promise<TouristSpotResponseDto[]> {
        const spots =
            await this.modelRouteRepository.getTouristSpotsByStoryChapterId(storyChapterId);

        if (!spots || spots.length === 0) {
            return [];
        }

        const geoInfos: GeoInfo[] = spots.map((spot) => ({
            touristSpotName: spot.touristSpotName ?? '',
            latitude: spot.latitude ?? 0,
            longitude: spot.longitude ?? 0,
            formattedAddress: spot.address ?? '',
        }));

        const weatherInfos =
            await this.weatherInfoRepository.getCurrentWeatherByGeoInfoList(geoInfos);

        return spots.map((spot) => ModelRouteResultBuilder.touristSpotToDto(spot, weatherInfos));
    }

    async createUser(user: UserEntity) {
        // service logic
        // dto -> entity
        return this.userRepository.createUser(user);
    }

    async loginUser(login: LoginRequestDto): Promise<UserEntity> {
        let user: UserEntity | undefined;
        if (login.username) {
            user = await this.userRepository.getUserByUsername(login.username);
        }
        if (!user && login.passportWalletAddress) {
            user = await this.userRepository.getUserByPassportWallet(login.passportWalletAddress);
        }
        if (!user && login.discordId) {
            user = await this.userRepository.getUserByDiscordId(login.discordId);
        }
        if (!user && login.googleEmail) {
            user = await this.userRepository.getUserByGoogleEmail(login.googleEmail);
        }

        if (!user) {
            throw new TouriiBackendAppException(TouriiBackendAppErrorType.E_TB_004);
        }

        if (user.password !== login.password) {
            throw new TouriiBackendAppException(TouriiBackendAppErrorType.E_TB_005);
        }

        if (
            (login.passportWalletAddress &&
                user.passportWalletAddress !== login.passportWalletAddress) ||
            (login.discordId && user.discordId !== login.discordId) ||
            (login.googleEmail && user.googleEmail !== login.googleEmail)
        ) {
            throw new TouriiBackendAppException(TouriiBackendAppErrorType.E_TB_005);
        }

        return user;
    }

    /**
     * Get group members
     * @param questId Quest ID
     * @returns Group members
     */
    async getGroupMembers(questId: string) {
        return this.groupQuestRepository.getGroupMembers(questId);
    }

    /**
     * Start group quest
     * @param questId Quest ID
     * @param leaderId Leader ID
     * @returns void
     */
    async startGroupQuest(questId: string, leaderId: string) {
        // Validate input parameters
        if (!leaderId || typeof leaderId !== 'string' || leaderId.trim() === '') {
            throw new TouriiBackendAppException(TouriiBackendAppErrorType.E_TB_001);
        }

        const group = await this.getGroupMembers(questId);

        // Validate that the quest has a valid leader
        if (!group.leaderUserId || group.leaderUserId.trim() === '') {
            throw new TouriiBackendAppException(TouriiBackendAppErrorType.E_TB_004);
        }

        // Authorization check - only the actual leader can start the quest
        if (group.leaderUserId !== leaderId) {
            Logger.warn(
                `Unauthorized quest start attempt. Quest: ${questId}, Leader: ${group.leaderUserId}, Attempted by: ${leaderId}`,
                'TouriiBackendService',
            );
            throw new ForbiddenException('Only leader can start the quest');
        }

        // Update member statuses if there are members
        if (group.members.length > 0) {
            await this.groupQuestRepository.updateMembersStatus(
                questId,
                group.members.map((m) => m.userId),
                QuestStatus.ONGOING,
            );
        }

        // Always broadcast quest started for consistency
        this.groupQuestGateway.broadcastQuestStarted(questId);

        return { message: 'Group quest started!' };
    }

    /**
     * Get location info
     * @param query Query string
     * @returns Location info
     */
    async getLocationInfo(query: string): Promise<LocationInfo> {
        return this.locationInfoRepository.getLocationInfo(query);
    }

    async deleteStory(storyId: string): Promise<void> {
        await this.storyRepository.deleteStory(storyId);
    }

    async deleteStoryChapter(chapterId: string): Promise<void> {
        await this.storyRepository.deleteStoryChapter(chapterId);
    }

    async deleteModelRoute(modelRouteId: string): Promise<void> {
        await this.modelRouteRepository.deleteModelRoute(modelRouteId);
    }

    async deleteTouristSpot(touristSpotId: string): Promise<void> {
        await this.modelRouteRepository.deleteTouristSpot(touristSpotId);
    }

    async deleteQuest(questId: string): Promise<void> {
        await this.questRepository.deleteQuest(questId);
    }

    async deleteQuestTask(taskId: string): Promise<void> {
        await this.questRepository.deleteQuestTask(taskId);
    }

    /**
     * Track chapter progress
     * @param userId User ID
     * @param chapterId Chapter ID
     * @param status Story status
     * @returns void
     */
    async trackChapterProgress(
        userId: string,
        chapterId: string,
        status: StoryStatus,
    ): Promise<void> {
        await this.userStoryLogRepository.trackProgress(userId, chapterId, status);
    }

    /**
     * Update story chapters with tourist spot ids
     * @param pairs Array of { storyChapterId, touristSpotId } pairs
     * @returns void
     */
    private async updateStoryChaptersWithTouristSpotIds(
        pairs: { storyChapterId: string; touristSpotId: string }[],
    ): Promise<void> {
        // 0. Check if pairs is undefined or empty
        if (!pairs || pairs.length === 0) {
            // Nothing to update
            return;
        }

        // 1. Update story chapters with tourist spot ids
        const isUpdated = await this.storyRepository.updateTouristSpotIdListInStoryChapter(pairs);
        if (!isUpdated) {
            throw new TouriiBackendAppException(
                TouriiBackendAppErrorType.E_TB_024, // Update failed
            );
        }

        // 2. Return void
    }
}<|MERGE_RESOLUTION|>--- conflicted
+++ resolved
@@ -14,8 +14,8 @@
 import { LocationInfoRepository } from '@app/core/domain/geo/location-info.repository';
 import { WeatherInfo } from '@app/core/domain/geo/weather-info';
 import { WeatherInfoRepository } from '@app/core/domain/geo/weather-info.repository';
+import { DigitalPassportMetadataRepository } from '@app/core/domain/passport/digital-passport-metadata.repository';
 import { DigitalPassportRepository } from '@app/core/domain/passport/digital-passport.repository';
-import { DigitalPassportMetadataRepository } from '@app/core/domain/passport/digital-passport-metadata.repository';
 import { UserEntity } from '@app/core/domain/user/user.entity';
 import type { UserRepository } from '@app/core/domain/user/user.repository';
 import { TouriiBackendAppErrorType } from '@app/core/support/exception/tourii-backend-app-error-type';
@@ -83,14 +83,11 @@
         private readonly userStoryLogRepository: UserStoryLogRepository,
         @Inject(TouriiBackendConstants.DIGITAL_PASSPORT_REPOSITORY_TOKEN)
         private readonly passportRepository: DigitalPassportRepository,
-<<<<<<< HEAD
         @Inject(TouriiBackendConstants.DIGITAL_PASSPORT_METADATA_REPOSITORY_TOKEN)
         private readonly passportMetadataRepository: DigitalPassportMetadataRepository,
-=======
         @Inject(TouriiBackendConstants.GROUP_QUEST_REPOSITORY_TOKEN)
         private readonly groupQuestRepository: GroupQuestRepository,
         private readonly groupQuestGateway: GroupQuestGateway,
->>>>>>> adab8cf3
     ) {}
 
     /**
