--- conflicted
+++ resolved
@@ -1,201 +1,4 @@
 {
-<<<<<<< HEAD
-    "name": "tourii-backend",
-    "version": "0.0.1",
-    "description": "",
-    "author": "",
-    "private": true,
-    "license": "UNLICENSED",
-    "config": {
-        "#note": "appコンテナから参照するDATABASE_URLとlocalでprisma hogehogeするときに参照するDATABASE_URLが異なるため",
-        "databaseurl": "postgresql://touriibackenddev:touriibackenddev@localhost:7432/tourii_backend"
-    },
-    "scripts": {
-        "build": "nest build",
-        "build:tourii-backend": "nest build tourii-backend",
-        "build:tourii-onchain": "nest build tourii-onchain",
-        "format": "pnpm format:prettier && pnpm format:biome",
-        "format:prettier": "prettier --write '**/*.{yaml,yml,md}'",
-        "format:biome": "biome format . --write",
-        "lint": "biome lint .",
-        "check": "biome check --write .",
-        "start": "nest start",
-        "start:dev": "nest start --watch",
-        "start:dev:tourii-backend": "nest start --watch tourii-backend",
-        "start:dev:tourii-onchain": "nest start --watch tourii-onchain",
-        "start:debug": "nest start --debug --watch",
-        "start:prod": "node dist/apps/tourii-backend/main",
-        "test": "pnpm run prisma:migrate:test && jest",
-        "prisma:db:seed": "cross-env MIGRATION_URL=$npm_package_config_databaseurl prisma db seed",
-        "prisma:generate": "cross-env MIGRATION_URL=$npm_package_config_databaseurl prisma generate",
-        "prisma:migrate:dev:create-only": "prisma format && cross-env MIGRATION_URL=$npm_package_config_databaseurl prisma migrate dev --create-only",
-        "prisma:execute:db-scripts": "cross-env MIGRATION_URL=$npm_package_config_databaseurl prisma db execute --schema=./prisma/schema.prisma --file=./prisma/scripts/common_setup.sql",
-        "prisma:migrate:dev": "prisma format && pnpm run prisma:execute:db-scripts && cross-env MIGRATION_URL=$npm_package_config_databaseurl prisma migrate dev --schema=./prisma/schema.prisma",
-        "prisma:studio": "cross-env MIGRATION_URL=$npm_package_config_databaseurl prisma studio",
-        "prisma:introspect": "cross-env MIGRATION_URL=$npm_package_config_databaseurl prisma introspect",
-        "prisma:migrate:test": "dotenv -e .env.test -- npx prisma migrate reset --force && dotenv -e .env.test",
-        "test:watch": "jest --watch",
-        "test:cov": "jest --coverage",
-        "test:debug": "node --inspect-brk -r tsconfig-paths/register -r ts-node/register node_modules/.bin/jest --runInBand",
-        "test:e2e:app": "jest --config ./apps/tourii-backend/test/jest-e2e.json apps/tourii-backend/test/app.e2e-spec.ts",
-        "update:openapi": "pnpm docs:api && pnpm dtsgen:tourii-backend",
-        "docs:api": "redocly build-docs etc/openapi/openapi.json -o etc/openapi/openapi.html",
-        "dtsgen:tourii-backend": "npx dtsgen -o etc/openapi/openapi.d.ts etc/openapi/openapi.yaml && prettier --write etc/openapi/openapi.d.ts etc/openapi/openapi.yaml",
-        "prepare": "husky",
-        "cspell": "cspell --words-only --unique --config ./cspell.config.json | tee -a project-words.txt > /dev/null && env LC_ALL=C sort -u -o project-words.txt project-words.txt"
-    },
-    "prisma": {
-        "seed": "ts-node prisma/seed.ts"
-    },
-    "lint-staged": {
-        "**/*": ["cspell --config cspell.config.json --no-must-find-files"],
-        "*.{js,ts,cjs,mjs,d.cts,d.mts,jsx,tsx,json,jsonc}": [
-            "biome check --apply --no-errors-on-unmatched"
-        ],
-        "*.{yaml,yml,md,d.ts}": ["prettier --write"],
-        "project-words.txt": [
-            "sed -i '/^$/d' project-words.txt",
-            "env LC_ALL=C sort -u -o project-words.txt"
-        ]
-    },
-    "dependencies": {
-        "@aws-sdk/client-s3": "^3.723.0",
-        "@aws-sdk/client-sqs": "^3.787.0",
-        "@gear-js/api": "0.38.3",
-        "@nestjs/axios": "^3.1.3",
-        "@nestjs/cache-manager": "^3.0.1",
-        "@nestjs/common": "^10.4.15",
-        "@nestjs/config": "^4.0.1",
-        "@nestjs/core": "^10.4.15",
-        "@nestjs/platform-express": "^10.4.15",
-        "@nestjs/swagger": "^8.1.0",
-        "@nestjs/throttler": "^6.4.0",
-        "@polkadot/api": "13.2.1",
-        "@polkadot/util": "13.3.1",
-        "@prisma/client": "^6.5.0",
-        "@prisma/extension-read-replicas": "^0.4.1",
-        "archiver": "^7.0.1",
-        "axios": "^1.8.4",
-        "bcrypt": "^5.1.1",
-        "body-parser": "^2.2.0",
-        "cache-manager-redis-store": "^3.0.1",
-        "class-transformer": "^0.5.1",
-        "class-validator": "^0.14.1",
-        "compression": "^1.7.5",
-        "cookie-parser": "^1.4.7",
-        "cors": "^2.8.5",
-        "crypto-js": "^4.2.0",
-        "dayjs": "^1.11.13",
-        "express": "5.1.0",
-        "helmet": "^8.1.0",
-        "jsonwebtoken": "^9.0.2",
-        "nest-commander": "^3.17.0",
-        "nestjs-zod": "^4.3.1",
-        "pnpm": "10.8.0",
-        "prisma": "^6.6.0",
-        "reflect-metadata": "^0.2.2",
-        "rxjs": "^7.2.0",
-        "sails-js": "0.3.1",
-        "sails-js-parser": "0.3.1",
-        "sailscalls": "Vara-Lab/SailsCalls#types-test",
-        "semver": "^7.5.4",
-        "ts-node": "^10.9.2",
-        "uuid": "^11.1.0",
-        "winston": "^3.17.0",
-        "zod": "^3.24.3"
-    },
-    "devDependencies": {
-        "@biomejs/biome": "^1.9.4",
-        "@mermaid-js/mermaid-cli": "^11.4.2",
-        "@nestjs/cli": "^11.0.5",
-        "@nestjs/schematics": "^10.2.3",
-        "@nestjs/testing": "^10.4.15",
-        "@polkadot/keyring": "13.3.1",
-        "@polkadot/types": "13.2.1",
-        "@redocly/cli": "^1.34.1",
-        "@swc/jest": "^0.2.37",
-        "@types/archiver": "^6.0.3",
-        "@types/bcrypt": "^5.0.2",
-        "@types/body-parser": "^1.19.5",
-        "@types/compression": "^1.7.5",
-        "@types/cookie-parser": "^1.4.8",
-        "@types/cors": "^2.8.17",
-        "@types/crypto-js": "^4.2.2",
-        "@types/express": "^5.0.1",
-        "@types/jest": "29.5.14",
-        "@types/jsonwebtoken": "^9.0.9",
-        "@types/node": "^22.14.0",
-        "@types/semver": "^7.5.8",
-        "@types/supertest": "^6.0.3",
-        "@types/uuid": "^10.0.0",
-        "cross-env": "^7.0.3",
-        "cspell": "^8.18.1",
-        "dayjs": "^1.11.13",
-        "dotenv": "16.5.0",
-        "dotenv-cli": "^8.0.0",
-        "dtsgenerator": "^3.19.2",
-        "husky": "^9.1.7",
-        "jest": "29.7.0",
-        "lint-staged": "^15.5.0",
-        "mockdate": "^3.0.5",
-        "prettier": "3.5.3",
-        "prisma-erd-generator": "^2.0.4",
-        "prisma-markdown": "^2.0.0",
-        "source-map-support": "^0.5.20",
-        "supertest": "^7.1.0",
-        "ts-loader": "^9.5.1",
-        "tsconfig-paths": "4.2.0",
-        "typescript": "5.8.3"
-    },
-    "jest": {
-        "moduleFileExtensions": ["js", "json", "ts"],
-        "rootDir": ".",
-        "testRegex": ".*\\.spec\\.ts$",
-        "transform": {
-            "^.+\\.(t|j)s$": [
-                "@swc/jest",
-                {
-                    "jsc": {
-                        "parser": {
-                            "syntax": "typescript",
-                            "tsx": false,
-                            "decorators": true
-                        },
-                        "transform": {
-                            "legacyDecorator": true,
-                            "decoratorMetadata": true
-                        }
-                    },
-                    "module": {
-                        "type": "commonjs"
-                    },
-                    "sourceMaps": true
-                }
-            ]
-        },
-        "collectCoverageFrom": ["**/*.(t|j)s"],
-        "coverageDirectory": "./coverage",
-        "testEnvironment": "node",
-        "maxWorkers": 1,
-        "roots": ["<rootDir>/libs/", "<rootDir>/apps/"],
-        "moduleNameMapper": {
-            "^@app/core(|/.*)$": "<rootDir>/libs/core/src/$1",
-            "^@app/core-test(|/.*)$": "<rootDir>/libs/core/test/$1",
-            "^@app/tourii-backend(|/.*)$": "<rootDir>/apps/tourii-backend/src/$1",
-            "^@app/tourii-backend-test(|/.*)$": "<rootDir>/apps/tourii-backend/test/$1",
-            "^@app/tourii-onchain(|/.*)$": "<rootDir>/apps/tourii-onchain/src/$1",
-            "^@app/tourii-onchain-test(|/.*)$": "<rootDir>/apps/tourii-onchain/test/$1"
-        },
-        "setupFiles": ["<rootDir>/apps/tourii-backend/test/dotenv/config.ts"]
-    },
-    "engines": {
-        "node": "20.18.0",
-        "pnpm": "9.15.5",
-        "npm": "use pnpm instead",
-        "yarn": "use pnpm instead"
-    },
-    "packageManager": "pnpm@9.15.5"
-=======
 	"name": "tourii-backend",
 	"version": "0.0.1",
 	"description": "",
@@ -406,5 +209,4 @@
 		"yarn": "use pnpm instead"
 	},
 	"packageManager": "pnpm@9.15.5"
->>>>>>> 4d3ca2d7
 }