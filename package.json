--- conflicted
+++ resolved
@@ -192,14 +192,9 @@
             "^@app/tourii-onchain(|/.*)$": "<rootDir>/apps/tourii-onchain/src/$1",
             "^@app/tourii-onchain-test(|/.*)$": "<rootDir>/apps/tourii-onchain/test/$1"
         },
-<<<<<<< HEAD
-        "setupFiles": ["<rootDir>/apps/tourii-backend/test/dotenv/config.ts"]
-    }
-=======
         "setupFiles": [
             "<rootDir>/apps/tourii-backend/test/dotenv/config.ts"
         ]
     },
     "packageManager": "pnpm@10.11.0+sha512.6540583f41cc5f628eb3d9773ecee802f4f9ef9923cc45b69890fb47991d4b092964694ec3a4f738a420c918a333062c8b925d312f42e4f0c263eb603551f977"
->>>>>>> 42a41940
 }