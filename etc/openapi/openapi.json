{
  "openapi": "3.0.0",
  "paths": {
    "/health-check": {
      "get": {
        "description": "Check if the API is running and accessible.",
        "operationId": "TouriiBackendController_checkHealth",
        "parameters": [
          {
            "name": "accept-version",
            "in": "header",
            "description": "API version (e.g., 1.0.0)",
            "required": true,
            "schema": {
              "type": "string"
            }
          },
          {
            "name": "x-api-key",
            "in": "header",
            "description": "API key for authentication",
            "required": true,
            "schema": {
              "type": "string"
            }
          }
        ],
        "responses": {
          "201": {
            "description": "API is healthy",
            "content": {
              "application/json": {
                "schema": {
                  "type": "string",
                  "example": "OK"
                }
              }
            }
          },
          "400": {
            "description": "Bad Request - Invalid version format",
            "content": {
              "application/json": {
                "schema": {
                  "type": "object",
                  "properties": {
                    "code": {
                      "type": "string",
                      "example": "E_TB_021"
                    },
                    "message": {
                      "type": "string",
                      "example": "Invalid version format"
                    },
                    "type": {
                      "type": "string",
                      "example": "BAD_REQUEST"
                    }
                  }
                }
              }
            }
          },
          "401": {
            "description": ""
          }
        },
        "summary": "Health Check",
        "tags": [
          "Health Check"
        ]
      }
    },
    "/location-info": {
      "get": {
        "description": "Retrieve basic location details with thumbnail images using Google Places.",
        "operationId": "TouriiBackendController_getLocationInfo",
        "parameters": [
          {
            "name": "accept-version",
            "in": "header",
            "description": "API version (e.g., 1.0.0)",
            "required": true,
            "schema": {
              "type": "string"
            }
          },
          {
            "name": "x-api-key",
            "in": "header",
            "description": "API key for authentication",
            "required": true,
            "schema": {
              "type": "string"
            }
          }
        ],
        "responses": {
          "200": {
            "description": "Successfully retrieved location info with images",
            "schema": {
              "type": "object",
              "properties": {
                "name": {
                  "description": "Location name from Google Places",
                  "type": "string"
                },
                "formattedAddress": {
                  "description": "Formatted address from Google Places",
                  "type": "string"
                },
                "phoneNumber": {
                  "description": "International phone number",
                  "type": "string"
                },
                "website": {
                  "description": "Website URL",
                  "type": "string"
                },
                "rating": {
                  "description": "Google Places rating (1-5 scale)",
                  "type": "number"
                },
                "googleMapsUrl": {
                  "description": "Direct Google Maps URL",
                  "type": "string"
                },
                "openingHours": {
                  "description": "Opening hours for each day of the week",
                  "type": "array",
                  "items": {
                    "type": "string"
                  }
                },
                "images": {
                  "description": "Thumbnail images of the location (up to 3 images, 400x400px)",
                  "type": "array",
                  "items": {
                    "type": "object",
                    "properties": {
                      "url": {
                        "description": "Direct URL to the image from Google Places Photos API",
                        "type": "string"
                      },
                      "width": {
                        "description": "Image width in pixels",
                        "type": "number"
                      },
                      "height": {
                        "description": "Image height in pixels",
                        "type": "number"
                      },
                      "photoReference": {
                        "description": "Google Places photo reference ID",
                        "type": "string"
                      }
                    },
                    "required": [
                      "url",
                      "width",
                      "height",
                      "photoReference"
                    ]
                  }
                }
              },
              "required": [
                "name"
              ]
            },
            "content": {
              "application/json": {
                "schema": {
                  "$ref": "#/components/schemas/LocationInfoResponseDto"
                }
              }
            }
          },
          "400": {
            "description": "Bad Request - Invalid version format",
            "content": {
              "application/json": {
                "schema": {
                  "type": "object",
                  "properties": {
                    "code": {
                      "type": "string",
                      "example": "E_TB_021"
                    },
                    "message": {
                      "type": "string",
                      "example": "Invalid version format"
                    },
                    "type": {
                      "type": "string",
                      "example": "BAD_REQUEST"
                    }
                  }
                }
              }
            }
          },
          "401": {
            "description": ""
          }
        },
        "summary": "Get Location Info",
        "tags": [
          "Location"
        ]
      }
    },
    "/user/sensitive-info": {
      "get": {
        "description": "Get user sensitive info",
        "operationId": "TouriiBackendController_getUserSensitiveInfo",
        "parameters": [
          {
            "name": "accept-version",
            "in": "header",
            "description": "API version (e.g., 1.0.0)",
            "required": true,
            "schema": {
              "type": "string"
            }
          },
          {
            "name": "x-api-key",
            "in": "header",
            "description": "API key for authentication",
            "required": true,
            "schema": {
              "type": "string"
            }
          }
        ],
        "responses": {
          "200": {
            "description": "User sensitive info",
            "schema": {
              "type": "object",
              "properties": {
                "password": {
                  "description": "Password",
                  "type": "string"
                },
                "refreshToken": {
                  "description": "Refresh token",
                  "type": "string"
                },
                "encryptedPrivateKey": {
                  "description": "Encrypted private key",
                  "type": "string"
                },
                "passportWalletAddress": {
                  "description": "Passport wallet address",
                  "type": "string"
                },
                "perksWalletAddress": {
                  "description": "Perks wallet address",
                  "type": "string"
                },
                "latestIpAddress": {
                  "description": "Latest IP address",
                  "type": "string"
                }
              },
              "required": [
                "password"
              ]
            },
            "content": {
              "application/json": {
                "schema": {
                  "$ref": "#/components/schemas/UserSensitiveInfoResponseDto"
                }
              }
            }
          },
          "400": {
            "description": "Bad Request - Invalid version format",
            "content": {
              "application/json": {
                "schema": {
                  "type": "object",
                  "properties": {
                    "code": {
                      "type": "string",
                      "example": "E_TB_021"
                    },
                    "message": {
                      "type": "string",
                      "example": "Invalid version format"
                    },
                    "type": {
                      "type": "string",
                      "example": "BAD_REQUEST"
                    }
                  }
                }
              }
            }
          },
          "401": {
            "description": ""
          }
        },
        "summary": "Get user sensitive info",
        "tags": [
          "User"
        ]
      }
    },
    "/user": {
      "post": {
        "description": "Create a new user in the system.",
        "operationId": "TouriiBackendController_createUser",
        "parameters": [
          {
            "name": "accept-version",
            "in": "header",
            "description": "API version (e.g., 1.0.0)",
            "required": true,
            "schema": {
              "type": "string"
            }
          },
          {
            "name": "x-api-key",
            "in": "header",
            "description": "API key for authentication",
            "required": true,
            "schema": {
              "type": "string"
            }
          }
        ],
        "requestBody": {
          "required": true,
          "description": "User creation request",
          "content": {
            "application/json": {
              "schema": {
                "$ref": "#/components/schemas/UserEntity"
              }
            }
          }
        },
        "responses": {
          "201": {
            "description": "User created successfully",
            "content": {
              "application/json": {
                "schema": {
                  "$ref": "#/components/schemas/UserEntity"
                }
              }
            }
          },
          "400": {
            "description": "Bad Request - User already exists",
            "content": {
              "application/json": {
                "schema": {
                  "type": "object",
                  "properties": {
                    "code": {
                      "type": "string",
                      "example": "E_TB_006"
                    },
                    "message": {
                      "type": "string",
                      "example": "User already exists"
                    },
                    "type": {
                      "type": "string",
                      "example": "BAD_REQUEST"
                    }
                  }
                }
              }
            }
          },
          "401": {
            "description": ""
          }
        },
        "summary": "Create User",
        "tags": [
          "User"
        ]
      }
    },
    "/login": {
      "post": {
        "description": "Login using username or other identifiers with optional wallet/social checks.",
        "operationId": "TouriiBackendController_login",
        "parameters": [
          {
            "name": "accept-version",
            "in": "header",
            "description": "API version (e.g., 1.0.0)",
            "required": true,
            "schema": {
              "type": "string"
            }
          },
          {
            "name": "x-api-key",
            "in": "header",
            "description": "API key for authentication",
            "required": true,
            "schema": {
              "type": "string"
            }
          }
        ],
        "requestBody": {
          "required": true,
          "description": "Login request",
          "content": {
            "application/json": {
              "schema": {
                "$ref": "#/components/schemas/LoginRequestDto"
              }
            }
          }
        },
        "responses": {
          "201": {
            "description": "Login successful",
            "content": {
              "application/json": {
                "schema": {
                  "$ref": "#/components/schemas/UserEntity"
                }
              }
            }
          },
          "400": {
            "description": "Bad Request - Invalid version format",
            "content": {
              "application/json": {
                "schema": {
                  "type": "object",
                  "properties": {
                    "code": {
                      "type": "string",
                      "example": "E_TB_021"
                    },
                    "message": {
                      "type": "string",
                      "example": "Invalid version format"
                    },
                    "type": {
                      "type": "string",
                      "example": "BAD_REQUEST"
                    }
                  }
                }
              }
            }
          },
          "401": {
            "description": ""
          },
          "404": {
            "description": "User not found",
            "content": {
              "application/json": {
                "schema": {
                  "type": "object",
                  "properties": {
                    "code": {
                      "type": "string",
                      "example": "E_TB_004"
                    },
                    "message": {
                      "type": "string",
                      "example": "User is not registered"
                    },
                    "type": {
                      "type": "string",
                      "example": "UNAUTHORIZED"
                    }
                  }
                }
              }
            }
          }
        },
        "summary": "User Login",
        "tags": [
          "Auth"
        ]
      }
    },
    "/auth/signup": {
      "post": {
        "operationId": "TouriiBackendController_signup",
        "parameters": [],
        "requestBody": {
          "required": true,
          "description": "Signup info",
          "content": {
            "application/json": {
              "schema": {
                "type": "object",
                "properties": {
                  "email": {
                    "description": "Email address for signup",
                    "type": "string",
                    "format": "email"
                  },
                  "socialProvider": {
                    "description": "Social provider for signup",
                    "type": "string"
                  },
                  "socialId": {
                    "description": "Social ID for signup",
                    "type": "string"
                  }
                },
                "required": [
                  "email",
                  "socialProvider",
                  "socialId"
                ],
                "$ref": "#/components/schemas/AuthSignupRequestDto"
              }
            }
          }
        },
        "responses": {
          "201": {
            "description": "Signup success",
            "schema": {
              "type": "object",
              "properties": {
                "userId": {
                  "description": "Unique identifier for the user",
                  "type": "string"
                },
                "walletAddress": {
                  "description": "Wallet address for the user",
                  "type": "string"
                }
              },
              "required": [
                "userId",
                "walletAddress"
              ]
            },
            "content": {
              "application/json": {
                "schema": {
                  "$ref": "#/components/schemas/AuthSignupResponseDto"
                }
              }
            }
          },
          "400": {
            "description": "Bad Request - Invalid request body or version",
            "content": {
              "application/json": {
                "schema": {
                  "type": "object",
                  "properties": {
                    "code": {
                      "type": "string",
                      "example": "E_TB_001"
                    },
                    "message": {
                      "type": "string",
                      "example": "Bad Request"
                    },
                    "type": {
                      "type": "string",
                      "example": "BAD_REQUEST"
                    }
                  }
                }
              }
            }
          },
          "401": {
            "description": ""
          }
        },
        "summary": "User signup with wallet",
        "tags": [
          "Auth"
        ]
      }
    },
    "/user/me": {
      "get": {
        "operationId": "TouriiBackendController_me",
        "parameters": [
          {
            "name": "accept-version",
            "in": "header",
            "description": "API version (e.g., 1.0.0)",
            "required": true,
            "schema": {
              "type": "string"
            }
          },
          {
            "name": "x-api-key",
            "in": "header",
            "description": "API key for authentication",
            "required": true,
            "schema": {
              "type": "string"
            }
          }
        ],
        "responses": {
          "200": {
            "description": "Current user basic profile",
            "schema": {
              "type": "object",
              "properties": {
                "userId": {
                  "description": "User ID",
                  "type": "string"
                },
                "username": {
                  "description": "Username",
                  "type": "string"
                },
                "discordId": {
                  "description": "Discord ID",
                  "type": "string"
                },
                "discordUsername": {
                  "description": "Discord username",
                  "type": "string"
                },
                "twitterId": {
                  "description": "Twitter ID",
                  "type": "string"
                },
                "twitterUsername": {
                  "description": "Twitter username",
                  "type": "string"
                },
                "googleEmail": {
                  "description": "Google email",
                  "type": "string"
                },
                "passportWalletAddress": {
                  "description": "Passport wallet address",
                  "type": "string"
                },
                "perksWalletAddress": {
                  "description": "Perks wallet address",
                  "type": "string"
                },
                "email": {
                  "description": "Email",
                  "type": "string"
                },
                "isPremium": {
                  "description": "Premium status",
                  "type": "boolean"
                },
                "totalQuestCompleted": {
                  "description": "Total quests completed",
                  "type": "number"
                },
                "totalTravelDistance": {
                  "description": "Total travel distance",
                  "type": "number"
                },
                "role": {
                  "description": "User role",
                  "type": "string",
                  "enum": [
                    "USER",
                    "MODERATOR",
                    "ADMIN"
                  ],
                  "x-enumNames": [
                    "USER",
                    "MODERATOR",
                    "ADMIN"
                  ]
                },
                "registeredAt": {
                  "description": "Registration date"
                },
                "discordJoinedAt": {
                  "description": "Discord joined date"
                },
                "isBanned": {
                  "description": "Ban status",
                  "type": "boolean"
                },
                "delFlag": {
                  "description": "Flag to indicate if the record is deleted",
                  "type": "boolean"
                },
                "insUserId": {
                  "description": "ID of user who created this record",
                  "type": "string"
                },
                "insDateTime": {
                  "description": "Timestamp of record creation",
                  "type": "string"
                },
                "updUserId": {
                  "description": "ID of user who last updated this record",
                  "type": "string"
                },
                "updDateTime": {
                  "description": "Timestamp of last record update",
                  "type": "string"
                },
                "userInfo": {
                  "description": "User info",
                  "type": "object",
                  "properties": {
                    "userId": {
                      "description": "User ID",
                      "type": "string"
                    },
                    "digitalPassportAddress": {
                      "description": "Digital passport NFT address",
                      "type": "string"
                    },
                    "logNftAddress": {
                      "description": "Log NFT address",
                      "type": "string"
                    },
                    "userDigitalPassportType": {
                      "description": "Digital passport type",
                      "type": "string",
                      "enum": [
                        "BONJIN",
                        "AMATSUKAMI",
                        "KUNITSUKAMI",
                        "YOKAI"
                      ],
                      "x-enumNames": [
                        "BONJIN",
                        "AMATSUKAMI",
                        "KUNITSUKAMI",
                        "YOKAI"
                      ]
                    },
                    "level": {
                      "description": "User level",
                      "type": "string",
                      "enum": [
                        "BONJIN",
                        "E_CLASS_AMATSUKAMI",
                        "E_CLASS_KUNITSUKAMI",
                        "E_CLASS_YOKAI",
                        "D_CLASS_AMATSUKAMI",
                        "D_CLASS_KUNITSUKAMI",
                        "D_CLASS_YOKAI",
                        "C_CLASS_AMATSUKAMI",
                        "C_CLASS_KUNITSUKAMI",
                        "C_CLASS_YOKAI",
                        "B_CLASS_AMATSUKAMI",
                        "B_CLASS_KUNITSUKAMI",
                        "B_CLASS_YOKAI",
                        "A_CLASS_AMATSUKAMI",
                        "A_CLASS_KUNITSUKAMI",
                        "A_CLASS_YOKAI",
                        "S_CLASS_AMATSUKAMI",
                        "S_CLASS_KUNITSUKAMI",
                        "S_CLASS_YOKAI"
                      ],
                      "x-enumNames": [
                        "BONJIN",
                        "E_CLASS_AMATSUKAMI",
                        "E_CLASS_KUNITSUKAMI",
                        "E_CLASS_YOKAI",
                        "D_CLASS_AMATSUKAMI",
                        "D_CLASS_KUNITSUKAMI",
                        "D_CLASS_YOKAI",
                        "C_CLASS_AMATSUKAMI",
                        "C_CLASS_KUNITSUKAMI",
                        "C_CLASS_YOKAI",
                        "B_CLASS_AMATSUKAMI",
                        "B_CLASS_KUNITSUKAMI",
                        "B_CLASS_YOKAI",
                        "A_CLASS_AMATSUKAMI",
                        "A_CLASS_KUNITSUKAMI",
                        "A_CLASS_YOKAI",
                        "S_CLASS_AMATSUKAMI",
                        "S_CLASS_KUNITSUKAMI",
                        "S_CLASS_YOKAI"
                      ]
                    },
                    "discountRate": {
                      "description": "User discount rate",
                      "type": "number"
                    },
                    "magatamaPoints": {
                      "description": "Magatama points balance",
                      "type": "number"
                    },
                    "magatamaBags": {
                      "description": "Magatama bags count",
                      "type": "number"
                    },
                    "totalQuestCompleted": {
                      "description": "Total quests completed",
                      "type": "number"
                    },
                    "totalTravelDistance": {
                      "description": "Total travel distance",
                      "type": "number"
                    },
                    "isPremium": {
                      "description": "Premium status",
                      "type": "boolean"
                    },
                    "prayerBead": {
                      "description": "Prayer bead count",
                      "type": "number"
                    },
                    "sword": {
                      "description": "Sword count",
                      "type": "number"
                    },
                    "orgeMask": {
                      "description": "Orge mask count",
                      "type": "number"
                    },
                    "delFlag": {
                      "description": "Flag to indicate if the record is deleted",
                      "type": "boolean"
                    },
                    "insUserId": {
                      "description": "ID of user who created this record",
                      "type": "string"
                    },
                    "insDateTime": {
                      "description": "Timestamp of record creation",
                      "type": "string"
                    },
                    "updUserId": {
                      "description": "ID of user who last updated this record",
                      "type": "string"
                    },
                    "updDateTime": {
                      "description": "Timestamp of last record update",
                      "type": "string"
                    }
                  },
                  "required": [
                    "userId",
                    "digitalPassportAddress",
                    "logNftAddress",
                    "magatamaPoints",
                    "totalQuestCompleted",
                    "totalTravelDistance",
                    "isPremium"
                  ]
                },
                "userAchievements": {
                  "description": "User achievements",
                  "type": "array",
                  "items": {
                    "type": "object",
                    "properties": {
                      "userAchievementId": {
                        "description": "Achievement ID",
                        "type": "string"
                      },
                      "userId": {
                        "description": "User ID",
                        "type": "string"
                      },
                      "achievementName": {
                        "description": "Achievement name",
                        "type": "string"
                      },
                      "achievementDesc": {
                        "description": "Achievement description",
                        "type": "string"
                      },
                      "iconUrl": {
                        "description": "Icon URL",
                        "type": "string"
                      },
                      "achievementType": {
                        "description": "Achievement type",
                        "type": "string",
                        "enum": [
                          "UNKNOWN",
                          "STORY",
                          "TRAVEL",
                          "EXPLORE",
                          "COMMUNITY",
                          "MILESTONE"
                        ],
                        "x-enumNames": [
                          "UNKNOWN",
                          "STORY",
                          "TRAVEL",
                          "EXPLORE",
                          "COMMUNITY",
                          "MILESTONE"
                        ]
                      },
                      "magatamaPointAwarded": {
                        "description": "Magatama points awarded",
                        "type": "number"
                      },
                      "delFlag": {
                        "description": "Flag to indicate if the record is deleted",
                        "type": "boolean"
                      },
                      "insUserId": {
                        "description": "ID of user who created this record",
                        "type": "string"
                      },
                      "insDateTime": {
                        "description": "Timestamp of record creation",
                        "type": "string"
                      },
                      "updUserId": {
                        "description": "ID of user who last updated this record",
                        "type": "string"
                      },
                      "updDateTime": {
                        "description": "Timestamp of last record update",
                        "type": "string"
                      }
                    },
                    "required": [
                      "userAchievementId",
                      "userId",
                      "achievementName",
                      "achievementType",
                      "magatamaPointAwarded"
                    ]
                  }
                },
                "userOnchainItems": {
                  "description": "User onchain items",
                  "type": "array",
                  "items": {
                    "type": "object",
                    "properties": {
                      "userOnchainItemId": {
                        "description": "Onchain item ID",
                        "type": "string"
                      },
                      "userId": {
                        "description": "User ID",
                        "type": "string"
                      },
                      "itemType": {
                        "description": "Item type",
                        "type": "string",
                        "enum": [
                          "UNKNOWN",
                          "LOG_NFT",
                          "DIGITAL_PASSPORT",
                          "PERK"
                        ],
                        "x-enumNames": [
                          "UNKNOWN",
                          "LOG_NFT",
                          "DIGITAL_PASSPORT",
                          "PERK"
                        ]
                      },
                      "itemTxnHash": {
                        "description": "Transaction hash",
                        "type": "string"
                      },
                      "blockchainType": {
                        "description": "Blockchain type",
                        "type": "string",
                        "enum": [
                          "UNKNOWN",
                          "VARA",
                          "CAMINO"
                        ],
                        "x-enumNames": [
                          "UNKNOWN",
                          "VARA",
                          "CAMINO"
                        ]
                      },
                      "mintedAt": {
                        "description": "Minted date"
                      },
                      "onchainItemId": {
                        "description": "Onchain item ID",
                        "type": "string"
                      },
                      "status": {
                        "description": "Item status",
                        "type": "string",
                        "enum": [
                          "ACTIVE",
                          "USED",
                          "EXPIRED",
                          "PENDING"
                        ],
                        "x-enumNames": [
                          "ACTIVE",
                          "USED",
                          "EXPIRED",
                          "PENDING"
                        ]
                      },
                      "delFlag": {
                        "description": "Flag to indicate if the record is deleted",
                        "type": "boolean"
                      },
                      "insUserId": {
                        "description": "ID of user who created this record",
                        "type": "string"
                      },
                      "insDateTime": {
                        "description": "Timestamp of record creation",
                        "type": "string"
                      },
                      "updUserId": {
                        "description": "ID of user who last updated this record",
                        "type": "string"
                      },
                      "updDateTime": {
                        "description": "Timestamp of last record update",
                        "type": "string"
                      }
                    },
                    "required": [
                      "userOnchainItemId",
                      "itemType",
                      "itemTxnHash",
                      "blockchainType",
                      "status"
                    ]
                  }
                },
                "userItemClaimLogs": {
                  "description": "User item claim logs",
                  "type": "array",
                  "items": {
                    "type": "object",
                    "properties": {
                      "userItemClaimLogId": {
                        "description": "Item claim log ID",
                        "type": "string"
                      },
                      "userId": {
                        "description": "User ID",
                        "type": "string"
                      },
                      "onchainItemId": {
                        "description": "Onchain item ID",
                        "type": "string"
                      },
                      "offchainItemName": {
                        "description": "Offchain item name",
                        "type": "string"
                      },
                      "itemAmount": {
                        "description": "Item amount",
                        "type": "number"
                      },
                      "itemDetails": {
                        "description": "Item details",
                        "type": "string"
                      },
                      "type": {
                        "description": "Item type",
                        "type": "string",
                        "enum": [
                          "ONCHAIN",
                          "OFFCHAIN"
                        ],
                        "x-enumNames": [
                          "ONCHAIN",
                          "OFFCHAIN"
                        ]
                      },
                      "claimedAt": {
                        "description": "Claimed date"
                      },
                      "status": {
                        "description": "Claim status",
                        "type": "string",
                        "enum": [
                          "SUCCESS",
                          "FAILED"
                        ],
                        "x-enumNames": [
                          "SUCCESS",
                          "FAILED"
                        ]
                      },
                      "errorMsg": {
                        "description": "Error message",
                        "type": "string"
                      },
                      "delFlag": {
                        "description": "Flag to indicate if the record is deleted",
                        "type": "boolean"
                      },
                      "insUserId": {
                        "description": "ID of user who created this record",
                        "type": "string"
                      },
                      "insDateTime": {
                        "description": "Timestamp of record creation",
                        "type": "string"
                      },
                      "updUserId": {
                        "description": "ID of user who last updated this record",
                        "type": "string"
                      },
                      "updDateTime": {
                        "description": "Timestamp of last record update",
                        "type": "string"
                      }
                    },
                    "required": [
                      "userItemClaimLogId",
                      "userId",
                      "itemAmount",
                      "type",
                      "status"
                    ]
                  }
                },
                "userStoryLogs": {
                  "description": "User story logs",
                  "type": "array",
                  "items": {
                    "type": "object",
                    "properties": {
                      "userStoryLogId": {
                        "description": "Story log ID",
                        "type": "string"
                      },
                      "userId": {
                        "description": "User ID",
                        "type": "string"
                      },
                      "storyChapterId": {
                        "description": "Story chapter ID",
                        "type": "string"
                      },
                      "status": {
                        "description": "Story status",
                        "type": "string",
                        "enum": [
                          "UNREAD",
                          "IN_PROGRESS",
                          "COMPLETED"
                        ],
                        "x-enumNames": [
                          "UNREAD",
                          "IN_PROGRESS",
                          "COMPLETED"
                        ]
                      },
                      "unlockedAt": {
                        "description": "Unlocked date"
                      },
                      "finishedAt": {
                        "description": "Finished date"
                      },
                      "delFlag": {
                        "description": "Flag to indicate if the record is deleted",
                        "type": "boolean"
                      },
                      "insUserId": {
                        "description": "ID of user who created this record",
                        "type": "string"
                      },
                      "insDateTime": {
                        "description": "Timestamp of record creation",
                        "type": "string"
                      },
                      "updUserId": {
                        "description": "ID of user who last updated this record",
                        "type": "string"
                      },
                      "updDateTime": {
                        "description": "Timestamp of last record update",
                        "type": "string"
                      }
                    },
                    "required": [
                      "userStoryLogId",
                      "userId",
                      "storyChapterId",
                      "status"
                    ]
                  }
                },
                "userQuestLogs": {
                  "description": "User quest logs",
                  "type": "array",
                  "items": {
                    "type": "object",
                    "properties": {
                      "userQuestLogId": {
                        "description": "Quest log ID",
                        "type": "string"
                      },
                      "userId": {
                        "description": "User ID",
                        "type": "string"
                      },
                      "questId": {
                        "description": "Quest ID",
                        "type": "string"
                      },
                      "status": {
                        "description": "Quest status",
                        "type": "string",
                        "enum": [
                          "AVAILABLE",
                          "ONGOING",
                          "COMPLETED",
                          "FAILED"
                        ],
                        "x-enumNames": [
                          "AVAILABLE",
                          "ONGOING",
                          "COMPLETED",
                          "FAILED"
                        ]
                      },
                      "action": {
                        "description": "Task action type",
                        "type": "string",
                        "enum": [
                          "VISIT_LOCATION",
                          "PHOTO_UPLOAD",
                          "ANSWER_TEXT",
                          "SELECT_OPTION",
                          "SHARE_SOCIAL",
                          "CHECK_IN",
                          "GROUP_ACTIVITY",
                          "LOCAL_INTERACTION"
                        ],
                        "x-enumNames": [
                          "VISIT_LOCATION",
                          "PHOTO_UPLOAD",
                          "ANSWER_TEXT",
                          "SELECT_OPTION",
                          "SHARE_SOCIAL",
                          "CHECK_IN",
                          "GROUP_ACTIVITY",
                          "LOCAL_INTERACTION"
                        ]
                      },
                      "userResponse": {
                        "description": "User response",
                        "type": "string"
                      },
                      "groupActivityMembers": {
                        "description": "Group activity members",
                        "type": "array",
                        "items": {}
                      },
                      "submissionData": {
                        "description": "Submission data"
                      },
                      "failedReason": {
                        "description": "Failed reason",
                        "type": "string"
                      },
                      "completedAt": {
                        "description": "Completed date"
                      },
                      "claimedAt": {
                        "description": "Claimed date"
                      },
                      "totalMagatamaPointAwarded": {
                        "description": "Total magatama points awarded",
                        "type": "number"
                      },
                      "delFlag": {
                        "description": "Flag to indicate if the record is deleted",
                        "type": "boolean"
                      },
                      "insUserId": {
                        "description": "ID of user who created this record",
                        "type": "string"
                      },
                      "insDateTime": {
                        "description": "Timestamp of record creation",
                        "type": "string"
                      },
                      "updUserId": {
                        "description": "ID of user who last updated this record",
                        "type": "string"
                      },
                      "updDateTime": {
                        "description": "Timestamp of last record update",
                        "type": "string"
                      }
                    },
                    "required": [
                      "userQuestLogId",
                      "userId",
                      "questId",
                      "status",
                      "action",
                      "groupActivityMembers",
                      "totalMagatamaPointAwarded"
                    ]
                  }
                },
                "userTravelLogs": {
                  "description": "User travel logs",
                  "type": "array",
                  "items": {
                    "type": "object",
                    "properties": {
                      "userTravelLogId": {
                        "description": "Travel log ID",
                        "type": "string"
                      },
                      "userId": {
                        "description": "User ID",
                        "type": "string"
                      },
                      "questId": {
                        "description": "Quest ID",
                        "type": "string"
                      },
                      "taskId": {
                        "description": "Task ID",
                        "type": "string"
                      },
                      "touristSpotId": {
                        "description": "Tourist spot ID",
                        "type": "string"
                      },
                      "userLongitude": {
                        "description": "User longitude",
                        "type": "number"
                      },
                      "userLatitude": {
                        "description": "User latitude",
                        "type": "number"
                      },
                      "travelDistanceFromTarget": {
                        "description": "Distance from target",
                        "type": "number"
                      },
                      "travelDistance": {
                        "description": "Travel distance",
                        "type": "number"
                      },
                      "qrCodeValue": {
                        "description": "QR code value",
                        "type": "string"
                      },
                      "checkInMethod": {
                        "description": "Check-in method",
                        "type": "string",
                        "enum": [
                          "QR_CODE",
                          "GPS"
                        ],
                        "x-enumNames": [
                          "QR_CODE",
                          "GPS"
                        ]
                      },
                      "detectedFraud": {
                        "description": "Fraud detected",
                        "type": "boolean"
                      },
                      "fraudReason": {
                        "description": "Fraud reason",
                        "type": "string"
                      },
                      "delFlag": {
                        "description": "Flag to indicate if the record is deleted",
                        "type": "boolean"
                      },
                      "insUserId": {
                        "description": "ID of user who created this record",
                        "type": "string"
                      },
                      "insDateTime": {
                        "description": "Timestamp of record creation",
                        "type": "string"
                      },
                      "updUserId": {
                        "description": "ID of user who last updated this record",
                        "type": "string"
                      },
                      "updDateTime": {
                        "description": "Timestamp of last record update",
                        "type": "string"
                      }
                    },
                    "required": [
                      "userTravelLogId",
                      "userId",
                      "questId",
                      "taskId",
                      "touristSpotId",
                      "userLongitude",
                      "userLatitude",
                      "travelDistance"
                    ]
                  }
                },
                "discordActivityLogs": {
                  "description": "Discord activity logs",
                  "type": "array",
                  "items": {
                    "type": "object",
                    "properties": {
                      "discordActivityLogId": {
                        "description": "Discord activity log ID",
                        "type": "string"
                      },
                      "userId": {
                        "description": "User ID",
                        "type": "string"
                      },
                      "activityType": {
                        "description": "Activity type",
                        "type": "string"
                      },
                      "activityDetails": {
                        "description": "Activity details",
                        "type": "string"
                      },
                      "magatamaPointAwarded": {
                        "description": "Magatama points awarded",
                        "type": "number"
                      },
                      "delFlag": {
                        "description": "Flag to indicate if the record is deleted",
                        "type": "boolean"
                      },
                      "insUserId": {
                        "description": "ID of user who created this record",
                        "type": "string"
                      },
                      "insDateTime": {
                        "description": "Timestamp of record creation",
                        "type": "string"
                      },
                      "updUserId": {
                        "description": "ID of user who last updated this record",
                        "type": "string"
                      },
                      "updDateTime": {
                        "description": "Timestamp of last record update",
                        "type": "string"
                      }
                    },
                    "required": [
                      "discordActivityLogId",
                      "userId",
                      "activityType",
                      "magatamaPointAwarded"
                    ]
                  }
                },
                "discordUserRoles": {
                  "description": "Discord user roles",
                  "type": "array",
                  "items": {
                    "type": "object",
                    "properties": {
                      "discordUserRolesId": {
                        "description": "Discord user roles ID",
                        "type": "string"
                      },
                      "userId": {
                        "description": "User ID",
                        "type": "string"
                      },
                      "roleId": {
                        "description": "Role ID",
                        "type": "string"
                      },
                      "delFlag": {
                        "description": "Flag to indicate if the record is deleted",
                        "type": "boolean"
                      },
                      "insUserId": {
                        "description": "ID of user who created this record",
                        "type": "string"
                      },
                      "insDateTime": {
                        "description": "Timestamp of record creation",
                        "type": "string"
                      },
                      "updUserId": {
                        "description": "ID of user who last updated this record",
                        "type": "string"
                      },
                      "updDateTime": {
                        "description": "Timestamp of last record update",
                        "type": "string"
                      }
                    },
                    "required": [
                      "discordUserRolesId",
                      "userId",
                      "roleId"
                    ]
                  }
                },
                "discordRewardedRoles": {
                  "description": "Discord rewarded roles",
                  "type": "array",
                  "items": {
                    "type": "object",
                    "properties": {
                      "discordRewardedRolesId": {
                        "description": "Discord rewarded roles ID",
                        "type": "string"
                      },
                      "userId": {
                        "description": "User ID",
                        "type": "string"
                      },
                      "roleId": {
                        "description": "Role ID",
                        "type": "string"
                      },
                      "magatamaPointAwarded": {
                        "description": "Magatama points awarded",
                        "type": "number"
                      },
                      "delFlag": {
                        "description": "Flag to indicate if the record is deleted",
                        "type": "boolean"
                      },
                      "insUserId": {
                        "description": "ID of user who created this record",
                        "type": "string"
                      },
                      "insDateTime": {
                        "description": "Timestamp of record creation",
                        "type": "string"
                      },
                      "updUserId": {
                        "description": "ID of user who last updated this record",
                        "type": "string"
                      },
                      "updDateTime": {
                        "description": "Timestamp of last record update",
                        "type": "string"
                      }
                    },
                    "required": [
                      "discordRewardedRolesId",
                      "userId",
                      "roleId",
                      "magatamaPointAwarded"
                    ]
                  }
                },
                "userInviteLogs": {
                  "description": "User invite logs",
                  "type": "array",
                  "items": {
                    "type": "object",
                    "properties": {
                      "inviteLogId": {
                        "description": "Invite log ID",
                        "type": "string"
                      },
                      "userId": {
                        "description": "User ID",
                        "type": "string"
                      },
                      "inviteeDiscordId": {
                        "description": "Invitee Discord ID",
                        "type": "string"
                      },
                      "inviteeUserId": {
                        "description": "Invitee user ID",
                        "type": "string"
                      },
                      "magatamaPointAwarded": {
                        "description": "Magatama points awarded",
                        "type": "number"
                      },
                      "delFlag": {
                        "description": "Flag to indicate if the record is deleted",
                        "type": "boolean"
                      },
                      "insUserId": {
                        "description": "ID of user who created this record",
                        "type": "string"
                      },
                      "insDateTime": {
                        "description": "Timestamp of record creation",
                        "type": "string"
                      },
                      "updUserId": {
                        "description": "ID of user who last updated this record",
                        "type": "string"
                      },
                      "updDateTime": {
                        "description": "Timestamp of last record update",
                        "type": "string"
                      }
                    },
                    "required": [
                      "inviteLogId",
                      "userId",
                      "magatamaPointAwarded"
                    ]
                  }
                }
              },
              "required": [
                "userId",
                "username",
                "isPremium",
                "totalQuestCompleted",
                "totalTravelDistance",
                "role",
                "registeredAt",
                "discordJoinedAt",
                "isBanned"
              ]
            },
            "content": {
              "application/json": {
                "schema": {
                  "$ref": "#/components/schemas/UserResponseDto"
                }
              }
            }
          },
          "400": {
            "description": "Bad Request - Invalid request body or version",
            "content": {
              "application/json": {
                "schema": {
                  "type": "object",
                  "properties": {
                    "code": {
                      "type": "string",
                      "example": "E_TB_001"
                    },
                    "message": {
                      "type": "string",
                      "example": "Bad Request"
                    },
                    "type": {
                      "type": "string",
                      "example": "BAD_REQUEST"
                    }
                  }
                }
              }
            }
          },
          "401": {
            "description": ""
          }
        },
        "summary": "Get current user's basic profile",
        "tags": [
          "User"
        ]
      }
    },
    "/stories/create-saga": {
      "post": {
        "description": "Create a new story saga with optional chapters.",
        "operationId": "TouriiBackendController_createStory",
        "parameters": [
          {
            "name": "accept-version",
            "in": "header",
            "description": "API version (e.g., 1.0.0)",
            "required": true,
            "schema": {
              "type": "string"
            }
          },
          {
            "name": "x-api-key",
            "in": "header",
            "description": "API key for authentication",
            "required": true,
            "schema": {
              "type": "string"
            }
          }
        ],
        "requestBody": {
          "required": true,
          "description": "Story Saga creation request",
          "content": {
            "application/json": {
              "schema": {
                "type": "object",
                "properties": {
                  "sagaName": {
                    "description": "Name of the story saga (e.g., 'Prologue', 'Bungo Ono')",
                    "type": "string"
                  },
                  "sagaDesc": {
                    "description": "Detailed description of the saga's narrative",
                    "type": "string"
                  },
                  "backgroundMedia": {
                    "description": "URL to the saga's cover media (image or video)",
                    "type": "string"
                  },
                  "mapImage": {
                    "description": "URL to the map image for the saga",
                    "type": "string"
                  },
                  "location": {
                    "description": "Real-world location of the saga (e.g., 'Tokyo')",
                    "type": "string"
                  },
                  "order": {
                    "description": "Display order in the saga list",
                    "type": "number"
                  },
                  "isPrologue": {
                    "description": "Whether the saga is a prologue",
                    "type": "boolean"
                  },
                  "isSelected": {
                    "description": "Whether the saga is selected by default",
                    "type": "boolean"
                  },
                  "chapterList": {
                    "description": "List of chapters in the saga",
                    "type": "array",
                    "items": {
                      "type": "object",
                      "properties": {
                        "touristSpotId": {
                          "description": "Unique identifier for the tourist spot",
                          "type": "string"
                        },
                        "chapterNumber": {
                          "description": "Chapter number or position (e.g., 'Prologue', 'Chapter 1')",
                          "type": "string"
                        },
                        "chapterTitle": {
                          "description": "Title of the story chapter",
                          "type": "string"
                        },
                        "chapterDesc": {
                          "description": "Detailed description or content of the story",
                          "type": "string"
                        },
                        "chapterImage": {
                          "description": "URL to the fictional chapter image",
                          "type": "string"
                        },
                        "characterNameList": {
                          "description": "List of character names involved in the chapter",
                          "type": "array",
                          "items": {
                            "type": "string"
                          }
                        },
                        "realWorldImage": {
                          "description": "URL to the real-world location image",
                          "type": "string"
                        },
                        "chapterVideoUrl": {
                          "description": "URL to the chapter video for desktop viewing",
                          "type": "string"
                        },
                        "chapterVideoMobileUrl": {
                          "description": "URL to the chapter video optimized for mobile",
                          "type": "string"
                        },
                        "chapterPdfUrl": {
                          "description": "URL to the downloadable PDF version",
                          "type": "string"
                        },
                        "isUnlocked": {
                          "description": "Whether the chapter is available to users without prerequisites",
                          "type": "boolean"
                        }
                      },
                      "required": [
                        "touristSpotId",
                        "chapterNumber",
                        "chapterTitle",
                        "chapterDesc",
                        "chapterImage",
                        "characterNameList",
                        "realWorldImage",
                        "chapterVideoUrl",
                        "chapterVideoMobileUrl",
                        "chapterPdfUrl",
                        "isUnlocked"
                      ]
                    }
                  }
                },
                "required": [
                  "sagaName",
                  "sagaDesc",
                  "backgroundMedia",
                  "order",
                  "isPrologue",
                  "isSelected"
                ],
                "$ref": "#/components/schemas/StoryCreateRequestDto"
              }
            }
          }
        },
        "responses": {
          "201": {
            "description": "Successfully created story saga",
            "schema": {
              "type": "object",
              "properties": {
                "storyId": {
                  "description": "Unique identifier for the story saga",
                  "type": "string"
                },
                "sagaName": {
                  "description": "Name of the story saga",
                  "type": "string"
                },
                "sagaDesc": {
                  "description": "Detailed description of the saga's narrative",
                  "type": "string"
                },
                "backgroundMedia": {
                  "description": "URL to the saga's cover media (image or video)",
                  "type": "string"
                },
                "mapImage": {
                  "description": "URL to the map image for the saga",
                  "type": "string"
                },
                "location": {
                  "description": "Real-world location of the saga",
                  "type": "string"
                },
                "order": {
                  "description": "Display order in the saga list",
                  "type": "number"
                },
                "isPrologue": {
                  "description": "Whether the saga is a prologue",
                  "type": "boolean"
                },
                "isSelected": {
                  "description": "Whether the saga is selected by default",
                  "type": "boolean"
                },
                "chapterList": {
                  "description": "List of stories in the saga",
                  "type": "array",
                  "items": {
                    "type": "object",
                    "properties": {
                      "storyId": {
                        "description": "Unique identifier for the story",
                        "type": "string"
                      },
                      "touristSpotId": {
                        "description": "Unique identifier for the tourist spot",
                        "type": "string"
                      },
                      "storyChapterId": {
                        "description": "Unique identifier for the story chapter",
                        "type": "string"
                      },
                      "sagaName": {
                        "description": "Name of the saga",
                        "type": "string"
                      },
                      "chapterNumber": {
                        "description": "Chapter number or position",
                        "type": "string"
                      },
                      "chapterTitle": {
                        "description": "Title of the chapter",
                        "type": "string"
                      },
                      "chapterDesc": {
                        "description": "Detailed description of the chapter",
                        "type": "string"
                      },
                      "chapterImage": {
                        "description": "URL to the fictional chapter image",
                        "type": "string"
                      },
                      "characterNameList": {
                        "description": "List of character names involved in the chapter",
                        "type": "array",
                        "items": {
                          "type": "string"
                        }
                      },
                      "realWorldImage": {
                        "description": "URL to the real-world location image",
                        "type": "string"
                      },
                      "chapterVideoUrl": {
                        "description": "URL to the chapter video for desktop viewing",
                        "type": "string"
                      },
                      "chapterVideoMobileUrl": {
                        "description": "URL to the chapter video optimized for mobile",
                        "type": "string"
                      },
                      "chapterPdfUrl": {
                        "description": "URL to the downloadable PDF version",
                        "type": "string"
                      },
                      "isUnlocked": {
                        "description": "Whether the chapter is available to users without prerequisites",
                        "type": "boolean"
                      },
                      "delFlag": {
                        "description": "Flag to indicate if the record is deleted",
                        "type": "boolean"
                      },
                      "insUserId": {
                        "description": "ID of user who created this record",
                        "type": "string"
                      },
                      "insDateTime": {
                        "description": "Timestamp of record creation",
                        "type": "string"
                      },
                      "updUserId": {
                        "description": "ID of user who last updated this record",
                        "type": "string"
                      },
                      "updDateTime": {
                        "description": "Timestamp of last record update",
                        "type": "string"
                      }
                    },
                    "required": [
                      "storyId",
                      "touristSpotId",
                      "storyChapterId",
                      "sagaName",
                      "chapterNumber",
                      "chapterTitle",
                      "chapterDesc",
                      "chapterImage",
                      "characterNameList",
                      "realWorldImage",
                      "chapterVideoUrl",
                      "chapterVideoMobileUrl",
                      "chapterPdfUrl",
                      "isUnlocked"
                    ]
                  }
                },
                "delFlag": {
                  "description": "Flag to indicate if the record is deleted",
                  "type": "boolean"
                },
                "insUserId": {
                  "description": "ID of user who created this record",
                  "type": "string"
                },
                "insDateTime": {
                  "description": "Timestamp of record creation",
                  "type": "string"
                },
                "updUserId": {
                  "description": "ID of user who last updated this record",
                  "type": "string"
                },
                "updDateTime": {
                  "description": "Timestamp of last record update",
                  "type": "string"
                }
              },
              "required": [
                "storyId",
                "sagaName",
                "sagaDesc",
                "backgroundMedia",
                "mapImage",
                "location",
                "order",
                "isPrologue",
                "isSelected"
              ]
            },
            "content": {
              "application/json": {
                "schema": {
                  "$ref": "#/components/schemas/StoryResponseDto"
                }
              }
            }
          },
          "400": {
            "description": "Bad Request - Invalid version format",
            "content": {
              "application/json": {
                "schema": {
                  "type": "object",
                  "properties": {
                    "code": {
                      "type": "string",
                      "example": "E_TB_021"
                    },
                    "message": {
                      "type": "string",
                      "example": "Invalid version format"
                    },
                    "type": {
                      "type": "string",
                      "example": "BAD_REQUEST"
                    }
                  }
                }
              }
            }
          },
          "401": {
            "description": ""
          }
        },
        "summary": "Create Story Saga",
        "tags": [
          "Stories"
        ]
      }
    },
    "/stories/create-chapter/{storyId}": {
      "post": {
        "description": "Create a new story chapter.",
        "operationId": "TouriiBackendController_createStoryChapter",
        "parameters": [
          {
            "name": "storyId",
            "required": true,
            "in": "path",
            "schema": {
              "type": "string"
            }
          },
          {
            "name": "accept-version",
            "in": "header",
            "description": "API version (e.g., 1.0.0)",
            "required": true,
            "schema": {
              "type": "string"
            }
          },
          {
            "name": "x-api-key",
            "in": "header",
            "description": "API key for authentication",
            "required": true,
            "schema": {
              "type": "string"
            }
          }
        ],
        "requestBody": {
          "required": true,
          "description": "Story Chapter creation request",
          "content": {
            "application/json": {
              "schema": {
                "type": "object",
                "properties": {
                  "touristSpotId": {
                    "description": "Unique identifier for the tourist spot",
                    "type": "string"
                  },
                  "chapterNumber": {
                    "description": "Chapter number or position (e.g., 'Prologue', 'Chapter 1')",
                    "type": "string"
                  },
                  "chapterTitle": {
                    "description": "Title of the story chapter",
                    "type": "string"
                  },
                  "chapterDesc": {
                    "description": "Detailed description or content of the story",
                    "type": "string"
                  },
                  "chapterImage": {
                    "description": "URL to the fictional chapter image",
                    "type": "string"
                  },
                  "characterNameList": {
                    "description": "List of character names involved in the chapter",
                    "type": "array",
                    "items": {
                      "type": "string"
                    }
                  },
                  "realWorldImage": {
                    "description": "URL to the real-world location image",
                    "type": "string"
                  },
                  "chapterVideoUrl": {
                    "description": "URL to the chapter video for desktop viewing",
                    "type": "string"
                  },
                  "chapterVideoMobileUrl": {
                    "description": "URL to the chapter video optimized for mobile",
                    "type": "string"
                  },
                  "chapterPdfUrl": {
                    "description": "URL to the downloadable PDF version",
                    "type": "string"
                  },
                  "isUnlocked": {
                    "description": "Whether the chapter is available to users without prerequisites",
                    "type": "boolean"
                  }
                },
                "required": [
                  "touristSpotId",
                  "chapterNumber",
                  "chapterTitle",
                  "chapterDesc",
                  "chapterImage",
                  "characterNameList",
                  "realWorldImage",
                  "chapterVideoUrl",
                  "chapterVideoMobileUrl",
                  "chapterPdfUrl",
                  "isUnlocked"
                ],
                "$ref": "#/components/schemas/StoryChapterCreateRequestDto"
              }
            }
          }
        },
        "responses": {
          "201": {
            "description": "Successfully created story chapter",
            "schema": {
              "type": "object",
              "properties": {
                "storyId": {
                  "description": "Unique identifier for the story",
                  "type": "string"
                },
                "touristSpotId": {
                  "description": "Unique identifier for the tourist spot",
                  "type": "string"
                },
                "storyChapterId": {
                  "description": "Unique identifier for the story chapter",
                  "type": "string"
                },
                "sagaName": {
                  "description": "Name of the saga",
                  "type": "string"
                },
                "chapterNumber": {
                  "description": "Chapter number or position",
                  "type": "string"
                },
                "chapterTitle": {
                  "description": "Title of the chapter",
                  "type": "string"
                },
                "chapterDesc": {
                  "description": "Detailed description of the chapter",
                  "type": "string"
                },
                "chapterImage": {
                  "description": "URL to the fictional chapter image",
                  "type": "string"
                },
                "characterNameList": {
                  "description": "List of character names involved in the chapter",
                  "type": "array",
                  "items": {
                    "type": "string"
                  }
                },
                "realWorldImage": {
                  "description": "URL to the real-world location image",
                  "type": "string"
                },
                "chapterVideoUrl": {
                  "description": "URL to the chapter video for desktop viewing",
                  "type": "string"
                },
                "chapterVideoMobileUrl": {
                  "description": "URL to the chapter video optimized for mobile",
                  "type": "string"
                },
                "chapterPdfUrl": {
                  "description": "URL to the downloadable PDF version",
                  "type": "string"
                },
                "isUnlocked": {
                  "description": "Whether the chapter is available to users without prerequisites",
                  "type": "boolean"
                },
                "delFlag": {
                  "description": "Flag to indicate if the record is deleted",
                  "type": "boolean"
                },
                "insUserId": {
                  "description": "ID of user who created this record",
                  "type": "string"
                },
                "insDateTime": {
                  "description": "Timestamp of record creation",
                  "type": "string"
                },
                "updUserId": {
                  "description": "ID of user who last updated this record",
                  "type": "string"
                },
                "updDateTime": {
                  "description": "Timestamp of last record update",
                  "type": "string"
                }
              },
              "required": [
                "storyId",
                "touristSpotId",
                "storyChapterId",
                "sagaName",
                "chapterNumber",
                "chapterTitle",
                "chapterDesc",
                "chapterImage",
                "characterNameList",
                "realWorldImage",
                "chapterVideoUrl",
                "chapterVideoMobileUrl",
                "chapterPdfUrl",
                "isUnlocked"
              ]
            },
            "content": {
              "application/json": {
                "schema": {
                  "$ref": "#/components/schemas/StoryChapterResponseDto"
                }
              }
            }
          },
          "400": {
            "description": "Bad Request - Invalid version format",
            "content": {
              "application/json": {
                "schema": {
                  "type": "object",
                  "properties": {
                    "code": {
                      "type": "string",
                      "example": "E_TB_021"
                    },
                    "message": {
                      "type": "string",
                      "example": "Invalid version format"
                    },
                    "type": {
                      "type": "string",
                      "example": "BAD_REQUEST"
                    }
                  }
                }
              }
            }
          },
          "401": {
            "description": ""
          }
        },
        "summary": "Create Story Chapter",
        "tags": [
          "Stories"
        ]
      }
    },
    "/stories/update-saga": {
      "post": {
        "description": "Update an existing story saga.",
        "operationId": "TouriiBackendController_updateStory",
        "parameters": [
          {
            "name": "accept-version",
            "in": "header",
            "description": "API version (e.g., 1.0.0)",
            "required": true,
            "schema": {
              "type": "string"
            }
          },
          {
            "name": "x-api-key",
            "in": "header",
            "description": "API key for authentication",
            "required": true,
            "schema": {
              "type": "string"
            }
          }
        ],
        "requestBody": {
          "required": true,
          "description": "Story Saga update request",
          "content": {
            "application/json": {
              "schema": {
                "type": "object",
                "properties": {
                  "sagaName": {
                    "description": "Name of the story saga (e.g., 'Prologue', 'Bungo Ono')",
                    "type": "string"
                  },
                  "sagaDesc": {
                    "description": "Detailed description of the saga's narrative",
                    "type": "string"
                  },
                  "backgroundMedia": {
                    "description": "URL to the saga's cover media (image or video)",
                    "type": "string"
                  },
                  "mapImage": {
                    "description": "URL to the map image for the saga",
                    "type": "string"
                  },
                  "location": {
                    "description": "Real-world location of the saga (e.g., 'Tokyo')",
                    "type": "string"
                  },
                  "order": {
                    "description": "Display order in the saga list",
                    "type": "number"
                  },
                  "isPrologue": {
                    "description": "Whether the saga is a prologue",
                    "type": "boolean"
                  },
                  "isSelected": {
                    "description": "Whether the saga is selected by default",
                    "type": "boolean"
                  },
                  "chapterList": {
                    "description": "List of chapters in the saga",
                    "type": "array",
                    "items": {
                      "type": "object",
                      "properties": {
                        "touristSpotId": {
                          "description": "Unique identifier for the tourist spot",
                          "type": "string"
                        },
                        "chapterNumber": {
                          "description": "Chapter number or position (e.g., 'Prologue', 'Chapter 1')",
                          "type": "string"
                        },
                        "chapterTitle": {
                          "description": "Title of the story chapter",
                          "type": "string"
                        },
                        "chapterDesc": {
                          "description": "Detailed description or content of the story",
                          "type": "string"
                        },
                        "chapterImage": {
                          "description": "URL to the fictional chapter image",
                          "type": "string"
                        },
                        "characterNameList": {
                          "description": "List of character names involved in the chapter",
                          "type": "array",
                          "items": {
                            "type": "string"
                          }
                        },
                        "realWorldImage": {
                          "description": "URL to the real-world location image",
                          "type": "string"
                        },
                        "chapterVideoUrl": {
                          "description": "URL to the chapter video for desktop viewing",
                          "type": "string"
                        },
                        "chapterVideoMobileUrl": {
                          "description": "URL to the chapter video optimized for mobile",
                          "type": "string"
                        },
                        "chapterPdfUrl": {
                          "description": "URL to the downloadable PDF version",
                          "type": "string"
                        },
                        "isUnlocked": {
                          "description": "Whether the chapter is available to users without prerequisites",
                          "type": "boolean"
                        }
                      },
                      "required": [
                        "touristSpotId",
                        "chapterNumber",
                        "chapterTitle",
                        "chapterDesc",
                        "chapterImage",
                        "characterNameList",
                        "realWorldImage",
                        "chapterVideoUrl",
                        "chapterVideoMobileUrl",
                        "chapterPdfUrl",
                        "isUnlocked"
                      ]
                    }
                  },
                  "sagaId": {
                    "description": "Unique identifier for the story saga",
                    "type": "string"
                  },
                  "delFlag": {
                    "description": "Flag to indicate if the story saga is deleted",
                    "type": "boolean"
                  },
                  "updUserId": {
                    "description": "Unique identifier for the user who updated the story saga",
                    "type": "string"
                  }
                },
                "required": [
                  "sagaName",
                  "sagaDesc",
                  "backgroundMedia",
                  "order",
                  "isPrologue",
                  "isSelected",
                  "sagaId",
                  "delFlag",
                  "updUserId"
                ]
              }
            }
          }
        },
        "responses": {
          "201": {
            "description": "Successfully updated story saga",
            "schema": {
              "type": "object",
              "properties": {
                "storyId": {
                  "description": "Unique identifier for the story saga",
                  "type": "string"
                },
                "sagaName": {
                  "description": "Name of the story saga",
                  "type": "string"
                },
                "sagaDesc": {
                  "description": "Detailed description of the saga's narrative",
                  "type": "string"
                },
                "backgroundMedia": {
                  "description": "URL to the saga's cover media (image or video)",
                  "type": "string"
                },
                "mapImage": {
                  "description": "URL to the map image for the saga",
                  "type": "string"
                },
                "location": {
                  "description": "Real-world location of the saga",
                  "type": "string"
                },
                "order": {
                  "description": "Display order in the saga list",
                  "type": "number"
                },
                "isPrologue": {
                  "description": "Whether the saga is a prologue",
                  "type": "boolean"
                },
                "isSelected": {
                  "description": "Whether the saga is selected by default",
                  "type": "boolean"
                },
                "chapterList": {
                  "description": "List of stories in the saga",
                  "type": "array",
                  "items": {
                    "type": "object",
                    "properties": {
                      "storyId": {
                        "description": "Unique identifier for the story",
                        "type": "string"
                      },
                      "touristSpotId": {
                        "description": "Unique identifier for the tourist spot",
                        "type": "string"
                      },
                      "storyChapterId": {
                        "description": "Unique identifier for the story chapter",
                        "type": "string"
                      },
                      "sagaName": {
                        "description": "Name of the saga",
                        "type": "string"
                      },
                      "chapterNumber": {
                        "description": "Chapter number or position",
                        "type": "string"
                      },
                      "chapterTitle": {
                        "description": "Title of the chapter",
                        "type": "string"
                      },
                      "chapterDesc": {
                        "description": "Detailed description of the chapter",
                        "type": "string"
                      },
                      "chapterImage": {
                        "description": "URL to the fictional chapter image",
                        "type": "string"
                      },
                      "characterNameList": {
                        "description": "List of character names involved in the chapter",
                        "type": "array",
                        "items": {
                          "type": "string"
                        }
                      },
                      "realWorldImage": {
                        "description": "URL to the real-world location image",
                        "type": "string"
                      },
                      "chapterVideoUrl": {
                        "description": "URL to the chapter video for desktop viewing",
                        "type": "string"
                      },
                      "chapterVideoMobileUrl": {
                        "description": "URL to the chapter video optimized for mobile",
                        "type": "string"
                      },
                      "chapterPdfUrl": {
                        "description": "URL to the downloadable PDF version",
                        "type": "string"
                      },
                      "isUnlocked": {
                        "description": "Whether the chapter is available to users without prerequisites",
                        "type": "boolean"
                      },
                      "delFlag": {
                        "description": "Flag to indicate if the record is deleted",
                        "type": "boolean"
                      },
                      "insUserId": {
                        "description": "ID of user who created this record",
                        "type": "string"
                      },
                      "insDateTime": {
                        "description": "Timestamp of record creation",
                        "type": "string"
                      },
                      "updUserId": {
                        "description": "ID of user who last updated this record",
                        "type": "string"
                      },
                      "updDateTime": {
                        "description": "Timestamp of last record update",
                        "type": "string"
                      }
                    },
                    "required": [
                      "storyId",
                      "touristSpotId",
                      "storyChapterId",
                      "sagaName",
                      "chapterNumber",
                      "chapterTitle",
                      "chapterDesc",
                      "chapterImage",
                      "characterNameList",
                      "realWorldImage",
                      "chapterVideoUrl",
                      "chapterVideoMobileUrl",
                      "chapterPdfUrl",
                      "isUnlocked"
                    ]
                  }
                },
                "delFlag": {
                  "description": "Flag to indicate if the record is deleted",
                  "type": "boolean"
                },
                "insUserId": {
                  "description": "ID of user who created this record",
                  "type": "string"
                },
                "insDateTime": {
                  "description": "Timestamp of record creation",
                  "type": "string"
                },
                "updUserId": {
                  "description": "ID of user who last updated this record",
                  "type": "string"
                },
                "updDateTime": {
                  "description": "Timestamp of last record update",
                  "type": "string"
                }
              },
              "required": [
                "storyId",
                "sagaName",
                "sagaDesc",
                "backgroundMedia",
                "mapImage",
                "location",
                "order",
                "isPrologue",
                "isSelected"
              ]
            },
            "content": {
              "application/json": {
                "schema": {
                  "$ref": "#/components/schemas/StoryResponseDto"
                }
              }
            }
          },
          "400": {
            "description": "Bad Request - Invalid version format",
            "content": {
              "application/json": {
                "schema": {
                  "type": "object",
                  "properties": {
                    "code": {
                      "type": "string",
                      "example": "E_TB_021"
                    },
                    "message": {
                      "type": "string",
                      "example": "Invalid version format"
                    },
                    "type": {
                      "type": "string",
                      "example": "BAD_REQUEST"
                    }
                  }
                }
              }
            }
          },
          "401": {
            "description": ""
          }
        },
        "summary": "Update Story Saga",
        "tags": [
          "Stories"
        ]
      }
    },
    "/stories/update-chapter": {
      "post": {
        "description": "Update an existing story chapter.",
        "operationId": "TouriiBackendController_updateStoryChapter",
        "parameters": [
          {
            "name": "accept-version",
            "in": "header",
            "description": "API version (e.g., 1.0.0)",
            "required": true,
            "schema": {
              "type": "string"
            }
          },
          {
            "name": "x-api-key",
            "in": "header",
            "description": "API key for authentication",
            "required": true,
            "schema": {
              "type": "string"
            }
          }
        ],
        "requestBody": {
          "required": true,
          "description": "Story Chapter update request",
          "content": {
            "application/json": {
              "schema": {
                "type": "object",
                "properties": {
                  "touristSpotId": {
                    "description": "Unique identifier for the tourist spot",
                    "type": "string"
                  },
                  "chapterNumber": {
                    "description": "Chapter number or position (e.g., 'Prologue', 'Chapter 1')",
                    "type": "string"
                  },
                  "chapterTitle": {
                    "description": "Title of the story chapter",
                    "type": "string"
                  },
                  "chapterDesc": {
                    "description": "Detailed description or content of the story",
                    "type": "string"
                  },
                  "chapterImage": {
                    "description": "URL to the fictional chapter image",
                    "type": "string"
                  },
                  "characterNameList": {
                    "description": "List of character names involved in the chapter",
                    "type": "array",
                    "items": {
                      "type": "string"
                    }
                  },
                  "realWorldImage": {
                    "description": "URL to the real-world location image",
                    "type": "string"
                  },
                  "chapterVideoUrl": {
                    "description": "URL to the chapter video for desktop viewing",
                    "type": "string"
                  },
                  "chapterVideoMobileUrl": {
                    "description": "URL to the chapter video optimized for mobile",
                    "type": "string"
                  },
                  "chapterPdfUrl": {
                    "description": "URL to the downloadable PDF version",
                    "type": "string"
                  },
                  "isUnlocked": {
                    "description": "Whether the chapter is available to users without prerequisites",
                    "type": "boolean"
                  },
                  "storyChapterId": {
                    "description": "Unique identifier for the story chapter",
                    "type": "string"
                  },
                  "delFlag": {
                    "description": "Flag to indicate if the story chapter is deleted",
                    "type": "boolean"
                  },
                  "updUserId": {
                    "description": "Unique identifier for the user who updated the story chapter",
                    "type": "string"
                  }
                },
                "required": [
                  "touristSpotId",
                  "chapterNumber",
                  "chapterTitle",
                  "chapterDesc",
                  "chapterImage",
                  "characterNameList",
                  "realWorldImage",
                  "chapterVideoUrl",
                  "chapterVideoMobileUrl",
                  "chapterPdfUrl",
                  "isUnlocked",
                  "storyChapterId",
                  "delFlag",
                  "updUserId"
                ]
              }
            }
          }
        },
        "responses": {
          "201": {
            "description": "Successfully updated story chapter",
            "schema": {
              "type": "object",
              "properties": {
                "storyId": {
                  "description": "Unique identifier for the story",
                  "type": "string"
                },
                "touristSpotId": {
                  "description": "Unique identifier for the tourist spot",
                  "type": "string"
                },
                "storyChapterId": {
                  "description": "Unique identifier for the story chapter",
                  "type": "string"
                },
                "sagaName": {
                  "description": "Name of the saga",
                  "type": "string"
                },
                "chapterNumber": {
                  "description": "Chapter number or position",
                  "type": "string"
                },
                "chapterTitle": {
                  "description": "Title of the chapter",
                  "type": "string"
                },
                "chapterDesc": {
                  "description": "Detailed description of the chapter",
                  "type": "string"
                },
                "chapterImage": {
                  "description": "URL to the fictional chapter image",
                  "type": "string"
                },
                "characterNameList": {
                  "description": "List of character names involved in the chapter",
                  "type": "array",
                  "items": {
                    "type": "string"
                  }
                },
                "realWorldImage": {
                  "description": "URL to the real-world location image",
                  "type": "string"
                },
                "chapterVideoUrl": {
                  "description": "URL to the chapter video for desktop viewing",
                  "type": "string"
                },
                "chapterVideoMobileUrl": {
                  "description": "URL to the chapter video optimized for mobile",
                  "type": "string"
                },
                "chapterPdfUrl": {
                  "description": "URL to the downloadable PDF version",
                  "type": "string"
                },
                "isUnlocked": {
                  "description": "Whether the chapter is available to users without prerequisites",
                  "type": "boolean"
                },
                "delFlag": {
                  "description": "Flag to indicate if the record is deleted",
                  "type": "boolean"
                },
                "insUserId": {
                  "description": "ID of user who created this record",
                  "type": "string"
                },
                "insDateTime": {
                  "description": "Timestamp of record creation",
                  "type": "string"
                },
                "updUserId": {
                  "description": "ID of user who last updated this record",
                  "type": "string"
                },
                "updDateTime": {
                  "description": "Timestamp of last record update",
                  "type": "string"
                }
              },
              "required": [
                "storyId",
                "touristSpotId",
                "storyChapterId",
                "sagaName",
                "chapterNumber",
                "chapterTitle",
                "chapterDesc",
                "chapterImage",
                "characterNameList",
                "realWorldImage",
                "chapterVideoUrl",
                "chapterVideoMobileUrl",
                "chapterPdfUrl",
                "isUnlocked"
              ]
            },
            "content": {
              "application/json": {
                "schema": {
                  "$ref": "#/components/schemas/StoryChapterResponseDto"
                }
              }
            }
          },
          "400": {
            "description": "Bad Request - Invalid version format",
            "content": {
              "application/json": {
                "schema": {
                  "type": "object",
                  "properties": {
                    "code": {
                      "type": "string",
                      "example": "E_TB_021"
                    },
                    "message": {
                      "type": "string",
                      "example": "Invalid version format"
                    },
                    "type": {
                      "type": "string",
                      "example": "BAD_REQUEST"
                    }
                  }
                }
              }
            }
          },
          "401": {
            "description": ""
          }
        },
        "summary": "Update Story Chapter",
        "tags": [
          "Stories"
        ]
      }
    },
    "/stories/{storyId}": {
      "delete": {
        "description": "Delete a story saga.",
        "operationId": "TouriiBackendController_deleteStory",
        "parameters": [
          {
            "name": "storyId",
            "required": true,
            "in": "path",
            "schema": {
              "type": "string"
            }
          },
          {
            "name": "accept-version",
            "in": "header",
            "description": "API version (e.g., 1.0.0)",
            "required": true,
            "schema": {
              "type": "string"
            }
          },
          {
            "name": "x-api-key",
            "in": "header",
            "description": "API key for authentication",
            "required": true,
            "schema": {
              "type": "string"
            }
          }
        ],
        "responses": {
          "204": {
            "description": "Story deleted"
          },
          "400": {
            "description": "Bad Request - Invalid version format",
            "content": {
              "application/json": {
                "schema": {
                  "type": "object",
                  "properties": {
                    "code": {
                      "type": "string",
                      "example": "E_TB_021"
                    },
                    "message": {
                      "type": "string",
                      "example": "Invalid version format"
                    },
                    "type": {
                      "type": "string",
                      "example": "BAD_REQUEST"
                    }
                  }
                }
              }
            }
          },
          "401": {
            "description": ""
          }
        },
        "summary": "Delete Story",
        "tags": [
          "Stories"
        ]
      }
    },
    "/stories/chapters/{chapterId}": {
      "delete": {
        "description": "Delete a story chapter.",
        "operationId": "TouriiBackendController_deleteStoryChapter",
        "parameters": [
          {
            "name": "chapterId",
            "required": true,
            "in": "path",
            "schema": {
              "type": "string"
            }
          },
          {
            "name": "accept-version",
            "in": "header",
            "description": "API version (e.g., 1.0.0)",
            "required": true,
            "schema": {
              "type": "string"
            }
          },
          {
            "name": "x-api-key",
            "in": "header",
            "description": "API key for authentication",
            "required": true,
            "schema": {
              "type": "string"
            }
          }
        ],
        "responses": {
          "204": {
            "description": "Story chapter deleted"
          },
          "400": {
            "description": "Bad Request - Invalid version format",
            "content": {
              "application/json": {
                "schema": {
                  "type": "object",
                  "properties": {
                    "code": {
                      "type": "string",
                      "example": "E_TB_021"
                    },
                    "message": {
                      "type": "string",
                      "example": "Invalid version format"
                    },
                    "type": {
                      "type": "string",
                      "example": "BAD_REQUEST"
                    }
                  }
                }
              }
            }
          },
          "401": {
            "description": ""
          }
        },
        "summary": "Delete Story Chapter",
        "tags": [
          "Stories"
        ]
      }
    },
    "/stories/sagas": {
      "get": {
        "description": "Retrieve all available story sagas.",
        "operationId": "TouriiBackendController_getSagas",
        "parameters": [
          {
            "name": "accept-version",
            "in": "header",
            "description": "API version (e.g., 1.0.0)",
            "required": true,
            "schema": {
              "type": "string"
            }
          },
          {
            "name": "x-api-key",
            "in": "header",
            "description": "API key for authentication",
            "required": true,
            "schema": {
              "type": "string"
            }
          }
        ],
        "responses": {
          "200": {
            "description": "Successfully retrieved all sagas",
            "schema": {
              "type": "array",
              "items": {
                "type": "object",
                "properties": {
                  "storyId": {
                    "description": "Unique identifier for the story saga",
                    "type": "string"
                  },
                  "sagaName": {
                    "description": "Name of the story saga",
                    "type": "string"
                  },
                  "sagaDesc": {
                    "description": "Detailed description of the saga's narrative",
                    "type": "string"
                  },
                  "backgroundMedia": {
                    "description": "URL to the saga's cover media (image or video)",
                    "type": "string"
                  },
                  "mapImage": {
                    "description": "URL to the map image for the saga",
                    "type": "string"
                  },
                  "location": {
                    "description": "Real-world location of the saga",
                    "type": "string"
                  },
                  "order": {
                    "description": "Display order in the saga list",
                    "type": "number"
                  },
                  "isPrologue": {
                    "description": "Whether the saga is a prologue",
                    "type": "boolean"
                  },
                  "isSelected": {
                    "description": "Whether the saga is selected by default",
                    "type": "boolean"
                  },
                  "chapterList": {
                    "description": "List of stories in the saga",
                    "type": "array",
                    "items": {
                      "type": "object",
                      "properties": {
                        "storyId": {
                          "description": "Unique identifier for the story",
                          "type": "string"
                        },
                        "touristSpotId": {
                          "description": "Unique identifier for the tourist spot",
                          "type": "string"
                        },
                        "storyChapterId": {
                          "description": "Unique identifier for the story chapter",
                          "type": "string"
                        },
                        "sagaName": {
                          "description": "Name of the saga",
                          "type": "string"
                        },
                        "chapterNumber": {
                          "description": "Chapter number or position",
                          "type": "string"
                        },
                        "chapterTitle": {
                          "description": "Title of the chapter",
                          "type": "string"
                        },
                        "chapterDesc": {
                          "description": "Detailed description of the chapter",
                          "type": "string"
                        },
                        "chapterImage": {
                          "description": "URL to the fictional chapter image",
                          "type": "string"
                        },
                        "characterNameList": {
                          "description": "List of character names involved in the chapter",
                          "type": "array",
                          "items": {
                            "type": "string"
                          }
                        },
                        "realWorldImage": {
                          "description": "URL to the real-world location image",
                          "type": "string"
                        },
                        "chapterVideoUrl": {
                          "description": "URL to the chapter video for desktop viewing",
                          "type": "string"
                        },
                        "chapterVideoMobileUrl": {
                          "description": "URL to the chapter video optimized for mobile",
                          "type": "string"
                        },
                        "chapterPdfUrl": {
                          "description": "URL to the downloadable PDF version",
                          "type": "string"
                        },
                        "isUnlocked": {
                          "description": "Whether the chapter is available to users without prerequisites",
                          "type": "boolean"
                        },
                        "delFlag": {
                          "description": "Flag to indicate if the record is deleted",
                          "type": "boolean"
                        },
                        "insUserId": {
                          "description": "ID of user who created this record",
                          "type": "string"
                        },
                        "insDateTime": {
                          "description": "Timestamp of record creation",
                          "type": "string"
                        },
                        "updUserId": {
                          "description": "ID of user who last updated this record",
                          "type": "string"
                        },
                        "updDateTime": {
                          "description": "Timestamp of last record update",
                          "type": "string"
                        }
                      },
                      "required": [
                        "storyId",
                        "touristSpotId",
                        "storyChapterId",
                        "sagaName",
                        "chapterNumber",
                        "chapterTitle",
                        "chapterDesc",
                        "chapterImage",
                        "characterNameList",
                        "realWorldImage",
                        "chapterVideoUrl",
                        "chapterVideoMobileUrl",
                        "chapterPdfUrl",
                        "isUnlocked"
                      ]
                    }
                  },
                  "delFlag": {
                    "description": "Flag to indicate if the record is deleted",
                    "type": "boolean"
                  },
                  "insUserId": {
                    "description": "ID of user who created this record",
                    "type": "string"
                  },
                  "insDateTime": {
                    "description": "Timestamp of record creation",
                    "type": "string"
                  },
                  "updUserId": {
                    "description": "ID of user who last updated this record",
                    "type": "string"
                  },
                  "updDateTime": {
                    "description": "Timestamp of last record update",
                    "type": "string"
                  }
                },
                "required": [
                  "storyId",
                  "sagaName",
                  "sagaDesc",
                  "backgroundMedia",
                  "mapImage",
                  "location",
                  "order",
                  "isPrologue",
                  "isSelected"
                ]
              }
            },
            "content": {
              "application/json": {
                "schema": {
                  "type": "array",
                  "items": {
                    "$ref": "#/components/schemas/StoryResponseDto"
                  }
                }
              }
            }
          },
          "400": {
            "description": "Bad Request - Invalid version format",
            "content": {
              "application/json": {
                "schema": {
                  "type": "object",
                  "properties": {
                    "code": {
                      "type": "string",
                      "example": "E_TB_021"
                    },
                    "message": {
                      "type": "string",
                      "example": "Invalid version format"
                    },
                    "type": {
                      "type": "string",
                      "example": "BAD_REQUEST"
                    }
                  }
                }
              }
            }
          },
          "401": {
            "description": ""
          }
        },
        "summary": "Get All Story Sagas",
        "tags": [
          "Stories"
        ]
      }
    },
    "/stories/sagas/{storyId}/chapters": {
      "get": {
        "description": "Retrieve all chapters for a specific story.",
        "operationId": "TouriiBackendController_getStoryChaptersByStoryId",
        "parameters": [
          {
            "name": "storyId",
            "required": true,
            "in": "path",
            "schema": {
              "type": "string"
            }
          },
          {
            "name": "accept-version",
            "in": "header",
            "description": "API version (e.g., 1.0.0)",
            "required": true,
            "schema": {
              "type": "string"
            }
          },
          {
            "name": "x-api-key",
            "in": "header",
            "description": "API key for authentication",
            "required": true,
            "schema": {
              "type": "string"
            }
          }
        ],
        "responses": {
          "200": {
            "description": "Successfully retrieved all chapters for a specific story.",
            "content": {
              "application/json": {
                "schema": {
                  "type": "object",
                  "properties": {
                    "storyId": {
                      "description": "Unique identifier for the story",
                      "type": "string"
                    },
                    "touristSpotId": {
                      "description": "Unique identifier for the tourist spot",
                      "type": "string"
                    },
                    "storyChapterId": {
                      "description": "Unique identifier for the story chapter",
                      "type": "string"
                    },
                    "sagaName": {
                      "description": "Name of the saga",
                      "type": "string"
                    },
                    "chapterNumber": {
                      "description": "Chapter number or position",
                      "type": "string"
                    },
                    "chapterTitle": {
                      "description": "Title of the chapter",
                      "type": "string"
                    },
                    "chapterDesc": {
                      "description": "Detailed description of the chapter",
                      "type": "string"
                    },
                    "chapterImage": {
                      "description": "URL to the fictional chapter image",
                      "type": "string"
                    },
                    "characterNameList": {
                      "description": "List of character names involved in the chapter",
                      "type": "array",
                      "items": {
                        "type": "string"
                      }
                    },
                    "realWorldImage": {
                      "description": "URL to the real-world location image",
                      "type": "string"
                    },
                    "chapterVideoUrl": {
                      "description": "URL to the chapter video for desktop viewing",
                      "type": "string"
                    },
                    "chapterVideoMobileUrl": {
                      "description": "URL to the chapter video optimized for mobile",
                      "type": "string"
                    },
                    "chapterPdfUrl": {
                      "description": "URL to the downloadable PDF version",
                      "type": "string"
                    },
                    "isUnlocked": {
                      "description": "Whether the chapter is available to users without prerequisites",
                      "type": "boolean"
                    },
                    "delFlag": {
                      "description": "Flag to indicate if the record is deleted",
                      "type": "boolean"
                    },
                    "insUserId": {
                      "description": "ID of user who created this record",
                      "type": "string"
                    },
                    "insDateTime": {
                      "description": "Timestamp of record creation",
                      "type": "string"
                    },
                    "updUserId": {
                      "description": "ID of user who last updated this record",
                      "type": "string"
                    },
                    "updDateTime": {
                      "description": "Timestamp of last record update",
                      "type": "string"
                    }
                  },
                  "required": [
                    "storyId",
                    "touristSpotId",
                    "storyChapterId",
                    "sagaName",
                    "chapterNumber",
                    "chapterTitle",
                    "chapterDesc",
                    "chapterImage",
                    "characterNameList",
                    "realWorldImage",
                    "chapterVideoUrl",
                    "chapterVideoMobileUrl",
                    "chapterPdfUrl",
                    "isUnlocked"
                  ]
                }
              }
            }
          },
          "400": {
            "description": "Bad Request - Invalid version format",
            "content": {
              "application/json": {
                "schema": {
                  "type": "object",
                  "properties": {
                    "code": {
                      "type": "string",
                      "example": "E_TB_021"
                    },
                    "message": {
                      "type": "string",
                      "example": "Invalid version format"
                    },
                    "type": {
                      "type": "string",
                      "example": "BAD_REQUEST"
                    }
                  }
                }
              }
            }
          },
          "401": {
            "description": ""
          }
        },
        "summary": "Get Story Chapters",
        "tags": [
          "Stories"
        ]
      }
    },
    "/stories/chapters/{chapterId}/progress": {
      "post": {
        "description": "Track user reading progress for a story chapter",
        "operationId": "TouriiBackendController_markChapterProgress",
        "parameters": [
          {
            "name": "chapterId",
            "required": true,
            "in": "path",
            "schema": {
              "type": "string"
            }
          },
          {
            "name": "accept-version",
            "in": "header",
            "description": "API version (e.g., 1.0.0)",
            "required": true,
            "schema": {
              "type": "string"
            }
          },
          {
            "name": "x-api-key",
            "in": "header",
            "description": "API key for authentication",
            "required": true,
            "schema": {
              "type": "string"
            }
          }
        ],
        "requestBody": {
          "required": true,
          "description": "Progress request",
          "content": {
            "application/json": {
              "schema": {
                "type": "object",
                "properties": {
                  "userId": {
                    "description": "ID of the user reading the chapter",
                    "type": "string"
                  },
                  "status": {
                    "description": "Current story status",
                    "type": "string",
                    "enum": [
                      "UNREAD",
                      "IN_PROGRESS",
                      "COMPLETED"
                    ],
                    "x-enumNames": [
                      "UNREAD",
                      "IN_PROGRESS",
                      "COMPLETED"
                    ]
                  }
                },
                "required": [
                  "userId",
                  "status"
                ]
              }
            }
          }
        },
        "responses": {
          "201": {
            "description": "Progress recorded"
          },
          "400": {
            "description": "Bad Request - Invalid version format",
            "content": {
              "application/json": {
                "schema": {
                  "type": "object",
                  "properties": {
                    "code": {
                      "type": "string",
                      "example": "E_TB_021"
                    },
                    "message": {
                      "type": "string",
                      "example": "Invalid version format"
                    },
                    "type": {
                      "type": "string",
                      "example": "BAD_REQUEST"
                    }
                  }
                }
              }
            }
          },
          "401": {
            "description": ""
          }
        },
        "summary": "Save chapter reading progress",
        "tags": [
          "Stories"
        ]
      }
    },
    "/routes/create-model-route": {
      "post": {
        "description": "Create a new model route.",
        "operationId": "TouriiBackendController_createModelRoute",
        "parameters": [
          {
            "name": "accept-version",
            "in": "header",
            "description": "API version (e.g., 1.0.0)",
            "required": true,
            "schema": {
              "type": "string"
            }
          },
          {
            "name": "x-api-key",
            "in": "header",
            "description": "API key for authentication",
            "required": true,
            "schema": {
              "type": "string"
            }
          }
        ],
        "requestBody": {
          "required": true,
          "description": "Model Route creation request",
          "content": {
            "application/json": {
              "schema": {
                "type": "object",
                "properties": {
                  "storyId": {
                    "description": "Unique identifier for the story",
                    "type": "string"
                  },
                  "routeName": {
                    "description": "Name of the model route",
                    "type": "string"
                  },
                  "region": {
                    "description": "Region of the model route",
                    "type": "string"
                  },
                  "regionDesc": {
                    "description": "Description of the region",
                    "type": "string"
                  },
                  "regionBackgroundMedia": {
                    "description": "Background media of the region",
                    "type": "string"
                  },
                  "recommendation": {
                    "description": "Recommendation of the model route",
                    "type": "array",
                    "items": {
                      "type": "string"
                    }
                  },
                  "touristSpotList": {
                    "description": "List of tourist spots in the model route",
                    "type": "array",
                    "items": {
                      "type": "object",
                      "properties": {
                        "storyChapterId": {
                          "description": "Unique identifier for the story chapter",
                          "type": "string"
                        },
                        "touristSpotName": {
                          "description": "Name of the tourist spot",
                          "type": "string"
                        },
                        "touristSpotDesc": {
                          "description": "Description of the tourist spot",
                          "type": "string"
                        },
                        "bestVisitTime": {
                          "description": "Best visit time of the tourist spot",
                          "type": "string"
                        },
                        "touristSpotHashtag": {
                          "description": "Hashtags associated with this location",
                          "type": "array",
                          "items": {
                            "type": "string"
                          }
                        },
                        "imageSet": {
                          "description": "Image set for the tourist spot",
                          "type": "object",
                          "properties": {
                            "main": {
                              "description": "Main image of the tourist spot",
                              "type": "string"
                            },
                            "small": {
                              "description": "Small images of the tourist spot",
                              "type": "array",
                              "items": {
                                "type": "string"
                              }
                            }
                          },
                          "required": [
                            "main",
                            "small"
                          ]
                        }
                      },
                      "required": [
                        "storyChapterId",
                        "touristSpotName",
                        "touristSpotDesc",
                        "bestVisitTime",
                        "touristSpotHashtag"
                      ]
                    }
                  }
                },
                "required": [
                  "storyId",
                  "routeName",
                  "region",
                  "regionDesc",
                  "regionBackgroundMedia",
                  "recommendation",
                  "touristSpotList"
                ]
              }
            }
          }
        },
        "responses": {
          "201": {
            "description": "Successfully created model route",
            "schema": {
              "type": "object",
              "properties": {
                "modelRouteId": {
                  "description": "Unique identifier for the model route",
                  "type": "string"
                },
                "storyId": {
                  "description": "Unique identifier for the story",
                  "type": "string"
                },
                "routeName": {
                  "description": "Name of the model route",
                  "type": "string"
                },
                "region": {
                  "description": "Region of the model route",
                  "type": "string"
                },
                "regionDesc": {
                  "description": "Description of the region",
                  "type": "string"
                },
                "recommendation": {
                  "description": "Recommendation of the model route",
                  "type": "array",
                  "items": {
                    "type": "string"
                  }
                },
                "regionLatitude": {
                  "description": "Latitude of the region",
                  "type": "number"
                },
                "regionLongitude": {
                  "description": "Longitude of the region",
                  "type": "number"
                },
                "regionBackgroundMedia": {
                  "description": "URL to the region's cover media",
                  "type": "string"
                },
                "touristSpotList": {
                  "description": "List of tourist spots in the model route",
                  "type": "array",
                  "items": {
                    "type": "object",
                    "properties": {
                      "touristSpotId": {
                        "description": "Unique identifier for the tourist spot",
                        "type": "string"
                      },
                      "storyChapterId": {
                        "description": "Unique identifier for the story chapter",
                        "type": "string"
                      },
                      "touristSpotName": {
                        "description": "Name of the tourist spot",
                        "type": "string"
                      },
                      "touristSpotDesc": {
                        "description": "Description of the tourist spot",
                        "type": "string"
                      },
                      "bestVisitTime": {
                        "description": "Best visit time of the tourist spot",
                        "type": "string"
                      },
                      "address": {
                        "description": "Address of the tourist spot",
                        "type": "string"
                      },
                      "touristSpotLatitude": {
                        "description": "Latitude of the tourist spot",
                        "type": "number"
                      },
                      "touristSpotLongitude": {
                        "description": "Longitude of the tourist spot",
                        "type": "number"
                      },
                      "touristSpotHashtag": {
                        "description": "Hashtags associated with this location",
                        "type": "array",
                        "items": {
                          "type": "string"
                        }
                      },
                      "storyChapterLink": {
                        "description": "Link to the related story chapter",
                        "type": "string"
                      },
                      "imageSet": {
                        "description": "Image set for the tourist spot",
                        "type": "object",
                        "properties": {
                          "main": {
                            "description": "Main image of the tourist spot",
                            "type": "string"
                          },
                          "small": {
                            "description": "Small images of the tourist spot",
                            "type": "array",
                            "items": {
                              "type": "string"
                            }
                          }
                        },
                        "required": [
                          "main",
                          "small"
                        ]
                      },
                      "weatherInfo": {
                        "description": "Weather info for the tourist spot",
                        "type": "object",
                        "properties": {
                          "temperatureCelsius": {
                            "description": "Temperature of the weather",
                            "type": "number"
                          },
                          "weatherName": {
                            "description": "Name of the weather",
                            "type": "string"
                          },
                          "weatherDesc": {
                            "description": "Description of the weather",
                            "type": "string"
                          }
                        },
                        "required": [
                          "temperatureCelsius",
                          "weatherName",
                          "weatherDesc"
                        ]
                      },
                      "delFlag": {
                        "description": "Flag to indicate if the record is deleted",
                        "type": "boolean"
                      },
                      "insUserId": {
                        "description": "ID of user who created this record",
                        "type": "string"
                      },
                      "insDateTime": {
                        "description": "Timestamp of record creation",
                        "type": "string"
                      },
                      "updUserId": {
                        "description": "ID of user who last updated this record",
                        "type": "string"
                      },
                      "updDateTime": {
                        "description": "Timestamp of last record update",
                        "type": "string"
                      }
                    },
                    "required": [
                      "touristSpotId",
                      "storyChapterId",
                      "touristSpotName",
                      "touristSpotDesc",
                      "bestVisitTime",
                      "address",
                      "touristSpotLatitude",
                      "touristSpotLongitude",
                      "touristSpotHashtag"
                    ]
                  }
                },
                "regionWeatherInfo": {
                  "description": "Current weather info for the region",
                  "type": "object",
                  "properties": {
                    "temperatureCelsius": {
                      "description": "Temperature of the weather",
                      "type": "number"
                    },
                    "weatherName": {
                      "description": "Name of the weather",
                      "type": "string"
                    },
                    "weatherDesc": {
                      "description": "Description of the weather",
                      "type": "string"
                    },
                    "regionName": {
                      "description": "Name of the region",
                      "type": "string"
                    }
                  },
                  "required": [
                    "temperatureCelsius",
                    "weatherName",
                    "weatherDesc",
                    "regionName"
                  ]
                },
                "delFlag": {
                  "description": "Flag to indicate if the record is deleted",
                  "type": "boolean"
                },
                "insUserId": {
                  "description": "ID of user who created this record",
                  "type": "string"
                },
                "insDateTime": {
                  "description": "Timestamp of record creation",
                  "type": "string"
                },
                "updUserId": {
                  "description": "ID of user who last updated this record",
                  "type": "string"
                },
                "updDateTime": {
                  "description": "Timestamp of last record update",
                  "type": "string"
                }
              },
              "required": [
                "modelRouteId",
                "storyId",
                "routeName",
                "region",
                "regionDesc",
                "recommendation",
                "regionLatitude",
                "regionLongitude",
                "regionBackgroundMedia",
                "touristSpotList",
                "regionWeatherInfo"
              ]
            },
            "content": {
              "application/json": {
                "schema": {
                  "$ref": "#/components/schemas/ModelRouteResponseDto"
                }
              }
            }
          },
          "400": {
            "description": "Bad Request - Invalid version format",
            "content": {
              "application/json": {
                "schema": {
                  "type": "object",
                  "properties": {
                    "code": {
                      "type": "string",
                      "example": "E_TB_021"
                    },
                    "message": {
                      "type": "string",
                      "example": "Invalid version format"
                    },
                    "type": {
                      "type": "string",
                      "example": "BAD_REQUEST"
                    }
                  }
                }
              }
            }
          },
          "401": {
            "description": ""
          }
        },
        "summary": "Create Model Route",
        "tags": [
          "Routes"
        ]
      }
    },
    "/routes/create-tourist-spot/{modelRouteId}": {
      "post": {
        "description": "Create a new tourist spot.",
        "operationId": "TouriiBackendController_createTouristSpot",
        "parameters": [
          {
            "name": "modelRouteId",
            "required": true,
            "in": "path",
            "schema": {
              "type": "string"
            }
          },
          {
            "name": "accept-version",
            "in": "header",
            "description": "API version (e.g., 1.0.0)",
            "required": true,
            "schema": {
              "type": "string"
            }
          },
          {
            "name": "x-api-key",
            "in": "header",
            "description": "API key for authentication",
            "required": true,
            "schema": {
              "type": "string"
            }
          }
        ],
        "requestBody": {
          "required": true,
          "description": "Tourist Spot creation request",
          "content": {
            "application/json": {
              "schema": {
                "type": "object",
                "properties": {
                  "storyChapterId": {
                    "description": "Unique identifier for the story chapter",
                    "type": "string"
                  },
                  "touristSpotName": {
                    "description": "Name of the tourist spot",
                    "type": "string"
                  },
                  "touristSpotDesc": {
                    "description": "Description of the tourist spot",
                    "type": "string"
                  },
                  "bestVisitTime": {
                    "description": "Best visit time of the tourist spot",
                    "type": "string"
                  },
                  "touristSpotHashtag": {
                    "description": "Hashtags associated with this location",
                    "type": "array",
                    "items": {
                      "type": "string"
                    }
                  },
                  "imageSet": {
                    "description": "Image set for the tourist spot",
                    "type": "object",
                    "properties": {
                      "main": {
                        "description": "Main image of the tourist spot",
                        "type": "string"
                      },
                      "small": {
                        "description": "Small images of the tourist spot",
                        "type": "array",
                        "items": {
                          "type": "string"
                        }
                      }
                    },
                    "required": [
                      "main",
                      "small"
                    ]
                  }
                },
                "required": [
                  "storyChapterId",
                  "touristSpotName",
                  "touristSpotDesc",
                  "bestVisitTime",
                  "touristSpotHashtag"
                ]
              }
            }
          }
        },
        "responses": {
          "201": {
            "description": "Successfully created tourist spot",
            "schema": {
              "type": "object",
              "properties": {
                "touristSpotId": {
                  "description": "Unique identifier for the tourist spot",
                  "type": "string"
                },
                "storyChapterId": {
                  "description": "Unique identifier for the story chapter",
                  "type": "string"
                },
                "touristSpotName": {
                  "description": "Name of the tourist spot",
                  "type": "string"
                },
                "touristSpotDesc": {
                  "description": "Description of the tourist spot",
                  "type": "string"
                },
                "bestVisitTime": {
                  "description": "Best visit time of the tourist spot",
                  "type": "string"
                },
                "address": {
                  "description": "Address of the tourist spot",
                  "type": "string"
                },
                "touristSpotLatitude": {
                  "description": "Latitude of the tourist spot",
                  "type": "number"
                },
                "touristSpotLongitude": {
                  "description": "Longitude of the tourist spot",
                  "type": "number"
                },
                "touristSpotHashtag": {
                  "description": "Hashtags associated with this location",
                  "type": "array",
                  "items": {
                    "type": "string"
                  }
                },
                "storyChapterLink": {
                  "description": "Link to the related story chapter",
                  "type": "string"
                },
                "imageSet": {
                  "description": "Image set for the tourist spot",
                  "type": "object",
                  "properties": {
                    "main": {
                      "description": "Main image of the tourist spot",
                      "type": "string"
                    },
                    "small": {
                      "description": "Small images of the tourist spot",
                      "type": "array",
                      "items": {
                        "type": "string"
                      }
                    }
                  },
                  "required": [
                    "main",
                    "small"
                  ]
                },
                "weatherInfo": {
                  "description": "Weather info for the tourist spot",
                  "type": "object",
                  "properties": {
                    "temperatureCelsius": {
                      "description": "Temperature of the weather",
                      "type": "number"
                    },
                    "weatherName": {
                      "description": "Name of the weather",
                      "type": "string"
                    },
                    "weatherDesc": {
                      "description": "Description of the weather",
                      "type": "string"
                    }
                  },
                  "required": [
                    "temperatureCelsius",
                    "weatherName",
                    "weatherDesc"
                  ]
                },
                "delFlag": {
                  "description": "Flag to indicate if the record is deleted",
                  "type": "boolean"
                },
                "insUserId": {
                  "description": "ID of user who created this record",
                  "type": "string"
                },
                "insDateTime": {
                  "description": "Timestamp of record creation",
                  "type": "string"
                },
                "updUserId": {
                  "description": "ID of user who last updated this record",
                  "type": "string"
                },
                "updDateTime": {
                  "description": "Timestamp of last record update",
                  "type": "string"
                }
              },
              "required": [
                "touristSpotId",
                "storyChapterId",
                "touristSpotName",
                "touristSpotDesc",
                "bestVisitTime",
                "address",
                "touristSpotLatitude",
                "touristSpotLongitude",
                "touristSpotHashtag"
              ]
            },
            "content": {
              "application/json": {
                "schema": {
                  "$ref": "#/components/schemas/TouristSpotResponseDto"
                }
              }
            }
          },
          "400": {
            "description": "Bad Request - Invalid version format",
            "content": {
              "application/json": {
                "schema": {
                  "type": "object",
                  "properties": {
                    "code": {
                      "type": "string",
                      "example": "E_TB_021"
                    },
                    "message": {
                      "type": "string",
                      "example": "Invalid version format"
                    },
                    "type": {
                      "type": "string",
                      "example": "BAD_REQUEST"
                    }
                  }
                }
              }
            }
          },
          "401": {
            "description": ""
          }
        },
        "summary": "Create Tourist Spot",
        "tags": [
          "Routes"
        ]
      }
    },
    "/routes/update-model-route": {
      "post": {
        "description": "Update an existing model route.",
        "operationId": "TouriiBackendController_updateModelRoute",
        "parameters": [
          {
            "name": "accept-version",
            "in": "header",
            "description": "API version (e.g., 1.0.0)",
            "required": true,
            "schema": {
              "type": "string"
            }
          },
          {
            "name": "x-api-key",
            "in": "header",
            "description": "API key for authentication",
            "required": true,
            "schema": {
              "type": "string"
            }
          }
        ],
        "requestBody": {
          "required": true,
          "description": "Model Route update request",
          "content": {
            "application/json": {
              "schema": {
                "type": "object",
                "properties": {
                  "storyId": {
                    "description": "Unique identifier for the story",
                    "type": "string"
                  },
                  "routeName": {
                    "description": "Name of the model route",
                    "type": "string"
                  },
                  "region": {
                    "description": "Region of the model route",
                    "type": "string"
                  },
                  "regionDesc": {
                    "description": "Description of the region",
                    "type": "string"
                  },
                  "regionBackgroundMedia": {
                    "description": "Background media of the region",
                    "type": "string"
                  },
                  "recommendation": {
                    "description": "Recommendation of the model route",
                    "type": "array",
                    "items": {
                      "type": "string"
                    }
                  },
                  "touristSpotList": {
                    "description": "List of tourist spots in the model route",
                    "type": "array",
                    "items": {
                      "type": "object",
                      "properties": {
                        "storyChapterId": {
                          "description": "Unique identifier for the story chapter",
                          "type": "string"
                        },
                        "touristSpotName": {
                          "description": "Name of the tourist spot",
                          "type": "string"
                        },
                        "touristSpotDesc": {
                          "description": "Description of the tourist spot",
                          "type": "string"
                        },
                        "bestVisitTime": {
                          "description": "Best visit time of the tourist spot",
                          "type": "string"
                        },
                        "touristSpotHashtag": {
                          "description": "Hashtags associated with this location",
                          "type": "array",
                          "items": {
                            "type": "string"
                          }
                        },
                        "imageSet": {
                          "description": "Image set for the tourist spot",
                          "type": "object",
                          "properties": {
                            "main": {
                              "description": "Main image of the tourist spot",
                              "type": "string"
                            },
                            "small": {
                              "description": "Small images of the tourist spot",
                              "type": "array",
                              "items": {
                                "type": "string"
                              }
                            }
                          },
                          "required": [
                            "main",
                            "small"
                          ]
                        }
                      },
                      "required": [
                        "storyChapterId",
                        "touristSpotName",
                        "touristSpotDesc",
                        "bestVisitTime",
                        "touristSpotHashtag"
                      ]
                    }
                  },
                  "modelRouteId": {
                    "description": "Unique identifier for the model route",
                    "type": "string"
                  },
                  "delFlag": {
                    "description": "Flag to indicate if the model route is deleted",
                    "type": "boolean"
                  },
                  "updUserId": {
                    "description": "Unique identifier for the user who updated the model route",
                    "type": "string"
                  }
                },
                "required": [
                  "storyId",
                  "routeName",
                  "region",
                  "regionDesc",
                  "regionBackgroundMedia",
                  "recommendation",
                  "touristSpotList",
                  "modelRouteId",
                  "delFlag",
                  "updUserId"
                ]
              }
            }
          }
        },
        "responses": {
          "201": {
            "description": "Successfully updated model route",
            "schema": {
              "type": "object",
              "properties": {
                "modelRouteId": {
                  "description": "Unique identifier for the model route",
                  "type": "string"
                },
                "storyId": {
                  "description": "Unique identifier for the story",
                  "type": "string"
                },
                "routeName": {
                  "description": "Name of the model route",
                  "type": "string"
                },
                "region": {
                  "description": "Region of the model route",
                  "type": "string"
                },
                "regionDesc": {
                  "description": "Description of the region",
                  "type": "string"
                },
                "recommendation": {
                  "description": "Recommendation of the model route",
                  "type": "array",
                  "items": {
                    "type": "string"
                  }
                },
                "regionLatitude": {
                  "description": "Latitude of the region",
                  "type": "number"
                },
                "regionLongitude": {
                  "description": "Longitude of the region",
                  "type": "number"
                },
                "regionBackgroundMedia": {
                  "description": "URL to the region's cover media",
                  "type": "string"
                },
                "touristSpotList": {
                  "description": "List of tourist spots in the model route",
                  "type": "array",
                  "items": {
                    "type": "object",
                    "properties": {
                      "touristSpotId": {
                        "description": "Unique identifier for the tourist spot",
                        "type": "string"
                      },
                      "storyChapterId": {
                        "description": "Unique identifier for the story chapter",
                        "type": "string"
                      },
                      "touristSpotName": {
                        "description": "Name of the tourist spot",
                        "type": "string"
                      },
                      "touristSpotDesc": {
                        "description": "Description of the tourist spot",
                        "type": "string"
                      },
                      "bestVisitTime": {
                        "description": "Best visit time of the tourist spot",
                        "type": "string"
                      },
                      "address": {
                        "description": "Address of the tourist spot",
                        "type": "string"
                      },
                      "touristSpotLatitude": {
                        "description": "Latitude of the tourist spot",
                        "type": "number"
                      },
                      "touristSpotLongitude": {
                        "description": "Longitude of the tourist spot",
                        "type": "number"
                      },
                      "touristSpotHashtag": {
                        "description": "Hashtags associated with this location",
                        "type": "array",
                        "items": {
                          "type": "string"
                        }
                      },
                      "storyChapterLink": {
                        "description": "Link to the related story chapter",
                        "type": "string"
                      },
                      "imageSet": {
                        "description": "Image set for the tourist spot",
                        "type": "object",
                        "properties": {
                          "main": {
                            "description": "Main image of the tourist spot",
                            "type": "string"
                          },
                          "small": {
                            "description": "Small images of the tourist spot",
                            "type": "array",
                            "items": {
                              "type": "string"
                            }
                          }
                        },
                        "required": [
                          "main",
                          "small"
                        ]
                      },
                      "weatherInfo": {
                        "description": "Weather info for the tourist spot",
                        "type": "object",
                        "properties": {
                          "temperatureCelsius": {
                            "description": "Temperature of the weather",
                            "type": "number"
                          },
                          "weatherName": {
                            "description": "Name of the weather",
                            "type": "string"
                          },
                          "weatherDesc": {
                            "description": "Description of the weather",
                            "type": "string"
                          }
                        },
                        "required": [
                          "temperatureCelsius",
                          "weatherName",
                          "weatherDesc"
                        ]
                      },
                      "delFlag": {
                        "description": "Flag to indicate if the record is deleted",
                        "type": "boolean"
                      },
                      "insUserId": {
                        "description": "ID of user who created this record",
                        "type": "string"
                      },
                      "insDateTime": {
                        "description": "Timestamp of record creation",
                        "type": "string"
                      },
                      "updUserId": {
                        "description": "ID of user who last updated this record",
                        "type": "string"
                      },
                      "updDateTime": {
                        "description": "Timestamp of last record update",
                        "type": "string"
                      }
                    },
                    "required": [
                      "touristSpotId",
                      "storyChapterId",
                      "touristSpotName",
                      "touristSpotDesc",
                      "bestVisitTime",
                      "address",
                      "touristSpotLatitude",
                      "touristSpotLongitude",
                      "touristSpotHashtag"
                    ]
                  }
                },
                "regionWeatherInfo": {
                  "description": "Current weather info for the region",
                  "type": "object",
                  "properties": {
                    "temperatureCelsius": {
                      "description": "Temperature of the weather",
                      "type": "number"
                    },
                    "weatherName": {
                      "description": "Name of the weather",
                      "type": "string"
                    },
                    "weatherDesc": {
                      "description": "Description of the weather",
                      "type": "string"
                    },
                    "regionName": {
                      "description": "Name of the region",
                      "type": "string"
                    }
                  },
                  "required": [
                    "temperatureCelsius",
                    "weatherName",
                    "weatherDesc",
                    "regionName"
                  ]
                },
                "delFlag": {
                  "description": "Flag to indicate if the record is deleted",
                  "type": "boolean"
                },
                "insUserId": {
                  "description": "ID of user who created this record",
                  "type": "string"
                },
                "insDateTime": {
                  "description": "Timestamp of record creation",
                  "type": "string"
                },
                "updUserId": {
                  "description": "ID of user who last updated this record",
                  "type": "string"
                },
                "updDateTime": {
                  "description": "Timestamp of last record update",
                  "type": "string"
                }
              },
              "required": [
                "modelRouteId",
                "storyId",
                "routeName",
                "region",
                "regionDesc",
                "recommendation",
                "regionLatitude",
                "regionLongitude",
                "regionBackgroundMedia",
                "touristSpotList",
                "regionWeatherInfo"
              ]
            },
            "content": {
              "application/json": {
                "schema": {
                  "$ref": "#/components/schemas/ModelRouteResponseDto"
                }
              }
            }
          },
          "400": {
            "description": "Bad Request - Invalid version format",
            "content": {
              "application/json": {
                "schema": {
                  "type": "object",
                  "properties": {
                    "code": {
                      "type": "string",
                      "example": "E_TB_021"
                    },
                    "message": {
                      "type": "string",
                      "example": "Invalid version format"
                    },
                    "type": {
                      "type": "string",
                      "example": "BAD_REQUEST"
                    }
                  }
                }
              }
            }
          },
          "401": {
            "description": ""
          }
        },
        "summary": "Update Model Route",
        "tags": [
          "Routes"
        ]
      }
    },
    "/routes/update-tourist-spot": {
      "post": {
        "description": "Update an existing tourist spot.",
        "operationId": "TouriiBackendController_updateTouristSpot",
        "parameters": [
          {
            "name": "accept-version",
            "in": "header",
            "description": "API version (e.g., 1.0.0)",
            "required": true,
            "schema": {
              "type": "string"
            }
          },
          {
            "name": "x-api-key",
            "in": "header",
            "description": "API key for authentication",
            "required": true,
            "schema": {
              "type": "string"
            }
          }
        ],
        "requestBody": {
          "required": true,
          "description": "Tourist Spot update request",
          "content": {
            "application/json": {
              "schema": {
                "type": "object",
                "properties": {
                  "storyChapterId": {
                    "description": "Unique identifier for the story chapter",
                    "type": "string"
                  },
                  "touristSpotName": {
                    "description": "Name of the tourist spot",
                    "type": "string"
                  },
                  "touristSpotDesc": {
                    "description": "Description of the tourist spot",
                    "type": "string"
                  },
                  "bestVisitTime": {
                    "description": "Best visit time of the tourist spot",
                    "type": "string"
                  },
                  "touristSpotHashtag": {
                    "description": "Hashtags associated with this location",
                    "type": "array",
                    "items": {
                      "type": "string"
                    }
                  },
                  "imageSet": {
                    "description": "Image set for the tourist spot",
                    "type": "object",
                    "properties": {
                      "main": {
                        "description": "Main image of the tourist spot",
                        "type": "string"
                      },
                      "small": {
                        "description": "Small images of the tourist spot",
                        "type": "array",
                        "items": {
                          "type": "string"
                        }
                      }
                    },
                    "required": [
                      "main",
                      "small"
                    ]
                  },
                  "touristSpotId": {
                    "description": "Unique identifier for the tourist spot",
                    "type": "string"
                  },
                  "delFlag": {
                    "description": "Flag to indicate if the tourist spot is deleted",
                    "type": "boolean"
                  },
                  "updUserId": {
                    "description": "Unique identifier for the user who updated the tourist spot",
                    "type": "string"
                  }
                },
                "required": [
                  "storyChapterId",
                  "touristSpotName",
                  "touristSpotDesc",
                  "bestVisitTime",
                  "touristSpotHashtag",
                  "touristSpotId",
                  "delFlag",
                  "updUserId"
                ]
              }
            }
          }
        },
        "responses": {
          "201": {
            "description": "Successfully updated tourist spot",
            "schema": {
              "type": "object",
              "properties": {
                "touristSpotId": {
                  "description": "Unique identifier for the tourist spot",
                  "type": "string"
                },
                "storyChapterId": {
                  "description": "Unique identifier for the story chapter",
                  "type": "string"
                },
                "touristSpotName": {
                  "description": "Name of the tourist spot",
                  "type": "string"
                },
                "touristSpotDesc": {
                  "description": "Description of the tourist spot",
                  "type": "string"
                },
                "bestVisitTime": {
                  "description": "Best visit time of the tourist spot",
                  "type": "string"
                },
                "address": {
                  "description": "Address of the tourist spot",
                  "type": "string"
                },
                "touristSpotLatitude": {
                  "description": "Latitude of the tourist spot",
                  "type": "number"
                },
                "touristSpotLongitude": {
                  "description": "Longitude of the tourist spot",
                  "type": "number"
                },
                "touristSpotHashtag": {
                  "description": "Hashtags associated with this location",
                  "type": "array",
                  "items": {
                    "type": "string"
                  }
                },
                "storyChapterLink": {
                  "description": "Link to the related story chapter",
                  "type": "string"
                },
                "imageSet": {
                  "description": "Image set for the tourist spot",
                  "type": "object",
                  "properties": {
                    "main": {
                      "description": "Main image of the tourist spot",
                      "type": "string"
                    },
                    "small": {
                      "description": "Small images of the tourist spot",
                      "type": "array",
                      "items": {
                        "type": "string"
                      }
                    }
                  },
                  "required": [
                    "main",
                    "small"
                  ]
                },
                "weatherInfo": {
                  "description": "Weather info for the tourist spot",
                  "type": "object",
                  "properties": {
                    "temperatureCelsius": {
                      "description": "Temperature of the weather",
                      "type": "number"
                    },
                    "weatherName": {
                      "description": "Name of the weather",
                      "type": "string"
                    },
                    "weatherDesc": {
                      "description": "Description of the weather",
                      "type": "string"
                    }
                  },
                  "required": [
                    "temperatureCelsius",
                    "weatherName",
                    "weatherDesc"
                  ]
                },
                "delFlag": {
                  "description": "Flag to indicate if the record is deleted",
                  "type": "boolean"
                },
                "insUserId": {
                  "description": "ID of user who created this record",
                  "type": "string"
                },
                "insDateTime": {
                  "description": "Timestamp of record creation",
                  "type": "string"
                },
                "updUserId": {
                  "description": "ID of user who last updated this record",
                  "type": "string"
                },
                "updDateTime": {
                  "description": "Timestamp of last record update",
                  "type": "string"
                }
              },
              "required": [
                "touristSpotId",
                "storyChapterId",
                "touristSpotName",
                "touristSpotDesc",
                "bestVisitTime",
                "address",
                "touristSpotLatitude",
                "touristSpotLongitude",
                "touristSpotHashtag"
              ]
            },
            "content": {
              "application/json": {
                "schema": {
                  "$ref": "#/components/schemas/TouristSpotResponseDto"
                }
              }
            }
          },
          "400": {
            "description": "Bad Request - Invalid version format",
            "content": {
              "application/json": {
                "schema": {
                  "type": "object",
                  "properties": {
                    "code": {
                      "type": "string",
                      "example": "E_TB_021"
                    },
                    "message": {
                      "type": "string",
                      "example": "Invalid version format"
                    },
                    "type": {
                      "type": "string",
                      "example": "BAD_REQUEST"
                    }
                  }
                }
              }
            }
          },
          "401": {
            "description": ""
          }
        },
        "summary": "Update Tourist Spot",
        "tags": [
          "Routes"
        ]
      }
    },
    "/routes/{modelRouteId}": {
      "delete": {
        "description": "Delete an existing model route.",
        "operationId": "TouriiBackendController_deleteModelRoute",
        "parameters": [
          {
            "name": "modelRouteId",
            "required": true,
            "in": "path",
            "schema": {
              "type": "string"
            }
<<<<<<< HEAD
          }
        ],
        "requestBody": {
          "required": true,
          "description": "Login request",
          "content": {
            "application/json": {
              "schema": {
                "$ref": "#/components/schemas/LoginRequestDto"
              }
            }
          }
        },
        "responses": {
          "201": {
            "description": "Login successful",
            "content": {
              "application/json": {
                "schema": {
                  "$ref": "#/components/schemas/UserEntity"
                }
              }
            }
          },
          "400": {
            "description": "Bad Request - Invalid version format",
            "content": {
              "application/json": {
                "schema": {
                  "type": "object",
                  "properties": {
                    "code": {
                      "type": "string",
                      "example": "E_TB_021"
                    },
                    "message": {
                      "type": "string",
                      "example": "Invalid version format"
                    },
                    "type": {
                      "type": "string",
                      "example": "BAD_REQUEST"
                    }
                  }
                }
              }
            }
          },
          "401": {
            "description": ""
          },
          "404": {
            "description": "User not found",
            "content": {
              "application/json": {
                "schema": {
                  "type": "object",
                  "properties": {
                    "code": {
                      "type": "string",
                      "example": "E_TB_004"
                    },
                    "message": {
                      "type": "string",
                      "example": "User is not registered"
                    },
                    "type": {
                      "type": "string",
                      "example": "UNAUTHORIZED"
                    }
                  }
                }
              }
            }
          }
        },
        "summary": "User Login",
        "tags": [
          "Auth"
        ]
      }
    },
    "/auth/signup": {
      "post": {
        "operationId": "TouriiBackendController_signup",
        "parameters": [],
        "requestBody": {
          "required": true,
          "description": "Signup info",
          "content": {
            "application/json": {
              "schema": {
                "type": "object",
                "properties": {
                  "email": {
                    "description": "Email address for signup",
                    "type": "string",
                    "format": "email"
                  },
                  "socialProvider": {
                    "description": "Social provider for signup",
                    "type": "string"
                  },
                  "socialId": {
                    "description": "Social ID for signup",
                    "type": "string"
                  }
                },
                "required": [
                  "email",
                  "socialProvider",
                  "socialId"
                ],
                "$ref": "#/components/schemas/AuthSignupRequestDto"
              }
=======
          },
          {
            "name": "accept-version",
            "in": "header",
            "description": "API version (e.g., 1.0.0)",
            "required": true,
            "schema": {
              "type": "string"
>>>>>>> dfba2216
            }
          },
          {
            "name": "x-api-key",
            "in": "header",
            "description": "API key for authentication",
            "required": true,
            "schema": {
<<<<<<< HEAD
              "type": "object",
              "properties": {
                "userId": {
                  "description": "Unique identifier for the user",
                  "type": "string"
                },
                "walletAddress": {
                  "description": "Wallet address for the user",
                  "type": "string"
                }
              },
              "required": [
                "userId",
                "walletAddress"
              ]
            },
            "content": {
              "application/json": {
                "schema": {
                  "$ref": "#/components/schemas/AuthSignupResponseDto"
                }
              }
=======
              "type": "string"
>>>>>>> dfba2216
            }
          }
        ],
        "responses": {
          "204": {
            "description": "Model route deleted"
          },
          "400": {
            "description": "Bad Request - Invalid version format",
            "content": {
              "application/json": {
                "schema": {
                  "type": "object",
                  "properties": {
                    "code": {
                      "type": "string",
                      "example": "E_TB_021"
                    },
                    "message": {
                      "type": "string",
                      "example": "Invalid version format"
                    },
                    "type": {
                      "type": "string",
                      "example": "BAD_REQUEST"
                    }
                  }
                }
              }
            }
          },
          "401": {
            "description": ""
          }
        },
        "summary": "Delete Model Route",
        "tags": [
          "Routes"
        ]
      }
    },
    "/routes/tourist-spot/{touristSpotId}": {
      "delete": {
        "description": "Delete a tourist spot.",
        "operationId": "TouriiBackendController_deleteTouristSpot",
        "parameters": [
          {
            "name": "touristSpotId",
            "required": true,
            "in": "path",
            "schema": {
              "type": "string"
            }
          },
          {
            "name": "accept-version",
            "in": "header",
            "description": "API version (e.g., 1.0.0)",
            "required": true,
            "schema": {
              "type": "string"
            }
          },
          {
            "name": "x-api-key",
            "in": "header",
            "description": "API key for authentication",
            "required": true,
            "schema": {
              "type": "string"
            }
          }
        ],
        "responses": {
          "204": {
            "description": "Tourist spot deleted"
          },
          "400": {
            "description": "Bad Request - Invalid version format",
            "content": {
              "application/json": {
                "schema": {
                  "type": "object",
                  "properties": {
                    "code": {
                      "type": "string",
                      "example": "E_TB_021"
                    },
                    "message": {
                      "type": "string",
                      "example": "Invalid version format"
                    },
                    "type": {
                      "type": "string",
                      "example": "BAD_REQUEST"
                    }
                  }
                }
              }
            }
          },
          "401": {
            "description": ""
          }
        },
        "summary": "Delete Tourist Spot",
        "tags": [
          "Routes"
        ]
      }
    },
    "/routes/tourist-spots/{storyChapterId}": {
      "get": {
        "description": "Retrieve tourist spot information linked to a story chapter.",
        "operationId": "TouriiBackendController_getTouristSpotsByChapterId",
        "parameters": [
          {
            "name": "storyChapterId",
            "required": true,
            "in": "path",
            "schema": {
              "type": "string"
            }
          },
          {
            "name": "accept-version",
            "in": "header",
            "description": "API version (e.g., 1.0.0)",
            "required": true,
            "schema": {
              "type": "string"
            }
          },
          {
            "name": "x-api-key",
            "in": "header",
            "description": "API key for authentication",
            "required": true,
            "schema": {
              "type": "string"
            }
          }
        ],
        "responses": {
          "200": {
            "description": "Successfully retrieved tourist spots",
            "schema": {
              "type": "array",
              "items": {
                "type": "object",
                "properties": {
                  "touristSpotId": {
                    "description": "Unique identifier for the tourist spot",
                    "type": "string"
                  },
                  "storyChapterId": {
                    "description": "Unique identifier for the story chapter",
                    "type": "string"
                  },
                  "touristSpotName": {
                    "description": "Name of the tourist spot",
                    "type": "string"
                  },
                  "touristSpotDesc": {
                    "description": "Description of the tourist spot",
                    "type": "string"
                  },
                  "bestVisitTime": {
                    "description": "Best visit time of the tourist spot",
                    "type": "string"
                  },
                  "address": {
                    "description": "Address of the tourist spot",
                    "type": "string"
                  },
                  "touristSpotLatitude": {
                    "description": "Latitude of the tourist spot",
                    "type": "number"
                  },
                  "touristSpotLongitude": {
                    "description": "Longitude of the tourist spot",
                    "type": "number"
                  },
                  "touristSpotHashtag": {
                    "description": "Hashtags associated with this location",
                    "type": "array",
                    "items": {
                      "type": "string"
                    }
                  },
                  "storyChapterLink": {
                    "description": "Link to the related story chapter",
                    "type": "string"
                  },
                  "imageSet": {
                    "description": "Image set for the tourist spot",
                    "type": "object",
                    "properties": {
                      "main": {
                        "description": "Main image of the tourist spot",
                        "type": "string"
                      },
                      "small": {
                        "description": "Small images of the tourist spot",
                        "type": "array",
                        "items": {
                          "type": "string"
                        }
                      }
                    },
                    "required": [
                      "main",
                      "small"
                    ]
                  },
                  "weatherInfo": {
                    "description": "Weather info for the tourist spot",
                    "type": "object",
                    "properties": {
                      "temperatureCelsius": {
                        "description": "Temperature of the weather",
                        "type": "number"
                      },
                      "weatherName": {
                        "description": "Name of the weather",
                        "type": "string"
                      },
                      "weatherDesc": {
                        "description": "Description of the weather",
                        "type": "string"
                      }
                    },
                    "required": [
                      "temperatureCelsius",
                      "weatherName",
                      "weatherDesc"
                    ]
                  },
                  "delFlag": {
                    "description": "Flag to indicate if the record is deleted",
                    "type": "boolean"
                  },
                  "insUserId": {
                    "description": "ID of user who created this record",
                    "type": "string"
                  },
                  "insDateTime": {
                    "description": "Timestamp of record creation",
                    "type": "string"
                  },
                  "updUserId": {
                    "description": "ID of user who last updated this record",
                    "type": "string"
                  },
                  "updDateTime": {
                    "description": "Timestamp of last record update",
                    "type": "string"
                  }
                },
                "required": [
                  "touristSpotId",
                  "storyChapterId",
                  "touristSpotName",
                  "touristSpotDesc",
                  "bestVisitTime",
                  "address",
                  "touristSpotLatitude",
                  "touristSpotLongitude",
                  "touristSpotHashtag"
                ]
              }
            },
            "content": {
              "application/json": {
                "schema": {
                  "type": "array",
                  "items": {
                    "$ref": "#/components/schemas/TouristSpotResponseDto"
                  }
                }
              }
            }
          },
          "400": {
            "description": "Bad Request - Invalid version format",
            "content": {
              "application/json": {
                "schema": {
                  "type": "object",
                  "properties": {
                    "code": {
                      "type": "string",
                      "example": "E_TB_021"
                    },
                    "message": {
                      "type": "string",
                      "example": "Invalid version format"
                    },
                    "type": {
                      "type": "string",
                      "example": "BAD_REQUEST"
                    }
                  }
                }
              }
            }
          },
          "401": {
            "description": ""
          }
        },
        "summary": "Get Tourist Spots by Story Chapter",
        "tags": [
          "Routes"
        ]
      }
    },
    "/quests": {
      "get": {
        "description": "Get quest with pagination",
        "operationId": "TouriiBackendController_getQuestList",
        "parameters": [
          {
            "name": "questType",
            "required": false,
            "in": "query",
            "description": "Filter by quest type",
            "schema": {
              "enum": [
                "UNKNOWN",
                "TRAVEL_TO_EARN",
                "EARN_TO_TRAVEL",
                "CAMPAIGN",
                "COMMUNITY_EVENT"
              ],
              "type": "string"
            }
          },
          {
            "name": "isUnlocked",
            "required": false,
            "in": "query",
            "description": "Filter by unlocked status",
            "schema": {
              "type": "boolean"
            }
          },
          {
            "name": "isPremium",
            "required": false,
            "in": "query",
            "description": "Filter by premium status",
            "schema": {
              "type": "boolean"
            }
          },
          {
            "name": "limit",
            "required": false,
            "in": "query",
            "description": "Number of quests per page (default: 20, max: 100)",
            "schema": {
              "type": "number"
            }
          },
          {
            "name": "page",
            "required": false,
            "in": "query",
            "description": "Page number for pagination (default: 1)",
            "schema": {
              "type": "number"
            }
          },
          {
            "name": "accept-version",
            "in": "header",
            "description": "API version (e.g., 1.0.0)",
            "required": true,
            "schema": {
              "type": "string"
            }
          },
          {
            "name": "x-api-key",
            "in": "header",
            "description": "API key for authentication",
            "required": true,
            "schema": {
              "type": "string"
            }
          }
        ],
        "responses": {
          "200": {
            "description": "Fetch quests successfully",
            "schema": {
              "type": "object",
              "properties": {
                "quests": {
                  "type": "array",
                  "items": {
                    "type": "object",
                    "properties": {
                      "questId": {
                        "description": "Unique identifier for the quest",
                        "type": "string"
                      },
                      "questName": {
                        "description": "Name of the quest",
                        "type": "string"
                      },
                      "questDesc": {
                        "description": "Description of the quest",
                        "type": "string"
                      },
                      "questImage": {
                        "description": "URL to the quest image",
                        "type": "string"
                      },
                      "questType": {
                        "description": "Quest type",
                        "type": "string",
                        "enum": [
                          "UNKNOWN",
                          "TRAVEL_TO_EARN",
                          "EARN_TO_TRAVEL",
                          "CAMPAIGN",
                          "COMMUNITY_EVENT"
                        ],
                        "x-enumNames": [
                          "UNKNOWN",
                          "TRAVEL_TO_EARN",
                          "EARN_TO_TRAVEL",
                          "CAMPAIGN",
                          "COMMUNITY_EVENT"
                        ]
                      },
                      "isUnlocked": {
                        "description": "Whether quest is unlocked",
                        "type": "boolean"
                      },
                      "isPremium": {
                        "description": "Whether quest is premium",
                        "type": "boolean"
                      },
                      "totalMagatamaPointAwarded": {
                        "description": "Total Magatama points awarded",
                        "type": "number"
                      },
                      "tasks": {
                        "description": "Tasks associated with this quest",
                        "type": "array",
                        "items": {
                          "type": "object",
                          "properties": {
                            "taskId": {
                              "description": "Unique identifier for the task",
                              "type": "string"
                            },
                            "questId": {
                              "description": "ID of the parent quest",
                              "type": "string"
                            },
                            "taskTheme": {
                              "description": "Theme of the task",
                              "type": "string",
                              "enum": [
                                "STORY",
                                "LOCAL_CULTURE",
                                "FOOD",
                                "URBAN_EXPLORE",
                                "NATURE"
                              ],
                              "x-enumNames": [
                                "STORY",
                                "LOCAL_CULTURE",
                                "FOOD",
                                "URBAN_EXPLORE",
                                "NATURE"
                              ]
                            },
                            "taskType": {
                              "description": "Type of the task",
                              "type": "string",
                              "enum": [
                                "VISIT_LOCATION",
                                "PHOTO_UPLOAD",
                                "ANSWER_TEXT",
                                "SELECT_OPTION",
                                "SHARE_SOCIAL",
                                "CHECK_IN",
                                "GROUP_ACTIVITY",
                                "LOCAL_INTERACTION"
                              ],
                              "x-enumNames": [
                                "VISIT_LOCATION",
                                "PHOTO_UPLOAD",
                                "ANSWER_TEXT",
                                "SELECT_OPTION",
                                "SHARE_SOCIAL",
                                "CHECK_IN",
                                "GROUP_ACTIVITY",
                                "LOCAL_INTERACTION"
                              ]
                            },
                            "taskName": {
                              "description": "Name of the task",
                              "type": "string"
                            },
                            "taskDesc": {
                              "description": "Description of the task",
                              "type": "string"
                            },
                            "isUnlocked": {
                              "description": "Whether task is unlocked",
                              "type": "boolean"
                            },
                            "requiredAction": {
                              "description": "Action required to complete the task",
                              "type": "string"
                            },
                            "groupActivityMembers": {
                              "description": "Members for group activities",
                              "type": "array",
                              "items": {}
                            },
                            "selectOptions": {
                              "description": "Options for selection tasks",
                              "type": "array",
                              "items": {}
                            },
                            "antiCheatRules": {
                              "description": "Rules to prevent cheating"
                            },
                            "magatamaPointAwarded": {
                              "description": "Magatama points awarded for this task",
                              "type": "number"
                            },
                            "totalMagatamaPointAwarded": {
                              "description": "Total Magatama points awarded",
                              "type": "number"
                            },
                            "delFlag": {
                              "description": "Flag to indicate if the record is deleted",
                              "type": "boolean"
                            },
                            "insUserId": {
                              "description": "ID of user who created this record",
                              "type": "string"
                            },
                            "insDateTime": {
                              "description": "Timestamp of record creation",
                              "type": "string"
                            },
                            "updUserId": {
                              "description": "ID of user who last updated this record",
                              "type": "string"
                            },
                            "updDateTime": {
                              "description": "Timestamp of last record update",
                              "type": "string"
                            }
                          },
                          "required": [
                            "taskId",
                            "questId",
                            "taskTheme",
                            "taskType",
                            "taskName",
                            "taskDesc",
                            "isUnlocked",
                            "requiredAction",
                            "antiCheatRules",
                            "magatamaPointAwarded",
                            "totalMagatamaPointAwarded"
                          ]
                        }
                      },
                      "touristSpot": {
                        "description": "Tourist spot associated with this quest",
                        "type": "object",
                        "properties": {
                          "touristSpotId": {
                            "description": "Unique identifier for the tourist spot",
                            "type": "string"
                          },
                          "storyChapterId": {
                            "description": "Unique identifier for the story chapter",
                            "type": "string"
                          },
                          "touristSpotName": {
                            "description": "Name of the tourist spot",
                            "type": "string"
                          },
                          "touristSpotDesc": {
                            "description": "Description of the tourist spot",
                            "type": "string"
                          },
                          "bestVisitTime": {
                            "description": "Best visit time of the tourist spot",
                            "type": "string"
                          },
                          "address": {
                            "description": "Address of the tourist spot",
                            "type": "string"
                          },
                          "touristSpotLatitude": {
                            "description": "Latitude of the tourist spot",
                            "type": "number"
                          },
                          "touristSpotLongitude": {
                            "description": "Longitude of the tourist spot",
                            "type": "number"
                          },
                          "touristSpotHashtag": {
                            "description": "Hashtags associated with this location",
                            "type": "array",
                            "items": {
                              "type": "string"
                            }
                          },
                          "storyChapterLink": {
                            "description": "Link to the related story chapter",
                            "type": "string"
                          },
                          "imageSet": {
                            "description": "Image set for the tourist spot",
                            "type": "object",
                            "properties": {
                              "main": {
                                "description": "Main image of the tourist spot",
                                "type": "string"
                              },
                              "small": {
                                "description": "Small images of the tourist spot",
                                "type": "array",
                                "items": {
                                  "type": "string"
                                }
                              }
                            },
                            "required": [
                              "main",
                              "small"
                            ]
                          },
                          "weatherInfo": {
                            "description": "Weather info for the tourist spot",
                            "type": "object",
                            "properties": {
                              "temperatureCelsius": {
                                "description": "Temperature of the weather",
                                "type": "number"
                              },
                              "weatherName": {
                                "description": "Name of the weather",
                                "type": "string"
                              },
                              "weatherDesc": {
                                "description": "Description of the weather",
                                "type": "string"
                              }
                            },
                            "required": [
                              "temperatureCelsius",
                              "weatherName",
                              "weatherDesc"
                            ]
                          },
                          "delFlag": {
                            "description": "Flag to indicate if the record is deleted",
                            "type": "boolean"
                          },
                          "insUserId": {
                            "description": "ID of user who created this record",
                            "type": "string"
                          },
                          "insDateTime": {
                            "description": "Timestamp of record creation",
                            "type": "string"
                          },
                          "updUserId": {
                            "description": "ID of user who last updated this record",
                            "type": "string"
                          },
                          "updDateTime": {
                            "description": "Timestamp of last record update",
                            "type": "string"
                          }
                        },
                        "required": [
                          "touristSpotId",
                          "storyChapterId",
                          "touristSpotName",
                          "touristSpotDesc",
                          "bestVisitTime",
                          "address",
                          "touristSpotLatitude",
                          "touristSpotLongitude",
                          "touristSpotHashtag"
                        ]
                      },
                      "delFlag": {
                        "description": "Flag to indicate if the record is deleted",
                        "type": "boolean"
                      },
                      "insUserId": {
                        "description": "ID of user who created this record",
                        "type": "string"
                      },
                      "insDateTime": {
                        "description": "Timestamp of record creation",
                        "type": "string"
                      },
                      "updUserId": {
                        "description": "ID of user who last updated this record",
                        "type": "string"
                      },
                      "updDateTime": {
                        "description": "Timestamp of last record update",
                        "type": "string"
                      }
                    },
                    "required": [
                      "questId",
                      "questName",
                      "questDesc",
                      "questType",
                      "isUnlocked",
                      "isPremium",
                      "totalMagatamaPointAwarded"
                    ]
                  }
                },
                "pagination": {
                  "type": "object",
                  "properties": {
                    "currentPage": {
                      "type": "number"
                    },
                    "totalPages": {
                      "type": "number"
                    },
                    "totalQuests": {
                      "type": "number"
                    }
                  },
                  "required": [
                    "currentPage",
                    "totalPages",
                    "totalQuests"
                  ]
                }
              },
              "required": [
                "quests",
                "pagination"
              ]
            },
            "content": {
              "application/json": {
                "schema": {
                  "$ref": "#/components/schemas/QuestListResponseDto"
                }
              }
            }
          },
          "400": {
            "description": "Bad Request - Invalid version format",
            "content": {
              "application/json": {
                "schema": {
                  "type": "object",
                  "properties": {
                    "code": {
                      "type": "string",
                      "example": "E_TB_021"
                    },
                    "message": {
                      "type": "string",
                      "example": "Invalid version format"
                    },
                    "type": {
                      "type": "string",
                      "example": "BAD_REQUEST"
                    }
                  }
                }
              }
            }
          },
          "401": {
            "description": ""
          }
        },
        "summary": "Get quest with pagination",
        "tags": [
          "Quest"
        ]
      }
    },
    "/quests/{questId}": {
      "get": {
        "description": "Get quest by ID",
        "operationId": "TouriiBackendController_getQuestById",
        "parameters": [
          {
            "name": "questId",
            "required": true,
            "in": "path",
            "schema": {
              "type": "string"
            }
          },
          {
            "name": "accept-version",
            "in": "header",
            "description": "API version (e.g., 1.0.0)",
            "required": true,
            "schema": {
              "type": "string"
            }
          },
          {
            "name": "x-api-key",
            "in": "header",
            "description": "API key for authentication",
            "required": true,
            "schema": {
              "type": "string"
            }
          }
        ],
        "responses": {
          "200": {
            "description": "Quest found successfully",
            "schema": {
              "type": "object",
              "properties": {
                "questId": {
                  "description": "Unique identifier for the quest",
                  "type": "string"
                },
                "questName": {
                  "description": "Name of the quest",
                  "type": "string"
                },
                "questDesc": {
                  "description": "Description of the quest",
                  "type": "string"
                },
                "questImage": {
                  "description": "URL to the quest image",
                  "type": "string"
                },
                "questType": {
                  "description": "Quest type",
                  "type": "string",
                  "enum": [
                    "UNKNOWN",
                    "TRAVEL_TO_EARN",
                    "EARN_TO_TRAVEL",
                    "CAMPAIGN",
                    "COMMUNITY_EVENT"
                  ],
                  "x-enumNames": [
                    "UNKNOWN",
                    "TRAVEL_TO_EARN",
                    "EARN_TO_TRAVEL",
                    "CAMPAIGN",
                    "COMMUNITY_EVENT"
                  ]
                },
                "isUnlocked": {
                  "description": "Whether quest is unlocked",
                  "type": "boolean"
                },
                "isPremium": {
                  "description": "Whether quest is premium",
                  "type": "boolean"
                },
                "totalMagatamaPointAwarded": {
                  "description": "Total Magatama points awarded",
                  "type": "number"
                },
                "tasks": {
                  "description": "Tasks associated with this quest",
                  "type": "array",
                  "items": {
                    "type": "object",
                    "properties": {
                      "taskId": {
                        "description": "Unique identifier for the task",
                        "type": "string"
                      },
                      "questId": {
                        "description": "ID of the parent quest",
                        "type": "string"
                      },
                      "taskTheme": {
                        "description": "Theme of the task",
                        "type": "string",
                        "enum": [
                          "STORY",
                          "LOCAL_CULTURE",
                          "FOOD",
                          "URBAN_EXPLORE",
                          "NATURE"
                        ],
                        "x-enumNames": [
                          "STORY",
                          "LOCAL_CULTURE",
                          "FOOD",
                          "URBAN_EXPLORE",
                          "NATURE"
                        ]
                      },
                      "taskType": {
                        "description": "Type of the task",
                        "type": "string",
                        "enum": [
                          "VISIT_LOCATION",
                          "PHOTO_UPLOAD",
                          "ANSWER_TEXT",
                          "SELECT_OPTION",
                          "SHARE_SOCIAL",
                          "CHECK_IN",
                          "GROUP_ACTIVITY",
                          "LOCAL_INTERACTION"
                        ],
                        "x-enumNames": [
                          "VISIT_LOCATION",
                          "PHOTO_UPLOAD",
                          "ANSWER_TEXT",
                          "SELECT_OPTION",
                          "SHARE_SOCIAL",
                          "CHECK_IN",
                          "GROUP_ACTIVITY",
                          "LOCAL_INTERACTION"
                        ]
                      },
                      "taskName": {
                        "description": "Name of the task",
                        "type": "string"
                      },
                      "taskDesc": {
                        "description": "Description of the task",
                        "type": "string"
                      },
                      "isUnlocked": {
                        "description": "Whether task is unlocked",
                        "type": "boolean"
                      },
                      "requiredAction": {
                        "description": "Action required to complete the task",
                        "type": "string"
                      },
                      "groupActivityMembers": {
                        "description": "Members for group activities",
                        "type": "array",
                        "items": {}
                      },
                      "selectOptions": {
                        "description": "Options for selection tasks",
                        "type": "array",
                        "items": {}
                      },
                      "antiCheatRules": {
                        "description": "Rules to prevent cheating"
                      },
                      "magatamaPointAwarded": {
                        "description": "Magatama points awarded for this task",
                        "type": "number"
                      },
                      "totalMagatamaPointAwarded": {
                        "description": "Total Magatama points awarded",
                        "type": "number"
                      },
                      "delFlag": {
                        "description": "Flag to indicate if the record is deleted",
                        "type": "boolean"
                      },
                      "insUserId": {
                        "description": "ID of user who created this record",
                        "type": "string"
                      },
                      "insDateTime": {
                        "description": "Timestamp of record creation",
                        "type": "string"
                      },
                      "updUserId": {
                        "description": "ID of user who last updated this record",
                        "type": "string"
                      },
                      "updDateTime": {
                        "description": "Timestamp of last record update",
                        "type": "string"
                      }
                    },
                    "required": [
                      "taskId",
                      "questId",
                      "taskTheme",
                      "taskType",
                      "taskName",
                      "taskDesc",
                      "isUnlocked",
                      "requiredAction",
                      "antiCheatRules",
                      "magatamaPointAwarded",
                      "totalMagatamaPointAwarded"
                    ]
                  }
                },
                "touristSpot": {
                  "description": "Tourist spot associated with this quest",
                  "type": "object",
                  "properties": {
                    "touristSpotId": {
                      "description": "Unique identifier for the tourist spot",
                      "type": "string"
                    },
                    "storyChapterId": {
                      "description": "Unique identifier for the story chapter",
                      "type": "string"
                    },
                    "touristSpotName": {
                      "description": "Name of the tourist spot",
                      "type": "string"
                    },
                    "touristSpotDesc": {
                      "description": "Description of the tourist spot",
                      "type": "string"
                    },
                    "bestVisitTime": {
                      "description": "Best visit time of the tourist spot",
                      "type": "string"
                    },
                    "address": {
                      "description": "Address of the tourist spot",
                      "type": "string"
                    },
                    "touristSpotLatitude": {
                      "description": "Latitude of the tourist spot",
                      "type": "number"
                    },
                    "touristSpotLongitude": {
                      "description": "Longitude of the tourist spot",
                      "type": "number"
                    },
                    "touristSpotHashtag": {
                      "description": "Hashtags associated with this location",
                      "type": "array",
                      "items": {
                        "type": "string"
                      }
                    },
                    "storyChapterLink": {
                      "description": "Link to the related story chapter",
                      "type": "string"
                    },
                    "imageSet": {
                      "description": "Image set for the tourist spot",
                      "type": "object",
                      "properties": {
                        "main": {
                          "description": "Main image of the tourist spot",
                          "type": "string"
                        },
                        "small": {
                          "description": "Small images of the tourist spot",
                          "type": "array",
                          "items": {
                            "type": "string"
                          }
                        }
                      },
                      "required": [
                        "main",
                        "small"
                      ]
                    },
                    "weatherInfo": {
                      "description": "Weather info for the tourist spot",
                      "type": "object",
                      "properties": {
                        "temperatureCelsius": {
                          "description": "Temperature of the weather",
                          "type": "number"
                        },
                        "weatherName": {
                          "description": "Name of the weather",
                          "type": "string"
                        },
                        "weatherDesc": {
                          "description": "Description of the weather",
                          "type": "string"
                        }
                      },
                      "required": [
                        "temperatureCelsius",
                        "weatherName",
                        "weatherDesc"
                      ]
                    },
                    "delFlag": {
                      "description": "Flag to indicate if the record is deleted",
                      "type": "boolean"
                    },
                    "insUserId": {
                      "description": "ID of user who created this record",
                      "type": "string"
                    },
                    "insDateTime": {
                      "description": "Timestamp of record creation",
                      "type": "string"
                    },
                    "updUserId": {
                      "description": "ID of user who last updated this record",
                      "type": "string"
                    },
                    "updDateTime": {
                      "description": "Timestamp of last record update",
                      "type": "string"
                    }
                  },
                  "required": [
                    "touristSpotId",
                    "storyChapterId",
                    "touristSpotName",
                    "touristSpotDesc",
                    "bestVisitTime",
                    "address",
                    "touristSpotLatitude",
                    "touristSpotLongitude",
                    "touristSpotHashtag"
                  ]
                },
                "delFlag": {
                  "description": "Flag to indicate if the record is deleted",
                  "type": "boolean"
                },
                "insUserId": {
                  "description": "ID of user who created this record",
                  "type": "string"
                },
                "insDateTime": {
                  "description": "Timestamp of record creation",
                  "type": "string"
                },
                "updUserId": {
                  "description": "ID of user who last updated this record",
                  "type": "string"
                },
                "updDateTime": {
                  "description": "Timestamp of last record update",
                  "type": "string"
                }
              },
              "required": [
                "questId",
                "questName",
                "questDesc",
                "questType",
                "isUnlocked",
                "isPremium",
                "totalMagatamaPointAwarded"
              ]
            },
            "content": {
              "application/json": {
                "schema": {
                  "$ref": "#/components/schemas/QuestResponseDto"
                }
              }
            }
          },
          "400": {
            "description": "Bad Request - Invalid version format",
            "content": {
              "application/json": {
                "schema": {
                  "type": "object",
                  "properties": {
                    "code": {
                      "type": "string",
                      "example": "E_TB_021"
                    },
                    "message": {
                      "type": "string",
                      "example": "Invalid version format"
                    },
                    "type": {
                      "type": "string",
                      "example": "BAD_REQUEST"
                    }
                  }
                }
              }
            }
          },
          "401": {
            "description": ""
          }
        },
        "summary": "Get quest by ID",
        "tags": [
          "Quest"
        ]
      },
      "delete": {
        "description": "Delete a quest and its tasks.",
        "operationId": "TouriiBackendController_deleteQuest",
        "parameters": [
          {
            "name": "questId",
            "required": true,
            "in": "path",
            "schema": {
              "type": "string"
            }
          },
          {
            "name": "accept-version",
            "in": "header",
            "description": "API version (e.g., 1.0.0)",
            "required": true,
            "schema": {
              "type": "string"
            }
          },
          {
            "name": "x-api-key",
            "in": "header",
            "description": "API key for authentication",
            "required": true,
            "schema": {
              "type": "string"
            }
          }
        ],
        "responses": {
          "204": {
            "description": "Quest deleted"
          },
          "400": {
            "description": "Bad Request - Invalid version format",
            "content": {
              "application/json": {
                "schema": {
                  "type": "object",
                  "properties": {
                    "code": {
                      "type": "string",
                      "example": "E_TB_021"
                    },
                    "message": {
                      "type": "string",
                      "example": "Invalid version format"
                    },
                    "type": {
                      "type": "string",
                      "example": "BAD_REQUEST"
                    }
                  }
                }
              }
            }
          },
          "401": {
            "description": ""
          }
        },
        "summary": "Delete Quest",
        "tags": [
          "Quest"
        ]
      }
    },
    "/quests/create-quest": {
      "post": {
        "description": "Create a new quest.",
        "operationId": "TouriiBackendController_createQuest",
        "parameters": [
          {
            "name": "accept-version",
            "in": "header",
            "description": "API version (e.g., 1.0.0)",
            "required": true,
            "schema": {
              "type": "string"
            }
          },
          {
            "name": "x-api-key",
            "in": "header",
            "description": "API key for authentication",
            "required": true,
            "schema": {
              "type": "string"
            }
          }
        ],
        "requestBody": {
          "required": true,
          "description": "Quest create request",
          "content": {
            "application/json": {
              "schema": {
                "type": "object",
                "properties": {
                  "touristSpotId": {
                    "description": "Unique identifier for the tourist spot",
                    "type": "string"
                  },
                  "questName": {
                    "description": "Name of the quest",
                    "type": "string"
                  },
                  "questDesc": {
                    "description": "Description of the quest",
                    "type": "string"
                  },
                  "questImage": {
                    "description": "URL to the quest image",
                    "type": "string"
                  },
                  "questType": {
                    "description": "Quest type",
                    "type": "string",
                    "enum": [
                      "UNKNOWN",
                      "TRAVEL_TO_EARN",
                      "EARN_TO_TRAVEL",
                      "CAMPAIGN",
                      "COMMUNITY_EVENT"
                    ],
                    "x-enumNames": [
                      "UNKNOWN",
                      "TRAVEL_TO_EARN",
                      "EARN_TO_TRAVEL",
                      "CAMPAIGN",
                      "COMMUNITY_EVENT"
                    ]
                  },
                  "isUnlocked": {
                    "description": "Whether quest is unlocked",
                    "type": "boolean"
                  },
                  "isPremium": {
                    "description": "Whether quest is premium",
                    "type": "boolean"
                  },
                  "totalMagatamaPointAwarded": {
                    "description": "Total Magatama points awarded",
                    "type": "number"
                  },
                  "rewardType": {
                    "description": "Reward type",
                    "type": "string",
                    "enum": [
                      "UNKNOWN",
                      "LOCAL_EXPERIENCES",
                      "CULINARY",
                      "ADVENTURE_NATURE",
                      "CULTURAL_COMMUNITY",
                      "HIDDEN_PERKS",
                      "SURPRISE_TREATS",
                      "BONUS_UPGRADES",
                      "SOCIAL_RECOGNITION",
                      "RETURNING_VISITOR_BONUS",
                      "ELITE_EXPERIENCES",
                      "WELLNESS",
                      "SHOPPING",
                      "ENTERTAINMENT",
                      "TRANSPORT_CONNECTIVITY",
                      "LOCAL_PARTNERSHIPS"
                    ],
                    "x-enumNames": [
                      "UNKNOWN",
                      "LOCAL_EXPERIENCES",
                      "CULINARY",
                      "ADVENTURE_NATURE",
                      "CULTURAL_COMMUNITY",
                      "HIDDEN_PERKS",
                      "SURPRISE_TREATS",
                      "BONUS_UPGRADES",
                      "SOCIAL_RECOGNITION",
                      "RETURNING_VISITOR_BONUS",
                      "ELITE_EXPERIENCES",
                      "WELLNESS",
                      "SHOPPING",
                      "ENTERTAINMENT",
                      "TRANSPORT_CONNECTIVITY",
                      "LOCAL_PARTNERSHIPS"
                    ]
                  },
                  "delFlag": {
                    "description": "Flag to indicate if the quest is deleted",
                    "type": "boolean"
                  }
                },
                "required": [
                  "touristSpotId",
                  "questName",
                  "questDesc",
                  "questType",
                  "isUnlocked",
                  "isPremium",
                  "totalMagatamaPointAwarded",
                  "rewardType",
                  "delFlag"
                ]
              }
            }
          }
        },
        "responses": {
          "201": {
            "description": "Successfully created quest",
            "schema": {
              "type": "object",
              "properties": {
                "questId": {
                  "description": "Unique identifier for the quest",
                  "type": "string"
                },
                "questName": {
                  "description": "Name of the quest",
                  "type": "string"
                },
                "questDesc": {
                  "description": "Description of the quest",
                  "type": "string"
                },
                "questImage": {
                  "description": "URL to the quest image",
                  "type": "string"
                },
                "questType": {
                  "description": "Quest type",
                  "type": "string",
                  "enum": [
                    "UNKNOWN",
                    "TRAVEL_TO_EARN",
                    "EARN_TO_TRAVEL",
                    "CAMPAIGN",
                    "COMMUNITY_EVENT"
                  ],
                  "x-enumNames": [
                    "UNKNOWN",
                    "TRAVEL_TO_EARN",
                    "EARN_TO_TRAVEL",
                    "CAMPAIGN",
                    "COMMUNITY_EVENT"
                  ]
                },
                "isUnlocked": {
                  "description": "Whether quest is unlocked",
                  "type": "boolean"
                },
                "isPremium": {
                  "description": "Whether quest is premium",
                  "type": "boolean"
                },
                "totalMagatamaPointAwarded": {
                  "description": "Total Magatama points awarded",
                  "type": "number"
                },
                "tasks": {
                  "description": "Tasks associated with this quest",
                  "type": "array",
                  "items": {
                    "type": "object",
                    "properties": {
                      "taskId": {
                        "description": "Unique identifier for the task",
                        "type": "string"
                      },
                      "questId": {
                        "description": "ID of the parent quest",
                        "type": "string"
                      },
                      "taskTheme": {
                        "description": "Theme of the task",
                        "type": "string",
                        "enum": [
                          "STORY",
                          "LOCAL_CULTURE",
                          "FOOD",
                          "URBAN_EXPLORE",
                          "NATURE"
                        ],
                        "x-enumNames": [
                          "STORY",
                          "LOCAL_CULTURE",
                          "FOOD",
                          "URBAN_EXPLORE",
                          "NATURE"
                        ]
                      },
                      "taskType": {
                        "description": "Type of the task",
                        "type": "string",
                        "enum": [
                          "VISIT_LOCATION",
                          "PHOTO_UPLOAD",
                          "ANSWER_TEXT",
                          "SELECT_OPTION",
                          "SHARE_SOCIAL",
                          "CHECK_IN",
                          "GROUP_ACTIVITY",
                          "LOCAL_INTERACTION"
                        ],
                        "x-enumNames": [
                          "VISIT_LOCATION",
                          "PHOTO_UPLOAD",
                          "ANSWER_TEXT",
                          "SELECT_OPTION",
                          "SHARE_SOCIAL",
                          "CHECK_IN",
                          "GROUP_ACTIVITY",
                          "LOCAL_INTERACTION"
                        ]
                      },
                      "taskName": {
                        "description": "Name of the task",
                        "type": "string"
                      },
                      "taskDesc": {
                        "description": "Description of the task",
                        "type": "string"
                      },
                      "isUnlocked": {
                        "description": "Whether task is unlocked",
                        "type": "boolean"
                      },
                      "requiredAction": {
                        "description": "Action required to complete the task",
                        "type": "string"
                      },
                      "groupActivityMembers": {
                        "description": "Members for group activities",
                        "type": "array",
                        "items": {}
                      },
                      "selectOptions": {
                        "description": "Options for selection tasks",
                        "type": "array",
                        "items": {}
                      },
                      "antiCheatRules": {
                        "description": "Rules to prevent cheating"
                      },
                      "magatamaPointAwarded": {
                        "description": "Magatama points awarded for this task",
                        "type": "number"
                      },
                      "totalMagatamaPointAwarded": {
                        "description": "Total Magatama points awarded",
                        "type": "number"
                      },
                      "delFlag": {
                        "description": "Flag to indicate if the record is deleted",
                        "type": "boolean"
                      },
                      "insUserId": {
                        "description": "ID of user who created this record",
                        "type": "string"
                      },
                      "insDateTime": {
                        "description": "Timestamp of record creation",
                        "type": "string"
                      },
                      "updUserId": {
                        "description": "ID of user who last updated this record",
                        "type": "string"
                      },
                      "updDateTime": {
                        "description": "Timestamp of last record update",
                        "type": "string"
                      }
                    },
                    "required": [
                      "taskId",
                      "questId",
                      "taskTheme",
                      "taskType",
                      "taskName",
                      "taskDesc",
                      "isUnlocked",
                      "requiredAction",
                      "antiCheatRules",
                      "magatamaPointAwarded",
                      "totalMagatamaPointAwarded"
                    ]
                  }
                },
                "touristSpot": {
                  "description": "Tourist spot associated with this quest",
                  "type": "object",
                  "properties": {
                    "touristSpotId": {
                      "description": "Unique identifier for the tourist spot",
                      "type": "string"
                    },
                    "storyChapterId": {
                      "description": "Unique identifier for the story chapter",
                      "type": "string"
                    },
                    "touristSpotName": {
                      "description": "Name of the tourist spot",
                      "type": "string"
                    },
                    "touristSpotDesc": {
                      "description": "Description of the tourist spot",
                      "type": "string"
                    },
                    "bestVisitTime": {
                      "description": "Best visit time of the tourist spot",
                      "type": "string"
                    },
                    "address": {
                      "description": "Address of the tourist spot",
                      "type": "string"
                    },
                    "touristSpotLatitude": {
                      "description": "Latitude of the tourist spot",
                      "type": "number"
                    },
                    "touristSpotLongitude": {
                      "description": "Longitude of the tourist spot",
                      "type": "number"
                    },
                    "touristSpotHashtag": {
                      "description": "Hashtags associated with this location",
                      "type": "array",
                      "items": {
                        "type": "string"
                      }
                    },
                    "storyChapterLink": {
                      "description": "Link to the related story chapter",
                      "type": "string"
                    },
                    "imageSet": {
                      "description": "Image set for the tourist spot",
                      "type": "object",
                      "properties": {
                        "main": {
                          "description": "Main image of the tourist spot",
                          "type": "string"
                        },
                        "small": {
                          "description": "Small images of the tourist spot",
                          "type": "array",
                          "items": {
                            "type": "string"
                          }
                        }
                      },
                      "required": [
                        "main",
                        "small"
                      ]
                    },
                    "weatherInfo": {
                      "description": "Weather info for the tourist spot",
                      "type": "object",
                      "properties": {
                        "temperatureCelsius": {
                          "description": "Temperature of the weather",
                          "type": "number"
                        },
                        "weatherName": {
                          "description": "Name of the weather",
                          "type": "string"
                        },
                        "weatherDesc": {
                          "description": "Description of the weather",
                          "type": "string"
                        }
                      },
                      "required": [
                        "temperatureCelsius",
                        "weatherName",
                        "weatherDesc"
                      ]
                    },
                    "delFlag": {
                      "description": "Flag to indicate if the record is deleted",
                      "type": "boolean"
                    },
                    "insUserId": {
                      "description": "ID of user who created this record",
                      "type": "string"
                    },
                    "insDateTime": {
                      "description": "Timestamp of record creation",
                      "type": "string"
                    },
                    "updUserId": {
                      "description": "ID of user who last updated this record",
                      "type": "string"
                    },
                    "updDateTime": {
                      "description": "Timestamp of last record update",
                      "type": "string"
                    }
                  },
                  "required": [
                    "touristSpotId",
                    "storyChapterId",
                    "touristSpotName",
                    "touristSpotDesc",
                    "bestVisitTime",
                    "address",
                    "touristSpotLatitude",
                    "touristSpotLongitude",
                    "touristSpotHashtag"
                  ]
                },
                "delFlag": {
                  "description": "Flag to indicate if the record is deleted",
                  "type": "boolean"
                },
                "insUserId": {
                  "description": "ID of user who created this record",
                  "type": "string"
                },
                "insDateTime": {
                  "description": "Timestamp of record creation",
                  "type": "string"
                },
                "updUserId": {
                  "description": "ID of user who last updated this record",
                  "type": "string"
                },
                "updDateTime": {
                  "description": "Timestamp of last record update",
                  "type": "string"
                }
              },
              "required": [
                "questId",
                "questName",
                "questDesc",
                "questType",
                "isUnlocked",
                "isPremium",
                "totalMagatamaPointAwarded"
              ]
            },
            "content": {
              "application/json": {
                "schema": {
                  "$ref": "#/components/schemas/QuestResponseDto"
                }
              }
            }
          },
          "400": {
            "description": "Bad Request - Invalid version format",
            "content": {
              "application/json": {
                "schema": {
                  "type": "object",
                  "properties": {
                    "code": {
                      "type": "string",
                      "example": "E_TB_021"
                    },
                    "message": {
                      "type": "string",
                      "example": "Invalid version format"
                    },
                    "type": {
                      "type": "string",
                      "example": "BAD_REQUEST"
                    }
                  }
                }
              }
            }
          },
          "401": {
            "description": ""
          }
        },
        "summary": "Create Quest",
        "tags": [
          "Quest"
        ]
      }
    },
    "/quests/create-task/{questId}": {
      "post": {
        "description": "Create a new quest task.",
        "operationId": "TouriiBackendController_createQuestTask",
        "parameters": [
          {
            "name": "questId",
            "required": true,
            "in": "path",
            "schema": {
              "type": "string"
            }
          },
          {
            "name": "accept-version",
            "in": "header",
            "description": "API version (e.g., 1.0.0)",
            "required": true,
            "schema": {
              "type": "string"
            }
          },
          {
            "name": "x-api-key",
            "in": "header",
            "description": "API key for authentication",
            "required": true,
            "schema": {
              "type": "string"
            }
          }
        ],
        "requestBody": {
          "required": true,
          "description": "Quest task create request",
          "content": {
            "application/json": {
              "schema": {
                "type": "object",
                "properties": {
                  "taskTheme": {
                    "description": "Theme of the task",
                    "type": "string",
                    "enum": [
                      "STORY",
                      "LOCAL_CULTURE",
                      "FOOD",
                      "URBAN_EXPLORE",
                      "NATURE"
                    ],
                    "x-enumNames": [
                      "STORY",
                      "LOCAL_CULTURE",
                      "FOOD",
                      "URBAN_EXPLORE",
                      "NATURE"
                    ]
                  },
                  "taskType": {
                    "description": "Type of the task",
                    "type": "string",
                    "enum": [
                      "VISIT_LOCATION",
                      "PHOTO_UPLOAD",
                      "ANSWER_TEXT",
                      "SELECT_OPTION",
                      "SHARE_SOCIAL",
                      "CHECK_IN",
                      "GROUP_ACTIVITY",
                      "LOCAL_INTERACTION"
                    ],
                    "x-enumNames": [
                      "VISIT_LOCATION",
                      "PHOTO_UPLOAD",
                      "ANSWER_TEXT",
                      "SELECT_OPTION",
                      "SHARE_SOCIAL",
                      "CHECK_IN",
                      "GROUP_ACTIVITY",
                      "LOCAL_INTERACTION"
                    ]
                  },
                  "taskName": {
                    "description": "Name of the task",
                    "type": "string"
                  },
                  "taskDesc": {
                    "description": "Description of the task",
                    "type": "string"
                  },
                  "isUnlocked": {
                    "description": "Whether task is unlocked",
                    "type": "boolean"
                  },
                  "requiredAction": {
                    "description": "Action required to complete the task",
                    "type": "string"
                  },
                  "groupActivityMembers": {
                    "description": "Members for group activities",
                    "type": "array",
                    "items": {}
                  },
                  "selectOptions": {
                    "description": "Options for selection tasks",
                    "type": "array",
                    "items": {}
                  },
                  "antiCheatRules": {
                    "description": "Rules to prevent cheating"
                  },
                  "magatamaPointAwarded": {
                    "description": "Magatama points awarded for this task",
                    "type": "number"
                  },
                  "totalMagatamaPointAwarded": {
                    "description": "Total Magatama points awarded",
                    "type": "number"
                  },
                  "delFlag": {
                    "description": "Flag to indicate if the task is deleted",
                    "type": "boolean"
                  }
                },
                "required": [
                  "taskTheme",
                  "taskType",
                  "taskName",
                  "taskDesc",
                  "isUnlocked",
                  "requiredAction",
                  "antiCheatRules",
                  "magatamaPointAwarded",
                  "totalMagatamaPointAwarded",
                  "delFlag"
                ]
              }
            }
          }
        },
        "responses": {
          "201": {
            "description": "Successfully created quest task",
            "schema": {
              "type": "object",
              "properties": {
                "taskId": {
                  "description": "Unique identifier for the task",
                  "type": "string"
                },
                "questId": {
                  "description": "ID of the parent quest",
                  "type": "string"
                },
                "taskTheme": {
                  "description": "Theme of the task",
                  "type": "string",
                  "enum": [
                    "STORY",
                    "LOCAL_CULTURE",
                    "FOOD",
                    "URBAN_EXPLORE",
                    "NATURE"
                  ],
                  "x-enumNames": [
                    "STORY",
                    "LOCAL_CULTURE",
                    "FOOD",
                    "URBAN_EXPLORE",
                    "NATURE"
                  ]
                },
                "taskType": {
                  "description": "Type of the task",
                  "type": "string",
                  "enum": [
                    "VISIT_LOCATION",
                    "PHOTO_UPLOAD",
                    "ANSWER_TEXT",
                    "SELECT_OPTION",
                    "SHARE_SOCIAL",
                    "CHECK_IN",
                    "GROUP_ACTIVITY",
                    "LOCAL_INTERACTION"
                  ],
                  "x-enumNames": [
                    "VISIT_LOCATION",
                    "PHOTO_UPLOAD",
                    "ANSWER_TEXT",
                    "SELECT_OPTION",
                    "SHARE_SOCIAL",
                    "CHECK_IN",
                    "GROUP_ACTIVITY",
                    "LOCAL_INTERACTION"
                  ]
                },
                "taskName": {
                  "description": "Name of the task",
                  "type": "string"
                },
                "taskDesc": {
                  "description": "Description of the task",
                  "type": "string"
                },
                "isUnlocked": {
                  "description": "Whether task is unlocked",
                  "type": "boolean"
                },
                "requiredAction": {
                  "description": "Action required to complete the task",
                  "type": "string"
                },
                "groupActivityMembers": {
                  "description": "Members for group activities",
                  "type": "array",
                  "items": {}
                },
                "selectOptions": {
                  "description": "Options for selection tasks",
                  "type": "array",
                  "items": {}
                },
                "antiCheatRules": {
                  "description": "Rules to prevent cheating"
                },
                "magatamaPointAwarded": {
                  "description": "Magatama points awarded for this task",
                  "type": "number"
                },
                "totalMagatamaPointAwarded": {
                  "description": "Total Magatama points awarded",
                  "type": "number"
                },
                "delFlag": {
                  "description": "Flag to indicate if the record is deleted",
                  "type": "boolean"
                },
                "insUserId": {
                  "description": "ID of user who created this record",
                  "type": "string"
                },
                "insDateTime": {
                  "description": "Timestamp of record creation",
                  "type": "string"
                },
                "updUserId": {
                  "description": "ID of user who last updated this record",
                  "type": "string"
                },
                "updDateTime": {
                  "description": "Timestamp of last record update",
                  "type": "string"
                }
              },
              "required": [
                "taskId",
                "questId",
                "taskTheme",
                "taskType",
                "taskName",
                "taskDesc",
                "isUnlocked",
                "requiredAction",
                "antiCheatRules",
                "magatamaPointAwarded",
                "totalMagatamaPointAwarded"
              ]
            },
            "content": {
              "application/json": {
                "schema": {
                  "$ref": "#/components/schemas/TaskResponseDto"
                }
              }
            }
          },
          "400": {
            "description": "Bad Request - Invalid version format",
            "content": {
              "application/json": {
                "schema": {
                  "type": "object",
                  "properties": {
                    "code": {
                      "type": "string",
                      "example": "E_TB_021"
                    },
                    "message": {
                      "type": "string",
                      "example": "Invalid version format"
                    },
                    "type": {
                      "type": "string",
                      "example": "BAD_REQUEST"
                    }
                  }
                }
              }
            }
          },
          "401": {
            "description": ""
          }
        },
        "summary": "Create Quest Task",
        "tags": [
          "Quest"
        ]
      }
    },
    "/quests/update-quest": {
      "post": {
        "description": "Update an existing quest.",
        "operationId": "TouriiBackendController_updateQuest",
        "parameters": [
          {
            "name": "accept-version",
            "in": "header",
            "description": "API version (e.g., 1.0.0)",
            "required": true,
            "schema": {
              "type": "string"
            }
          },
          {
            "name": "x-api-key",
            "in": "header",
            "description": "API key for authentication",
            "required": true,
            "schema": {
              "type": "string"
            }
          }
        ],
        "requestBody": {
          "required": true,
          "description": "Quest update request",
          "content": {
            "application/json": {
              "schema": {
                "type": "object",
                "properties": {
                  "questId": {
                    "description": "Unique identifier for the quest",
                    "type": "string"
                  },
                  "touristSpotId": {
                    "description": "Unique identifier for the tourist spot",
                    "type": "string"
                  },
                  "questName": {
                    "description": "Name of the quest",
                    "type": "string"
                  },
                  "questDesc": {
                    "description": "Description of the quest",
                    "type": "string"
                  },
                  "questImage": {
                    "description": "URL to the quest image",
                    "type": "string"
                  },
                  "questType": {
                    "description": "Quest type",
                    "type": "string",
                    "enum": [
                      "UNKNOWN",
                      "TRAVEL_TO_EARN",
                      "EARN_TO_TRAVEL",
                      "CAMPAIGN",
                      "COMMUNITY_EVENT"
                    ],
                    "x-enumNames": [
                      "UNKNOWN",
                      "TRAVEL_TO_EARN",
                      "EARN_TO_TRAVEL",
                      "CAMPAIGN",
                      "COMMUNITY_EVENT"
                    ]
                  },
                  "isUnlocked": {
                    "description": "Whether quest is unlocked",
                    "type": "boolean"
                  },
                  "isPremium": {
                    "description": "Whether quest is premium",
                    "type": "boolean"
                  },
                  "totalMagatamaPointAwarded": {
                    "description": "Total Magatama points awarded",
                    "type": "number"
                  },
                  "rewardType": {
                    "description": "Reward type",
                    "type": "string",
                    "enum": [
                      "UNKNOWN",
                      "LOCAL_EXPERIENCES",
                      "CULINARY",
                      "ADVENTURE_NATURE",
                      "CULTURAL_COMMUNITY",
                      "HIDDEN_PERKS",
                      "SURPRISE_TREATS",
                      "BONUS_UPGRADES",
                      "SOCIAL_RECOGNITION",
                      "RETURNING_VISITOR_BONUS",
                      "ELITE_EXPERIENCES",
                      "WELLNESS",
                      "SHOPPING",
                      "ENTERTAINMENT",
                      "TRANSPORT_CONNECTIVITY",
                      "LOCAL_PARTNERSHIPS"
                    ],
                    "x-enumNames": [
                      "UNKNOWN",
                      "LOCAL_EXPERIENCES",
                      "CULINARY",
                      "ADVENTURE_NATURE",
                      "CULTURAL_COMMUNITY",
                      "HIDDEN_PERKS",
                      "SURPRISE_TREATS",
                      "BONUS_UPGRADES",
                      "SOCIAL_RECOGNITION",
                      "RETURNING_VISITOR_BONUS",
                      "ELITE_EXPERIENCES",
                      "WELLNESS",
                      "SHOPPING",
                      "ENTERTAINMENT",
                      "TRANSPORT_CONNECTIVITY",
                      "LOCAL_PARTNERSHIPS"
                    ]
                  },
                  "delFlag": {
                    "description": "Flag to indicate if the quest is deleted",
                    "type": "boolean"
                  },
                  "updUserId": {
                    "description": "Unique identifier for the user who updated the quest",
                    "type": "string"
                  },
                  "taskList": {
                    "description": "List of tasks for the quest",
                    "type": "array",
                    "items": {
                      "type": "object",
                      "properties": {
                        "taskId": {
                          "description": "Unique identifier for the task",
                          "type": "string"
                        },
                        "questId": {
                          "description": "ID of the parent quest",
                          "type": "string"
                        },
                        "taskTheme": {
                          "description": "Theme of the task",
                          "type": "string",
                          "enum": [
                            "STORY",
                            "LOCAL_CULTURE",
                            "FOOD",
                            "URBAN_EXPLORE",
                            "NATURE"
                          ],
                          "x-enumNames": [
                            "STORY",
                            "LOCAL_CULTURE",
                            "FOOD",
                            "URBAN_EXPLORE",
                            "NATURE"
                          ]
                        },
                        "taskType": {
                          "description": "Type of the task",
                          "type": "string",
                          "enum": [
                            "VISIT_LOCATION",
                            "PHOTO_UPLOAD",
                            "ANSWER_TEXT",
                            "SELECT_OPTION",
                            "SHARE_SOCIAL",
                            "CHECK_IN",
                            "GROUP_ACTIVITY",
                            "LOCAL_INTERACTION"
                          ],
                          "x-enumNames": [
                            "VISIT_LOCATION",
                            "PHOTO_UPLOAD",
                            "ANSWER_TEXT",
                            "SELECT_OPTION",
                            "SHARE_SOCIAL",
                            "CHECK_IN",
                            "GROUP_ACTIVITY",
                            "LOCAL_INTERACTION"
                          ]
                        },
                        "taskName": {
                          "description": "Name of the task",
                          "type": "string"
                        },
                        "taskDesc": {
                          "description": "Description of the task",
                          "type": "string"
                        },
                        "isUnlocked": {
                          "description": "Whether task is unlocked",
                          "type": "boolean"
                        },
                        "requiredAction": {
                          "description": "Action required to complete the task",
                          "type": "string"
                        },
                        "groupActivityMembers": {
                          "description": "Members for group activities",
                          "type": "array",
                          "items": {}
                        },
                        "selectOptions": {
                          "description": "Options for selection tasks",
                          "type": "array",
                          "items": {}
                        },
                        "antiCheatRules": {
                          "description": "Rules to prevent cheating"
                        },
                        "magatamaPointAwarded": {
                          "description": "Magatama points awarded for this task",
                          "type": "number"
                        },
                        "totalMagatamaPointAwarded": {
                          "description": "Total Magatama points awarded",
                          "type": "number"
                        },
                        "delFlag": {
                          "description": "Flag to indicate if the task is deleted",
                          "type": "boolean"
                        },
                        "updUserId": {
                          "description": "Unique identifier for the user who updated the task",
                          "type": "string"
                        }
                      },
                      "required": [
                        "taskId",
                        "questId",
                        "taskTheme",
                        "taskType",
                        "taskName",
                        "taskDesc",
                        "isUnlocked",
                        "requiredAction",
                        "antiCheatRules",
                        "magatamaPointAwarded",
                        "totalMagatamaPointAwarded",
                        "delFlag",
                        "updUserId"
                      ]
                    }
                  }
                },
                "required": [
                  "questId",
                  "touristSpotId",
                  "questName",
                  "questDesc",
                  "questType",
                  "isUnlocked",
                  "isPremium",
                  "totalMagatamaPointAwarded",
                  "rewardType",
                  "delFlag",
                  "updUserId"
                ]
              }
            }
          }
        },
        "responses": {
          "201": {
            "description": "Successfully updated quest",
            "schema": {
              "type": "object",
              "properties": {
                "questId": {
                  "description": "Unique identifier for the quest",
                  "type": "string"
                },
                "questName": {
                  "description": "Name of the quest",
                  "type": "string"
                },
                "questDesc": {
                  "description": "Description of the quest",
                  "type": "string"
                },
                "questImage": {
                  "description": "URL to the quest image",
                  "type": "string"
                },
                "questType": {
                  "description": "Quest type",
                  "type": "string",
                  "enum": [
                    "UNKNOWN",
                    "TRAVEL_TO_EARN",
                    "EARN_TO_TRAVEL",
                    "CAMPAIGN",
                    "COMMUNITY_EVENT"
                  ],
                  "x-enumNames": [
                    "UNKNOWN",
                    "TRAVEL_TO_EARN",
                    "EARN_TO_TRAVEL",
                    "CAMPAIGN",
                    "COMMUNITY_EVENT"
                  ]
                },
                "isUnlocked": {
                  "description": "Whether quest is unlocked",
                  "type": "boolean"
                },
                "isPremium": {
                  "description": "Whether quest is premium",
                  "type": "boolean"
                },
                "totalMagatamaPointAwarded": {
                  "description": "Total Magatama points awarded",
                  "type": "number"
                },
                "tasks": {
                  "description": "Tasks associated with this quest",
                  "type": "array",
                  "items": {
                    "type": "object",
                    "properties": {
                      "taskId": {
                        "description": "Unique identifier for the task",
                        "type": "string"
                      },
                      "questId": {
                        "description": "ID of the parent quest",
                        "type": "string"
                      },
                      "taskTheme": {
                        "description": "Theme of the task",
                        "type": "string",
                        "enum": [
                          "STORY",
                          "LOCAL_CULTURE",
                          "FOOD",
                          "URBAN_EXPLORE",
                          "NATURE"
                        ],
                        "x-enumNames": [
                          "STORY",
                          "LOCAL_CULTURE",
                          "FOOD",
                          "URBAN_EXPLORE",
                          "NATURE"
                        ]
                      },
                      "taskType": {
                        "description": "Type of the task",
                        "type": "string",
                        "enum": [
                          "VISIT_LOCATION",
                          "PHOTO_UPLOAD",
                          "ANSWER_TEXT",
                          "SELECT_OPTION",
                          "SHARE_SOCIAL",
                          "CHECK_IN",
                          "GROUP_ACTIVITY",
                          "LOCAL_INTERACTION"
                        ],
                        "x-enumNames": [
                          "VISIT_LOCATION",
                          "PHOTO_UPLOAD",
                          "ANSWER_TEXT",
                          "SELECT_OPTION",
                          "SHARE_SOCIAL",
                          "CHECK_IN",
                          "GROUP_ACTIVITY",
                          "LOCAL_INTERACTION"
                        ]
                      },
                      "taskName": {
                        "description": "Name of the task",
                        "type": "string"
                      },
                      "taskDesc": {
                        "description": "Description of the task",
                        "type": "string"
                      },
                      "isUnlocked": {
                        "description": "Whether task is unlocked",
                        "type": "boolean"
                      },
                      "requiredAction": {
                        "description": "Action required to complete the task",
                        "type": "string"
                      },
                      "groupActivityMembers": {
                        "description": "Members for group activities",
                        "type": "array",
                        "items": {}
                      },
                      "selectOptions": {
                        "description": "Options for selection tasks",
                        "type": "array",
                        "items": {}
                      },
                      "antiCheatRules": {
                        "description": "Rules to prevent cheating"
                      },
                      "magatamaPointAwarded": {
                        "description": "Magatama points awarded for this task",
                        "type": "number"
                      },
                      "totalMagatamaPointAwarded": {
                        "description": "Total Magatama points awarded",
                        "type": "number"
                      },
                      "delFlag": {
                        "description": "Flag to indicate if the record is deleted",
                        "type": "boolean"
                      },
                      "insUserId": {
                        "description": "ID of user who created this record",
                        "type": "string"
                      },
                      "insDateTime": {
                        "description": "Timestamp of record creation",
                        "type": "string"
                      },
                      "updUserId": {
                        "description": "ID of user who last updated this record",
                        "type": "string"
                      },
                      "updDateTime": {
                        "description": "Timestamp of last record update",
                        "type": "string"
                      }
                    },
                    "required": [
                      "taskId",
                      "questId",
                      "taskTheme",
                      "taskType",
                      "taskName",
                      "taskDesc",
                      "isUnlocked",
                      "requiredAction",
                      "antiCheatRules",
                      "magatamaPointAwarded",
                      "totalMagatamaPointAwarded"
                    ]
                  }
                },
                "touristSpot": {
                  "description": "Tourist spot associated with this quest",
                  "type": "object",
                  "properties": {
                    "touristSpotId": {
                      "description": "Unique identifier for the tourist spot",
                      "type": "string"
                    },
                    "storyChapterId": {
                      "description": "Unique identifier for the story chapter",
                      "type": "string"
                    },
                    "touristSpotName": {
                      "description": "Name of the tourist spot",
                      "type": "string"
                    },
                    "touristSpotDesc": {
                      "description": "Description of the tourist spot",
                      "type": "string"
                    },
                    "bestVisitTime": {
                      "description": "Best visit time of the tourist spot",
                      "type": "string"
                    },
                    "address": {
                      "description": "Address of the tourist spot",
                      "type": "string"
                    },
                    "touristSpotLatitude": {
                      "description": "Latitude of the tourist spot",
                      "type": "number"
                    },
                    "touristSpotLongitude": {
                      "description": "Longitude of the tourist spot",
                      "type": "number"
                    },
                    "touristSpotHashtag": {
                      "description": "Hashtags associated with this location",
                      "type": "array",
                      "items": {
                        "type": "string"
                      }
                    },
                    "storyChapterLink": {
                      "description": "Link to the related story chapter",
                      "type": "string"
                    },
                    "imageSet": {
                      "description": "Image set for the tourist spot",
                      "type": "object",
                      "properties": {
                        "main": {
                          "description": "Main image of the tourist spot",
                          "type": "string"
                        },
                        "small": {
                          "description": "Small images of the tourist spot",
                          "type": "array",
                          "items": {
                            "type": "string"
                          }
                        }
                      },
                      "required": [
                        "main",
                        "small"
                      ]
                    },
                    "weatherInfo": {
                      "description": "Weather info for the tourist spot",
                      "type": "object",
                      "properties": {
                        "temperatureCelsius": {
                          "description": "Temperature of the weather",
                          "type": "number"
                        },
                        "weatherName": {
                          "description": "Name of the weather",
                          "type": "string"
                        },
                        "weatherDesc": {
                          "description": "Description of the weather",
                          "type": "string"
                        }
                      },
                      "required": [
                        "temperatureCelsius",
                        "weatherName",
                        "weatherDesc"
                      ]
                    },
                    "delFlag": {
                      "description": "Flag to indicate if the record is deleted",
                      "type": "boolean"
                    },
                    "insUserId": {
                      "description": "ID of user who created this record",
                      "type": "string"
                    },
                    "insDateTime": {
                      "description": "Timestamp of record creation",
                      "type": "string"
                    },
                    "updUserId": {
                      "description": "ID of user who last updated this record",
                      "type": "string"
                    },
                    "updDateTime": {
                      "description": "Timestamp of last record update",
                      "type": "string"
                    }
                  },
                  "required": [
                    "touristSpotId",
                    "storyChapterId",
                    "touristSpotName",
                    "touristSpotDesc",
                    "bestVisitTime",
                    "address",
                    "touristSpotLatitude",
                    "touristSpotLongitude",
                    "touristSpotHashtag"
                  ]
                },
                "delFlag": {
                  "description": "Flag to indicate if the record is deleted",
                  "type": "boolean"
                },
                "insUserId": {
                  "description": "ID of user who created this record",
                  "type": "string"
                },
                "insDateTime": {
                  "description": "Timestamp of record creation",
                  "type": "string"
                },
                "updUserId": {
                  "description": "ID of user who last updated this record",
                  "type": "string"
                },
                "updDateTime": {
                  "description": "Timestamp of last record update",
                  "type": "string"
                }
              },
              "required": [
                "questId",
                "questName",
                "questDesc",
                "questType",
                "isUnlocked",
                "isPremium",
                "totalMagatamaPointAwarded"
              ]
            },
            "content": {
              "application/json": {
                "schema": {
                  "$ref": "#/components/schemas/QuestResponseDto"
                }
              }
            }
          },
          "400": {
            "description": "Bad Request - Invalid version format",
            "content": {
              "application/json": {
                "schema": {
                  "type": "object",
                  "properties": {
                    "code": {
                      "type": "string",
                      "example": "E_TB_021"
                    },
                    "message": {
                      "type": "string",
                      "example": "Invalid version format"
                    },
                    "type": {
                      "type": "string",
                      "example": "BAD_REQUEST"
                    }
                  }
                }
              }
            }
          },
          "401": {
            "description": ""
          }
        },
        "summary": "Update Quest",
        "tags": [
          "Quest"
        ]
      }
    },
    "/quests/update-task": {
      "post": {
        "description": "Update an existing quest task.",
        "operationId": "TouriiBackendController_updateQuestTask",
        "parameters": [
          {
            "name": "accept-version",
            "in": "header",
            "description": "API version (e.g., 1.0.0)",
            "required": true,
            "schema": {
              "type": "string"
            }
          },
          {
            "name": "x-api-key",
            "in": "header",
            "description": "API key for authentication",
            "required": true,
            "schema": {
              "type": "string"
            }
          }
        ],
        "requestBody": {
          "required": true,
          "description": "Quest task update request",
          "content": {
            "application/json": {
              "schema": {
                "type": "object",
                "properties": {
                  "taskId": {
                    "description": "Unique identifier for the task",
                    "type": "string"
                  },
                  "questId": {
                    "description": "ID of the parent quest",
                    "type": "string"
                  },
                  "taskTheme": {
                    "description": "Theme of the task",
                    "type": "string",
                    "enum": [
                      "STORY",
                      "LOCAL_CULTURE",
                      "FOOD",
                      "URBAN_EXPLORE",
                      "NATURE"
                    ],
                    "x-enumNames": [
                      "STORY",
                      "LOCAL_CULTURE",
                      "FOOD",
                      "URBAN_EXPLORE",
                      "NATURE"
                    ]
                  },
                  "taskType": {
                    "description": "Type of the task",
                    "type": "string",
                    "enum": [
                      "VISIT_LOCATION",
                      "PHOTO_UPLOAD",
                      "ANSWER_TEXT",
                      "SELECT_OPTION",
                      "SHARE_SOCIAL",
                      "CHECK_IN",
                      "GROUP_ACTIVITY",
                      "LOCAL_INTERACTION"
                    ],
                    "x-enumNames": [
                      "VISIT_LOCATION",
                      "PHOTO_UPLOAD",
                      "ANSWER_TEXT",
                      "SELECT_OPTION",
                      "SHARE_SOCIAL",
                      "CHECK_IN",
                      "GROUP_ACTIVITY",
                      "LOCAL_INTERACTION"
                    ]
                  },
                  "taskName": {
                    "description": "Name of the task",
                    "type": "string"
                  },
                  "taskDesc": {
                    "description": "Description of the task",
                    "type": "string"
                  },
                  "isUnlocked": {
                    "description": "Whether task is unlocked",
                    "type": "boolean"
                  },
                  "requiredAction": {
                    "description": "Action required to complete the task",
                    "type": "string"
                  },
                  "groupActivityMembers": {
                    "description": "Members for group activities",
                    "type": "array",
                    "items": {}
                  },
                  "selectOptions": {
                    "description": "Options for selection tasks",
                    "type": "array",
                    "items": {}
                  },
                  "antiCheatRules": {
                    "description": "Rules to prevent cheating"
                  },
                  "magatamaPointAwarded": {
                    "description": "Magatama points awarded for this task",
                    "type": "number"
                  },
                  "totalMagatamaPointAwarded": {
                    "description": "Total Magatama points awarded",
                    "type": "number"
                  },
                  "delFlag": {
                    "description": "Flag to indicate if the task is deleted",
                    "type": "boolean"
                  },
                  "updUserId": {
                    "description": "Unique identifier for the user who updated the task",
                    "type": "string"
                  }
                },
                "required": [
                  "taskId",
                  "questId",
                  "taskTheme",
                  "taskType",
                  "taskName",
                  "taskDesc",
                  "isUnlocked",
                  "requiredAction",
                  "antiCheatRules",
                  "magatamaPointAwarded",
                  "totalMagatamaPointAwarded",
                  "delFlag",
                  "updUserId"
                ]
              }
            }
          }
        },
        "responses": {
          "201": {
            "description": "Successfully updated quest task",
            "schema": {
              "type": "object",
              "properties": {
                "taskId": {
                  "description": "Unique identifier for the task",
                  "type": "string"
                },
                "questId": {
                  "description": "ID of the parent quest",
                  "type": "string"
                },
                "taskTheme": {
                  "description": "Theme of the task",
                  "type": "string",
                  "enum": [
                    "STORY",
                    "LOCAL_CULTURE",
                    "FOOD",
                    "URBAN_EXPLORE",
                    "NATURE"
                  ],
                  "x-enumNames": [
                    "STORY",
                    "LOCAL_CULTURE",
                    "FOOD",
                    "URBAN_EXPLORE",
                    "NATURE"
                  ]
                },
                "taskType": {
                  "description": "Type of the task",
                  "type": "string",
                  "enum": [
                    "VISIT_LOCATION",
                    "PHOTO_UPLOAD",
                    "ANSWER_TEXT",
                    "SELECT_OPTION",
                    "SHARE_SOCIAL",
                    "CHECK_IN",
                    "GROUP_ACTIVITY",
                    "LOCAL_INTERACTION"
                  ],
                  "x-enumNames": [
                    "VISIT_LOCATION",
                    "PHOTO_UPLOAD",
                    "ANSWER_TEXT",
                    "SELECT_OPTION",
                    "SHARE_SOCIAL",
                    "CHECK_IN",
                    "GROUP_ACTIVITY",
                    "LOCAL_INTERACTION"
                  ]
                },
                "taskName": {
                  "description": "Name of the task",
                  "type": "string"
                },
                "taskDesc": {
                  "description": "Description of the task",
                  "type": "string"
                },
                "isUnlocked": {
                  "description": "Whether task is unlocked",
                  "type": "boolean"
                },
                "requiredAction": {
                  "description": "Action required to complete the task",
                  "type": "string"
                },
                "groupActivityMembers": {
                  "description": "Members for group activities",
                  "type": "array",
                  "items": {}
                },
                "selectOptions": {
                  "description": "Options for selection tasks",
                  "type": "array",
                  "items": {}
                },
                "antiCheatRules": {
                  "description": "Rules to prevent cheating"
                },
                "magatamaPointAwarded": {
                  "description": "Magatama points awarded for this task",
                  "type": "number"
                },
                "totalMagatamaPointAwarded": {
                  "description": "Total Magatama points awarded",
                  "type": "number"
                },
                "delFlag": {
                  "description": "Flag to indicate if the record is deleted",
                  "type": "boolean"
                },
                "insUserId": {
                  "description": "ID of user who created this record",
                  "type": "string"
                },
                "insDateTime": {
                  "description": "Timestamp of record creation",
                  "type": "string"
                },
                "updUserId": {
                  "description": "ID of user who last updated this record",
                  "type": "string"
                },
                "updDateTime": {
                  "description": "Timestamp of last record update",
                  "type": "string"
                }
              },
              "required": [
                "taskId",
                "questId",
                "taskTheme",
                "taskType",
                "taskName",
                "taskDesc",
                "isUnlocked",
                "requiredAction",
                "antiCheatRules",
                "magatamaPointAwarded",
                "totalMagatamaPointAwarded"
              ]
            },
            "content": {
              "application/json": {
                "schema": {
                  "$ref": "#/components/schemas/TaskResponseDto"
                }
              }
            }
          },
          "400": {
            "description": "Bad Request - Invalid version format",
            "content": {
              "application/json": {
                "schema": {
                  "type": "object",
                  "properties": {
                    "code": {
                      "type": "string",
                      "example": "E_TB_021"
                    },
                    "message": {
                      "type": "string",
                      "example": "Invalid version format"
                    },
                    "type": {
                      "type": "string",
                      "example": "BAD_REQUEST"
                    }
                  }
                }
              }
            }
          },
          "401": {
            "description": ""
          }
        },
        "summary": "Update Quest Task",
        "tags": [
          "Quest"
        ]
      }
    },
    "/quests/tasks/{taskId}": {
      "delete": {
        "description": "Delete an individual quest task.",
        "operationId": "TouriiBackendController_deleteQuestTask",
        "parameters": [
          {
            "name": "taskId",
            "required": true,
            "in": "path",
            "schema": {
              "type": "string"
            }
          },
          {
            "name": "accept-version",
            "in": "header",
            "description": "API version (e.g., 1.0.0)",
            "required": true,
            "schema": {
              "type": "string"
            }
          },
          {
            "name": "x-api-key",
            "in": "header",
            "description": "API key for authentication",
            "required": true,
            "schema": {
              "type": "string"
            }
          }
        ],
        "responses": {
          "204": {
            "description": "Quest task deleted"
          },
          "400": {
            "description": "Bad Request - Invalid version format",
            "content": {
              "application/json": {
                "schema": {
                  "type": "object",
                  "properties": {
                    "code": {
                      "type": "string",
                      "example": "E_TB_021"
                    },
                    "message": {
                      "type": "string",
                      "example": "Invalid version format"
                    },
                    "type": {
                      "type": "string",
                      "example": "BAD_REQUEST"
                    }
                  }
                }
              }
            }
          },
          "401": {
            "description": ""
          }
        },
        "summary": "Delete Quest Task",
        "tags": [
          "Quest"
        ]
      }
    },
    "/quests/{questId}/group/members": {
      "get": {
        "description": "Return current members of the group quest.",
        "operationId": "TouriiBackendController_getGroupMembers",
        "parameters": [
          {
            "name": "questId",
            "required": true,
            "in": "path",
            "schema": {
              "type": "string"
            }
          },
          {
            "name": "accept-version",
            "in": "header",
            "description": "API version (e.g., 1.0.0)",
            "required": true,
            "schema": {
              "type": "string"
            }
          },
          {
            "name": "x-api-key",
            "in": "header",
            "description": "API key for authentication",
            "required": true,
            "schema": {
              "type": "string"
            }
          }
        ],
        "responses": {
          "200": {
            "description": "Member list",
            "schema": {
              "type": "object",
              "properties": {
                "groupId": {
                  "description": "Unique identifier for the group",
                  "type": "string"
                },
                "leaderUserId": {
                  "description": "User ID of the group leader",
                  "type": "string"
                },
                "members": {
                  "description": "List of group members",
                  "type": "array",
                  "items": {
                    "type": "object",
                    "properties": {
                      "userId": {
                        "description": "User ID of the member",
                        "type": "string"
                      },
                      "username": {
                        "description": "Username of the member",
                        "type": "string"
                      }
                    },
                    "required": [
                      "userId",
                      "username"
                    ]
                  }
                }
              },
              "required": [
                "groupId",
                "leaderUserId",
                "members"
              ]
            },
            "content": {
              "application/json": {
                "schema": {
                  "$ref": "#/components/schemas/GroupMembersResponseDto"
                }
              }
            }
          },
          "400": {
            "description": "Bad Request - Invalid version format",
            "content": {
              "application/json": {
                "schema": {
                  "type": "object",
                  "properties": {
                    "code": {
                      "type": "string",
                      "example": "E_TB_021"
                    },
                    "message": {
                      "type": "string",
                      "example": "Invalid version format"
                    },
                    "type": {
                      "type": "string",
                      "example": "BAD_REQUEST"
                    }
                  }
                }
              }
            }
          },
          "401": {
            "description": ""
          }
        },
        "summary": "Get Group Members",
        "tags": [
          "Quest"
        ]
      }
    },
    "/quests/{questId}/group/start": {
      "post": {
        "description": "Leader starts the quest for all members.",
        "operationId": "TouriiBackendController_startGroupQuest",
        "parameters": [
          {
            "name": "questId",
            "required": true,
            "in": "path",
            "schema": {
              "type": "string"
            }
          },
          {
            "name": "accept-version",
            "in": "header",
            "description": "API version (e.g., 1.0.0)",
            "required": true,
            "schema": {
              "type": "string"
            }
          },
          {
            "name": "x-api-key",
            "in": "header",
            "description": "API key for authentication",
            "required": true,
            "schema": {
              "type": "string"
            }
          }
        ],
        "requestBody": {
          "required": true,
          "description": "Start group quest request",
          "content": {
            "application/json": {
              "schema": {
                "type": "object",
                "properties": {
                  "userId": {
                    "description": "User ID of the quest leader starting the quest",
                    "type": "string"
                  }
                },
                "required": [
                  "userId"
                ]
              }
            }
          }
        },
        "responses": {
          "200": {
            "description": "Group quest started",
            "schema": {
              "type": "object",
              "properties": {
                "message": {
                  "description": "Result message for starting the quest",
                  "type": "string"
                }
              },
              "required": [
                "message"
              ]
            },
            "content": {
              "application/json": {
                "schema": {
                  "$ref": "#/components/schemas/StartGroupQuestResponseDto"
                }
              }
            }
          },
          "400": {
            "description": "Bad Request - Invalid version format",
            "content": {
              "application/json": {
                "schema": {
                  "type": "object",
                  "properties": {
                    "code": {
                      "type": "string",
                      "example": "E_TB_021"
                    },
                    "message": {
                      "type": "string",
                      "example": "Invalid version format"
                    },
                    "type": {
                      "type": "string",
                      "example": "BAD_REQUEST"
                    }
                  }
                }
              }
            }
          },
          "401": {
            "description": ""
          }
        },
        "summary": "Start Group Quest",
        "tags": [
          "Quest"
        ]
      }
    },
    "/routes": {
      "get": {
        "description": "Retrieve a list of all available model routes with their details.",
        "operationId": "TouriiBackendController_getRoutes",
        "parameters": [
          {
            "name": "accept-version",
            "in": "header",
            "description": "API version (e.g., 1.0.0)",
            "required": true,
            "schema": {
              "type": "string"
            }
          },
          {
            "name": "x-api-key",
            "in": "header",
            "description": "API key for authentication",
            "required": true,
            "schema": {
              "type": "string"
            }
          }
        ],
        "responses": {
          "200": {
            "description": "Successfully retrieved all model routes",
            "schema": {
              "type": "array",
              "items": {
                "type": "object",
                "properties": {
                  "modelRouteId": {
                    "description": "Unique identifier for the model route",
                    "type": "string"
                  },
                  "storyId": {
                    "description": "Unique identifier for the story",
                    "type": "string"
                  },
                  "routeName": {
                    "description": "Name of the model route",
                    "type": "string"
                  },
                  "region": {
                    "description": "Region of the model route",
                    "type": "string"
                  },
                  "regionDesc": {
                    "description": "Description of the region",
                    "type": "string"
                  },
                  "recommendation": {
                    "description": "Recommendation of the model route",
                    "type": "array",
                    "items": {
                      "type": "string"
                    }
                  },
                  "regionLatitude": {
                    "description": "Latitude of the region",
                    "type": "number"
                  },
                  "regionLongitude": {
                    "description": "Longitude of the region",
                    "type": "number"
                  },
                  "regionBackgroundMedia": {
                    "description": "URL to the region's cover media",
                    "type": "string"
                  },
                  "touristSpotList": {
                    "description": "List of tourist spots in the model route",
                    "type": "array",
                    "items": {
                      "type": "object",
                      "properties": {
                        "touristSpotId": {
                          "description": "Unique identifier for the tourist spot",
                          "type": "string"
                        },
                        "storyChapterId": {
                          "description": "Unique identifier for the story chapter",
                          "type": "string"
                        },
                        "touristSpotName": {
                          "description": "Name of the tourist spot",
                          "type": "string"
                        },
                        "touristSpotDesc": {
                          "description": "Description of the tourist spot",
                          "type": "string"
                        },
                        "bestVisitTime": {
                          "description": "Best visit time of the tourist spot",
                          "type": "string"
                        },
                        "address": {
                          "description": "Address of the tourist spot",
                          "type": "string"
                        },
                        "touristSpotLatitude": {
                          "description": "Latitude of the tourist spot",
                          "type": "number"
                        },
                        "touristSpotLongitude": {
                          "description": "Longitude of the tourist spot",
                          "type": "number"
                        },
                        "touristSpotHashtag": {
                          "description": "Hashtags associated with this location",
                          "type": "array",
                          "items": {
                            "type": "string"
                          }
                        },
                        "storyChapterLink": {
                          "description": "Link to the related story chapter",
                          "type": "string"
                        },
                        "imageSet": {
                          "description": "Image set for the tourist spot",
                          "type": "object",
                          "properties": {
                            "main": {
                              "description": "Main image of the tourist spot",
                              "type": "string"
                            },
                            "small": {
                              "description": "Small images of the tourist spot",
                              "type": "array",
                              "items": {
                                "type": "string"
                              }
                            }
                          },
                          "required": [
                            "main",
                            "small"
                          ]
                        },
                        "weatherInfo": {
                          "description": "Weather info for the tourist spot",
                          "type": "object",
                          "properties": {
                            "temperatureCelsius": {
                              "description": "Temperature of the weather",
                              "type": "number"
                            },
                            "weatherName": {
                              "description": "Name of the weather",
                              "type": "string"
                            },
                            "weatherDesc": {
                              "description": "Description of the weather",
                              "type": "string"
                            }
                          },
                          "required": [
                            "temperatureCelsius",
                            "weatherName",
                            "weatherDesc"
                          ]
                        },
                        "delFlag": {
                          "description": "Flag to indicate if the record is deleted",
                          "type": "boolean"
                        },
                        "insUserId": {
                          "description": "ID of user who created this record",
                          "type": "string"
                        },
                        "insDateTime": {
                          "description": "Timestamp of record creation",
                          "type": "string"
                        },
                        "updUserId": {
                          "description": "ID of user who last updated this record",
                          "type": "string"
                        },
                        "updDateTime": {
                          "description": "Timestamp of last record update",
                          "type": "string"
                        }
                      },
                      "required": [
                        "touristSpotId",
                        "storyChapterId",
                        "touristSpotName",
                        "touristSpotDesc",
                        "bestVisitTime",
                        "address",
                        "touristSpotLatitude",
                        "touristSpotLongitude",
                        "touristSpotHashtag"
                      ]
                    }
                  },
                  "regionWeatherInfo": {
                    "description": "Current weather info for the region",
                    "type": "object",
                    "properties": {
                      "temperatureCelsius": {
                        "description": "Temperature of the weather",
                        "type": "number"
                      },
                      "weatherName": {
                        "description": "Name of the weather",
                        "type": "string"
                      },
                      "weatherDesc": {
                        "description": "Description of the weather",
                        "type": "string"
                      },
                      "regionName": {
                        "description": "Name of the region",
                        "type": "string"
                      }
                    },
                    "required": [
                      "temperatureCelsius",
                      "weatherName",
                      "weatherDesc",
                      "regionName"
                    ]
                  },
                  "delFlag": {
                    "description": "Flag to indicate if the record is deleted",
                    "type": "boolean"
                  },
                  "insUserId": {
                    "description": "ID of user who created this record",
                    "type": "string"
                  },
                  "insDateTime": {
                    "description": "Timestamp of record creation",
                    "type": "string"
                  },
                  "updUserId": {
                    "description": "ID of user who last updated this record",
                    "type": "string"
                  },
                  "updDateTime": {
                    "description": "Timestamp of last record update",
                    "type": "string"
                  }
                },
                "required": [
                  "modelRouteId",
                  "storyId",
                  "routeName",
                  "region",
                  "regionDesc",
                  "recommendation",
                  "regionLatitude",
                  "regionLongitude",
                  "regionBackgroundMedia",
                  "touristSpotList",
                  "regionWeatherInfo"
                ]
              }
            },
            "content": {
              "application/json": {
                "schema": {
                  "type": "array",
                  "items": {
                    "$ref": "#/components/schemas/ModelRouteResponseDto"
                  }
                }
              }
            }
          },
          "400": {
            "description": "Bad Request - Invalid version format",
            "content": {
              "application/json": {
                "schema": {
                  "type": "object",
                  "properties": {
                    "code": {
                      "type": "string",
                      "example": "E_TB_021"
                    },
                    "message": {
                      "type": "string",
                      "example": "Invalid version format"
                    },
                    "type": {
                      "type": "string",
                      "example": "BAD_REQUEST"
                    }
                  }
                }
              }
            }
          },
          "401": {
            "description": ""
          }
        },
        "summary": "Get All Model Routes",
        "tags": [
          "Routes"
        ]
      }
    },
    "/routes/{id}": {
      "get": {
        "description": "Retrieve a specific model route by its ID, including tourist spots and weather data.",
        "operationId": "TouriiBackendController_getRouteById",
        "parameters": [
          {
            "name": "id",
            "required": true,
            "in": "path",
            "schema": {
              "type": "string"
            }
          },
          {
            "name": "accept-version",
            "in": "header",
            "description": "API version (e.g., 1.0.0)",
            "required": true,
            "schema": {
              "type": "string"
            }
          },
          {
            "name": "x-api-key",
            "in": "header",
            "description": "API key for authentication",
            "required": true,
            "schema": {
              "type": "string"
            }
          }
        ],
        "responses": {
          "200": {
            "description": "Successfully retrieved the model route",
            "schema": {
              "type": "object",
              "properties": {
                "modelRouteId": {
                  "description": "Unique identifier for the model route",
                  "type": "string"
                },
                "storyId": {
                  "description": "Unique identifier for the story",
                  "type": "string"
                },
                "routeName": {
                  "description": "Name of the model route",
                  "type": "string"
                },
                "region": {
                  "description": "Region of the model route",
                  "type": "string"
                },
                "regionDesc": {
                  "description": "Description of the region",
                  "type": "string"
                },
                "recommendation": {
                  "description": "Recommendation of the model route",
                  "type": "array",
                  "items": {
                    "type": "string"
                  }
                },
                "regionLatitude": {
                  "description": "Latitude of the region",
                  "type": "number"
                },
                "regionLongitude": {
                  "description": "Longitude of the region",
                  "type": "number"
                },
                "regionBackgroundMedia": {
                  "description": "URL to the region's cover media",
                  "type": "string"
                },
                "touristSpotList": {
                  "description": "List of tourist spots in the model route",
                  "type": "array",
                  "items": {
                    "type": "object",
                    "properties": {
                      "touristSpotId": {
                        "description": "Unique identifier for the tourist spot",
                        "type": "string"
                      },
                      "storyChapterId": {
                        "description": "Unique identifier for the story chapter",
                        "type": "string"
                      },
                      "touristSpotName": {
                        "description": "Name of the tourist spot",
                        "type": "string"
                      },
                      "touristSpotDesc": {
                        "description": "Description of the tourist spot",
                        "type": "string"
                      },
                      "bestVisitTime": {
                        "description": "Best visit time of the tourist spot",
                        "type": "string"
                      },
                      "address": {
                        "description": "Address of the tourist spot",
                        "type": "string"
                      },
                      "touristSpotLatitude": {
                        "description": "Latitude of the tourist spot",
                        "type": "number"
                      },
                      "touristSpotLongitude": {
                        "description": "Longitude of the tourist spot",
                        "type": "number"
                      },
                      "touristSpotHashtag": {
                        "description": "Hashtags associated with this location",
                        "type": "array",
                        "items": {
                          "type": "string"
                        }
                      },
                      "storyChapterLink": {
                        "description": "Link to the related story chapter",
                        "type": "string"
                      },
                      "imageSet": {
                        "description": "Image set for the tourist spot",
                        "type": "object",
                        "properties": {
                          "main": {
                            "description": "Main image of the tourist spot",
                            "type": "string"
                          },
                          "small": {
                            "description": "Small images of the tourist spot",
                            "type": "array",
                            "items": {
                              "type": "string"
                            }
                          }
                        },
                        "required": [
                          "main",
                          "small"
                        ]
                      },
                      "weatherInfo": {
                        "description": "Weather info for the tourist spot",
                        "type": "object",
                        "properties": {
                          "temperatureCelsius": {
                            "description": "Temperature of the weather",
                            "type": "number"
                          },
                          "weatherName": {
                            "description": "Name of the weather",
                            "type": "string"
                          },
                          "weatherDesc": {
                            "description": "Description of the weather",
                            "type": "string"
                          }
                        },
                        "required": [
                          "temperatureCelsius",
                          "weatherName",
                          "weatherDesc"
                        ]
                      },
                      "delFlag": {
                        "description": "Flag to indicate if the record is deleted",
                        "type": "boolean"
                      },
                      "insUserId": {
                        "description": "ID of user who created this record",
                        "type": "string"
                      },
                      "insDateTime": {
                        "description": "Timestamp of record creation",
                        "type": "string"
                      },
                      "updUserId": {
                        "description": "ID of user who last updated this record",
                        "type": "string"
                      },
                      "updDateTime": {
                        "description": "Timestamp of last record update",
                        "type": "string"
                      }
                    },
                    "required": [
                      "touristSpotId",
                      "storyChapterId",
                      "touristSpotName",
                      "touristSpotDesc",
                      "bestVisitTime",
                      "address",
                      "touristSpotLatitude",
                      "touristSpotLongitude",
                      "touristSpotHashtag"
                    ]
                  }
                },
                "regionWeatherInfo": {
                  "description": "Current weather info for the region",
                  "type": "object",
                  "properties": {
                    "temperatureCelsius": {
                      "description": "Temperature of the weather",
                      "type": "number"
                    },
                    "weatherName": {
                      "description": "Name of the weather",
                      "type": "string"
                    },
                    "weatherDesc": {
                      "description": "Description of the weather",
                      "type": "string"
                    },
                    "regionName": {
                      "description": "Name of the region",
                      "type": "string"
                    }
                  },
                  "required": [
                    "temperatureCelsius",
                    "weatherName",
                    "weatherDesc",
                    "regionName"
                  ]
                },
                "delFlag": {
                  "description": "Flag to indicate if the record is deleted",
                  "type": "boolean"
                },
                "insUserId": {
                  "description": "ID of user who created this record",
                  "type": "string"
                },
                "insDateTime": {
                  "description": "Timestamp of record creation",
                  "type": "string"
                },
                "updUserId": {
                  "description": "ID of user who last updated this record",
                  "type": "string"
                },
                "updDateTime": {
                  "description": "Timestamp of last record update",
                  "type": "string"
                }
              },
              "required": [
                "modelRouteId",
                "storyId",
                "routeName",
                "region",
                "regionDesc",
                "recommendation",
                "regionLatitude",
                "regionLongitude",
                "regionBackgroundMedia",
                "touristSpotList",
                "regionWeatherInfo"
              ]
            },
            "content": {
              "application/json": {
                "schema": {
                  "$ref": "#/components/schemas/ModelRouteResponseDto"
                }
              }
            }
          },
          "400": {
            "description": "Bad Request - Invalid version format",
            "content": {
              "application/json": {
                "schema": {
                  "type": "object",
                  "properties": {
                    "code": {
                      "type": "string",
                      "example": "E_TB_021"
                    },
                    "message": {
                      "type": "string",
                      "example": "Invalid version format"
                    },
                    "type": {
                      "type": "string",
                      "example": "BAD_REQUEST"
                    }
                  }
                }
              }
            }
          },
          "401": {
            "description": ""
          }
        },
        "summary": "Get Model Route by ID",
        "tags": [
          "Routes"
        ]
      }
    },
<<<<<<< HEAD
    "/location-info": {
      "get": {
        "description": "Retrieve basic location details with thumbnail images using Google Places.",
        "operationId": "TouriiBackendController_getLocationInfo",
        "parameters": [
          {
            "name": "accept-version",
            "in": "header",
            "description": "API version (e.g., 1.0.0)",
            "required": true,
            "schema": {
              "type": "string"
            }
          },
          {
            "name": "x-api-key",
            "in": "header",
            "description": "API key for authentication",
            "required": true,
            "schema": {
              "type": "string"
            }
          }
        ],
        "responses": {
          "200": {
            "description": "Successfully retrieved location info with images",
            "schema": {
              "type": "object",
              "properties": {
                "name": {
                  "description": "Location name from Google Places",
                  "type": "string"
                },
                "formattedAddress": {
                  "description": "Formatted address from Google Places",
                  "type": "string"
                },
                "phoneNumber": {
                  "description": "International phone number",
                  "type": "string"
                },
                "website": {
                  "description": "Website URL",
                  "type": "string"
                },
                "rating": {
                  "description": "Google Places rating (1-5 scale)",
                  "type": "number"
                },
                "googleMapsUrl": {
                  "description": "Direct Google Maps URL",
                  "type": "string"
                },
                "openingHours": {
                  "description": "Opening hours for each day of the week",
                  "type": "array",
                  "items": {
                    "type": "string"
                  }
                },
                "images": {
                  "description": "Thumbnail images of the location (up to 3 images, 400x400px)",
                  "type": "array",
                  "items": {
                    "type": "object",
                    "properties": {
                      "url": {
                        "description": "Direct URL to the image from Google Places Photos API",
                        "type": "string"
                      },
                      "width": {
                        "description": "Image width in pixels",
                        "type": "number"
                      },
                      "height": {
                        "description": "Image height in pixels",
                        "type": "number"
                      },
                      "photoReference": {
                        "description": "Google Places photo reference ID",
                        "type": "string"
                      }
                    },
                    "required": [
                      "url",
                      "width",
                      "height",
                      "photoReference"
                    ]
                  }
                }
              },
              "required": [
                "name"
              ]
            },
            "content": {
              "application/json": {
                "schema": {
                  "$ref": "#/components/schemas/LocationInfoResponseDto"
                }
              }
            }
          },
          "400": {
            "description": "Bad Request - Invalid version format",
            "content": {
              "application/json": {
                "schema": {
                  "type": "object",
                  "properties": {
                    "code": {
                      "type": "string",
                      "example": "E_TB_021"
                    },
                    "message": {
                      "type": "string",
                      "example": "Invalid version format"
                    },
                    "type": {
                      "type": "string",
                      "example": "BAD_REQUEST"
                    }
                  }
                }
              }
            }
          },
          "401": {
            "description": ""
          }
        },
        "summary": "Get Location Info",
        "tags": [
          "Routes"
        ]
      }
    },
    "/moments": {
      "get": {
        "description": "Latest traveler moments",
        "operationId": "TouriiBackendController_getMoments",
        "parameters": [
          {
            "name": "limit",
            "required": false,
            "in": "query",
            "description": "Items per page",
            "schema": {
              "type": "number"
            }
          },
          {
            "name": "page",
            "required": false,
            "in": "query",
            "description": "Page number",
            "schema": {
              "type": "number"
            }
          },
          {
            "name": "accept-version",
            "in": "header",
            "description": "API version (e.g., 1.0.0)",
            "required": true,
            "schema": {
              "type": "string"
            }
          },
          {
            "name": "x-api-key",
            "in": "header",
            "description": "API key for authentication",
            "required": true,
            "schema": {
              "type": "string"
            }
          }
        ],
        "responses": {
          "200": {
            "description": "Fetch moments successfully",
            "schema": {
              "type": "object",
              "properties": {
                "moments": {
                  "type": "array",
                  "items": {
                    "description": "Traveler moment information",
                    "type": "object",
                    "properties": {
                      "imageUrl": {
                        "description": "URL of the moment image",
                        "type": "string",
                        "nullable": true
                      },
                      "username": {
                        "description": "Traveler display name",
                        "type": "string",
                        "nullable": true
                      },
                      "description": {
                        "description": "Short moment description",
                        "type": "string",
                        "nullable": true
                      },
                      "rewardText": {
                        "description": "Text describing earned rewards",
                        "type": "string",
                        "nullable": true
                      },
                      "insDateTime": {
                        "description": "Timestamp when the moment occurred"
                      }
                    },
                    "required": [
                      "insDateTime"
                    ]
                  }
                },
                "pagination": {
                  "type": "object",
                  "properties": {
                    "currentPage": {
                      "description": "Current page number",
                      "type": "number"
                    },
                    "totalPages": {
                      "description": "Total number of pages",
                      "type": "number"
                    },
                    "totalItems": {
                      "description": "Total number of items",
                      "type": "number"
                    }
                  },
                  "required": [
                    "currentPage",
                    "totalPages",
                    "totalItems"
                  ]
                }
              },
              "required": [
                "moments",
                "pagination"
              ]
            },
            "content": {
              "application/json": {
                "schema": {
                  "$ref": "#/components/schemas/MomentListResponseDto"
                }
              }
            }
          },
          "400": {
            "description": "Bad Request - Invalid version format",
            "content": {
              "application/json": {
                "schema": {
                  "type": "object",
                  "properties": {
                    "code": {
                      "type": "string",
                      "example": "E_TB_021"
                    },
                    "message": {
                      "type": "string",
                      "example": "Invalid version format"
                    },
                    "type": {
                      "type": "string",
                      "example": "BAD_REQUEST"
                    }
                  }
                }
              }
            }
          },
          "401": {
            "description": ""
          }
        },
        "summary": "Get latest moments",
        "tags": [
          "Moment"
        ]
      }
    },
=======
>>>>>>> dfba2216
    "/test/headers": {
      "get": {
        "description": "Tests the security headers set by SecurityMiddleware. Returns all configured security headers in the response.",
        "operationId": "TestController_testHeaders",
        "parameters": [
          {
            "name": "accept-version",
            "in": "header",
            "description": "API version (e.g., 1.0.0)",
            "required": true,
            "schema": {
              "type": "string"
            }
          },
          {
            "name": "x-api-key",
            "in": "header",
            "description": "API key for authentication",
            "required": true,
            "schema": {
              "type": "string"
            }
          }
        ],
        "responses": {
          "200": {
            "description": "Security headers test successful",
            "content": {
              "application/json": {
                "schema": {
                  "type": "object",
                  "properties": {
                    "message": {
                      "type": "string",
                      "example": "Check response headers"
                    }
                  }
                }
              }
            }
          },
          "400": {
            "description": "Bad Request - Invalid version format",
            "content": {
              "application/json": {
                "schema": {
                  "type": "object",
                  "properties": {
                    "code": {
                      "type": "string",
                      "example": "E_TB_021"
                    },
                    "message": {
                      "type": "string",
                      "example": "Invalid version format"
                    },
                    "type": {
                      "type": "string",
                      "example": "BAD_REQUEST"
                    }
                  }
                }
              }
            }
          },
          "401": {
            "description": "Unauthorized - Invalid or missing API key",
            "content": {
              "application/json": {
                "schema": {
                  "type": "object",
                  "properties": {
                    "code": {
                      "type": "string",
                      "example": "E_TB_010"
                    },
                    "message": {
                      "type": "string",
                      "example": "API key is required"
                    },
                    "type": {
                      "type": "string",
                      "example": "UNAUTHORIZED"
                    }
                  }
                }
              }
            }
          }
        },
        "summary": "Test Security Headers",
        "tags": [
          "Security Tests"
        ]
      }
    },
    "/test/rate-limit": {
      "get": {
        "description": "Tests the rate limiting middleware. Limited to 3 requests per second.",
        "operationId": "TestController_testRateLimit",
        "parameters": [
          {
            "name": "accept-version",
            "in": "header",
            "description": "API version (e.g., 1.0.0)",
            "required": true,
            "schema": {
              "type": "string"
            }
          },
          {
            "name": "x-api-key",
            "in": "header",
            "description": "API key for authentication",
            "required": true,
            "schema": {
              "type": "string"
            }
          }
        ],
        "responses": {
          "200": {
            "description": "Rate limit test successful",
            "headers": {
              "X-RateLimit-Limit": {
                "description": "Maximum number of requests allowed",
                "schema": {
                  "type": "number"
                },
                "example": 3
              },
              "X-RateLimit-Remaining": {
                "description": "Number of requests remaining",
                "schema": {
                  "type": "number"
                },
                "example": 2
              },
              "X-RateLimit-Reset": {
                "description": "Time until rate limit resets (in seconds)",
                "schema": {
                  "type": "number"
                },
                "example": 1
              }
            },
            "content": {
              "application/json": {
                "schema": {
                  "type": "object",
                  "properties": {
                    "message": {
                      "type": "string",
                      "example": "Rate limit test endpoint"
                    }
                  }
                }
              }
            }
          },
          "401": {
            "description": "Unauthorized - Invalid or missing API key",
            "content": {
              "application/json": {
                "schema": {
                  "type": "object",
                  "properties": {
                    "code": {
                      "type": "string",
                      "example": "E_TB_010"
                    },
                    "message": {
                      "type": "string",
                      "example": "API key is required"
                    },
                    "type": {
                      "type": "string",
                      "example": "UNAUTHORIZED"
                    }
                  }
                }
              }
            }
          },
          "429": {
            "description": "Too Many Requests",
            "content": {
              "application/json": {
                "schema": {
                  "type": "object",
                  "properties": {
                    "message": {
                      "type": "string",
                      "example": "ThrottlerException: Too Many Requests"
                    }
                  }
                }
              }
            }
          }
        },
        "summary": "Test Rate Limiting",
        "tags": [
          "Security Tests"
        ]
      }
    },
    "/test/api-key": {
      "get": {
        "description": "Tests the API key validation middleware.",
        "operationId": "TestController_testApiKey",
        "parameters": [
          {
            "name": "accept-version",
            "in": "header",
            "description": "API version (e.g., 1.0.0)",
            "required": true,
            "schema": {
              "type": "string"
            }
          },
          {
            "name": "x-api-key",
            "in": "header",
            "description": "API key for authentication",
            "required": true,
            "schema": {
              "type": "string"
            }
          }
        ],
        "responses": {
          "200": {
            "description": "API key validation successful",
            "content": {
              "application/json": {
                "schema": {
                  "type": "object",
                  "properties": {
                    "message": {
                      "type": "string",
                      "example": "API key is valid"
                    }
                  }
                }
              }
            }
          },
          "401": {
            "description": "Unauthorized - Missing API key",
            "content": {
              "application/json": {
                "schema": {
                  "type": "object",
                  "properties": {
                    "code": {
                      "type": "string",
                      "example": "E_TB_010"
                    },
                    "message": {
                      "type": "string",
                      "example": "API key is required"
                    },
                    "type": {
                      "type": "string",
                      "example": "UNAUTHORIZED"
                    }
                  }
                }
              }
            }
          }
        },
        "summary": "Test API Key Validation",
        "tags": [
          "Security Tests"
        ]
      }
    },
    "/test/version": {
      "get": {
        "description": "Tests the API version validation middleware.",
        "operationId": "TestController_testVersion",
        "parameters": [
          {
            "name": "accept-version",
            "in": "header",
            "description": "API version (e.g., 1.0.0)",
            "required": true,
            "schema": {
              "type": "string"
            }
          },
          {
            "name": "x-api-key",
            "in": "header",
            "description": "API key for authentication",
            "required": true,
            "schema": {
              "type": "string"
            }
          }
        ],
        "responses": {
          "200": {
            "description": "Version validation successful",
            "content": {
              "application/json": {
                "schema": {
                  "type": "object",
                  "properties": {
                    "message": {
                      "type": "string",
                      "example": "API version is supported"
                    }
                  }
                }
              }
            }
          },
          "400": {
            "description": "Bad Request - Missing version header",
            "content": {
              "application/json": {
                "schema": {
                  "type": "object",
                  "properties": {
                    "code": {
                      "type": "string",
                      "example": "E_TB_020"
                    },
                    "message": {
                      "type": "string",
                      "example": "Version header is required"
                    },
                    "type": {
                      "type": "string",
                      "example": "BAD_REQUEST"
                    }
                  }
                }
              }
            }
          },
          "401": {
            "description": "Unauthorized - Invalid or missing API key",
            "content": {
              "application/json": {
                "schema": {
                  "type": "object",
                  "properties": {
                    "code": {
                      "type": "string",
                      "example": "E_TB_010"
                    },
                    "message": {
                      "type": "string",
                      "example": "API key is required"
                    },
                    "type": {
                      "type": "string",
                      "example": "UNAUTHORIZED"
                    }
                  }
                }
              }
            }
          }
        },
        "summary": "Test Version Validation",
        "tags": [
          "Security Tests"
        ]
      }
    }
  },
  "info": {
    "title": "Tourii Backend API",
    "description": "Tourii Backend API Def",
    "version": "1.0.0",
    "contact": {}
  },
  "tags": [
    {
      "name": "v1.0.0",
      "description": ""
    }
  ],
  "servers": [],
  "components": {
    "schemas": {
      "StoryCreateRequestDto": {
        "type": "object",
        "properties": {
          "sagaName": {
            "description": "Name of the story saga (e.g., 'Prologue', 'Bungo Ono')",
            "type": "string"
          },
          "sagaDesc": {
            "description": "Detailed description of the saga's narrative",
            "type": "string"
          },
          "backgroundMedia": {
            "description": "URL to the saga's cover media (image or video)",
            "type": "string"
          },
          "mapImage": {
            "description": "URL to the map image for the saga",
            "type": "string"
          },
          "location": {
            "description": "Real-world location of the saga (e.g., 'Tokyo')",
            "type": "string"
          },
          "order": {
            "description": "Display order in the saga list",
            "type": "number"
          },
          "isPrologue": {
            "description": "Whether the saga is a prologue",
            "type": "boolean"
          },
          "isSelected": {
            "description": "Whether the saga is selected by default",
            "type": "boolean"
          },
          "chapterList": {
            "description": "List of chapters in the saga",
            "type": "array",
            "items": {
              "type": "object",
              "properties": {
                "touristSpotId": {
                  "description": "Unique identifier for the tourist spot",
                  "type": "string"
                },
                "chapterNumber": {
                  "description": "Chapter number or position (e.g., 'Prologue', 'Chapter 1')",
                  "type": "string"
                },
                "chapterTitle": {
                  "description": "Title of the story chapter",
                  "type": "string"
                },
                "chapterDesc": {
                  "description": "Detailed description or content of the story",
                  "type": "string"
                },
                "chapterImage": {
                  "description": "URL to the fictional chapter image",
                  "type": "string"
                },
                "characterNameList": {
                  "description": "List of character names involved in the chapter",
                  "type": "array",
                  "items": {
                    "type": "string"
                  }
                },
                "realWorldImage": {
                  "description": "URL to the real-world location image",
                  "type": "string"
                },
                "chapterVideoUrl": {
                  "description": "URL to the chapter video for desktop viewing",
                  "type": "string"
                },
                "chapterVideoMobileUrl": {
                  "description": "URL to the chapter video optimized for mobile",
                  "type": "string"
                },
                "chapterPdfUrl": {
                  "description": "URL to the downloadable PDF version",
                  "type": "string"
                },
                "isUnlocked": {
                  "description": "Whether the chapter is available to users without prerequisites",
                  "type": "boolean"
                }
              },
              "required": [
                "touristSpotId",
                "chapterNumber",
                "chapterTitle",
                "chapterDesc",
                "chapterImage",
                "characterNameList",
                "realWorldImage",
                "chapterVideoUrl",
                "chapterVideoMobileUrl",
                "chapterPdfUrl",
                "isUnlocked"
              ]
            }
          }
        },
        "required": [
          "sagaName",
          "sagaDesc",
          "backgroundMedia",
          "order",
          "isPrologue",
          "isSelected"
        ]
      },
      "StoryChapterCreateRequestDto": {
        "type": "object",
        "properties": {
          "touristSpotId": {
            "description": "Unique identifier for the tourist spot",
            "type": "string"
          },
          "chapterNumber": {
            "description": "Chapter number or position (e.g., 'Prologue', 'Chapter 1')",
            "type": "string"
          },
          "chapterTitle": {
            "description": "Title of the story chapter",
            "type": "string"
          },
          "chapterDesc": {
            "description": "Detailed description or content of the story",
            "type": "string"
          },
          "chapterImage": {
            "description": "URL to the fictional chapter image",
            "type": "string"
          },
          "characterNameList": {
            "description": "List of character names involved in the chapter",
            "type": "array",
            "items": {
              "type": "string"
            }
          },
          "realWorldImage": {
            "description": "URL to the real-world location image",
            "type": "string"
          },
          "chapterVideoUrl": {
            "description": "URL to the chapter video for desktop viewing",
            "type": "string"
          },
          "chapterVideoMobileUrl": {
            "description": "URL to the chapter video optimized for mobile",
            "type": "string"
          },
          "chapterPdfUrl": {
            "description": "URL to the downloadable PDF version",
            "type": "string"
          },
          "isUnlocked": {
            "description": "Whether the chapter is available to users without prerequisites",
            "type": "boolean"
          }
        },
        "required": [
          "touristSpotId",
          "chapterNumber",
          "chapterTitle",
          "chapterDesc",
          "chapterImage",
          "characterNameList",
          "realWorldImage",
          "chapterVideoUrl",
          "chapterVideoMobileUrl",
          "chapterPdfUrl",
          "isUnlocked"
        ]
      },
      "ModelRouteCreateRequestDto": {
        "type": "object",
        "properties": {
          "storyId": {
            "description": "Unique identifier for the story",
            "type": "string"
          },
          "routeName": {
            "description": "Name of the model route",
            "type": "string"
          },
          "region": {
            "description": "Region of the model route",
            "type": "string"
          },
          "regionDesc": {
            "description": "Description of the region",
            "type": "string"
          },
          "regionBackgroundMedia": {
            "description": "Background media of the region",
            "type": "string"
          },
          "recommendation": {
            "description": "Recommendation of the model route",
            "type": "array",
            "items": {
              "type": "string"
            }
          },
          "touristSpotList": {
            "description": "List of tourist spots in the model route",
            "type": "array",
            "items": {
              "type": "object",
              "properties": {
                "storyChapterId": {
                  "description": "Unique identifier for the story chapter",
                  "type": "string"
                },
                "touristSpotName": {
                  "description": "Name of the tourist spot",
                  "type": "string"
                },
                "touristSpotDesc": {
                  "description": "Description of the tourist spot",
                  "type": "string"
                },
                "bestVisitTime": {
                  "description": "Best visit time of the tourist spot",
                  "type": "string"
                },
                "touristSpotHashtag": {
                  "description": "Hashtags associated with this location",
                  "type": "array",
                  "items": {
                    "type": "string"
                  }
                },
                "imageSet": {
                  "description": "Image set for the tourist spot",
                  "type": "object",
                  "properties": {
                    "main": {
                      "description": "Main image of the tourist spot",
                      "type": "string"
                    },
                    "small": {
                      "description": "Small images of the tourist spot",
                      "type": "array",
                      "items": {
                        "type": "string"
                      }
                    }
                  },
                  "required": [
                    "main",
                    "small"
                  ]
                }
              },
              "required": [
                "storyChapterId",
                "touristSpotName",
                "touristSpotDesc",
                "bestVisitTime",
                "touristSpotHashtag"
              ]
            }
          }
        },
        "required": [
          "storyId",
          "routeName",
          "region",
          "regionDesc",
          "regionBackgroundMedia",
          "recommendation",
          "touristSpotList"
        ]
      },
      "TouristSpotCreateRequestDto": {
        "type": "object",
        "properties": {
          "storyChapterId": {
            "description": "Unique identifier for the story chapter",
            "type": "string"
          },
          "touristSpotName": {
            "description": "Name of the tourist spot",
            "type": "string"
          },
          "touristSpotDesc": {
            "description": "Description of the tourist spot",
            "type": "string"
          },
          "bestVisitTime": {
            "description": "Best visit time of the tourist spot",
            "type": "string"
          },
          "touristSpotHashtag": {
            "description": "Hashtags associated with this location",
            "type": "array",
            "items": {
              "type": "string"
            }
          },
          "imageSet": {
            "description": "Image set for the tourist spot",
            "type": "object",
            "properties": {
              "main": {
                "description": "Main image of the tourist spot",
                "type": "string"
              },
              "small": {
                "description": "Small images of the tourist spot",
                "type": "array",
                "items": {
                  "type": "string"
                }
              }
            },
            "required": [
              "main",
              "small"
            ]
          }
        },
        "required": [
          "storyChapterId",
          "touristSpotName",
          "touristSpotDesc",
          "bestVisitTime",
          "touristSpotHashtag"
        ]
      },
      "StoryUpdateRequestDto": {
        "type": "object",
        "properties": {
          "sagaName": {
            "description": "Name of the story saga (e.g., 'Prologue', 'Bungo Ono')",
            "type": "string"
          },
          "sagaDesc": {
            "description": "Detailed description of the saga's narrative",
            "type": "string"
          },
          "backgroundMedia": {
            "description": "URL to the saga's cover media (image or video)",
            "type": "string"
          },
          "mapImage": {
            "description": "URL to the map image for the saga",
            "type": "string"
          },
          "location": {
            "description": "Real-world location of the saga (e.g., 'Tokyo')",
            "type": "string"
          },
          "order": {
            "description": "Display order in the saga list",
            "type": "number"
          },
          "isPrologue": {
            "description": "Whether the saga is a prologue",
            "type": "boolean"
          },
          "isSelected": {
            "description": "Whether the saga is selected by default",
            "type": "boolean"
          },
          "chapterList": {
            "description": "List of chapters in the saga",
            "type": "array",
            "items": {
              "type": "object",
              "properties": {
                "touristSpotId": {
                  "description": "Unique identifier for the tourist spot",
                  "type": "string"
                },
                "chapterNumber": {
                  "description": "Chapter number or position (e.g., 'Prologue', 'Chapter 1')",
                  "type": "string"
                },
                "chapterTitle": {
                  "description": "Title of the story chapter",
                  "type": "string"
                },
                "chapterDesc": {
                  "description": "Detailed description or content of the story",
                  "type": "string"
                },
                "chapterImage": {
                  "description": "URL to the fictional chapter image",
                  "type": "string"
                },
                "characterNameList": {
                  "description": "List of character names involved in the chapter",
                  "type": "array",
                  "items": {
                    "type": "string"
                  }
                },
                "realWorldImage": {
                  "description": "URL to the real-world location image",
                  "type": "string"
                },
                "chapterVideoUrl": {
                  "description": "URL to the chapter video for desktop viewing",
                  "type": "string"
                },
                "chapterVideoMobileUrl": {
                  "description": "URL to the chapter video optimized for mobile",
                  "type": "string"
                },
                "chapterPdfUrl": {
                  "description": "URL to the downloadable PDF version",
                  "type": "string"
                },
                "isUnlocked": {
                  "description": "Whether the chapter is available to users without prerequisites",
                  "type": "boolean"
                }
              },
              "required": [
                "touristSpotId",
                "chapterNumber",
                "chapterTitle",
                "chapterDesc",
                "chapterImage",
                "characterNameList",
                "realWorldImage",
                "chapterVideoUrl",
                "chapterVideoMobileUrl",
                "chapterPdfUrl",
                "isUnlocked"
              ]
            }
          },
          "sagaId": {
            "description": "Unique identifier for the story saga",
            "type": "string"
          },
          "delFlag": {
            "description": "Flag to indicate if the story saga is deleted",
            "type": "boolean"
          },
          "updUserId": {
            "description": "Unique identifier for the user who updated the story saga",
            "type": "string"
          }
        },
        "required": [
          "sagaName",
          "sagaDesc",
          "backgroundMedia",
          "order",
          "isPrologue",
          "isSelected",
          "sagaId",
          "delFlag",
          "updUserId"
        ]
      },
      "StoryChapterUpdateRequestDto": {
        "type": "object",
        "properties": {
          "touristSpotId": {
            "description": "Unique identifier for the tourist spot",
            "type": "string"
          },
          "chapterNumber": {
            "description": "Chapter number or position (e.g., 'Prologue', 'Chapter 1')",
            "type": "string"
          },
          "chapterTitle": {
            "description": "Title of the story chapter",
            "type": "string"
          },
          "chapterDesc": {
            "description": "Detailed description or content of the story",
            "type": "string"
          },
          "chapterImage": {
            "description": "URL to the fictional chapter image",
            "type": "string"
          },
          "characterNameList": {
            "description": "List of character names involved in the chapter",
            "type": "array",
            "items": {
              "type": "string"
            }
          },
          "realWorldImage": {
            "description": "URL to the real-world location image",
            "type": "string"
          },
          "chapterVideoUrl": {
            "description": "URL to the chapter video for desktop viewing",
            "type": "string"
          },
          "chapterVideoMobileUrl": {
            "description": "URL to the chapter video optimized for mobile",
            "type": "string"
          },
          "chapterPdfUrl": {
            "description": "URL to the downloadable PDF version",
            "type": "string"
          },
          "isUnlocked": {
            "description": "Whether the chapter is available to users without prerequisites",
            "type": "boolean"
          },
          "storyChapterId": {
            "description": "Unique identifier for the story chapter",
            "type": "string"
          },
          "delFlag": {
            "description": "Flag to indicate if the story chapter is deleted",
            "type": "boolean"
          },
          "updUserId": {
            "description": "Unique identifier for the user who updated the story chapter",
            "type": "string"
          }
        },
        "required": [
          "touristSpotId",
          "chapterNumber",
          "chapterTitle",
          "chapterDesc",
          "chapterImage",
          "characterNameList",
          "realWorldImage",
          "chapterVideoUrl",
          "chapterVideoMobileUrl",
          "chapterPdfUrl",
          "isUnlocked",
          "storyChapterId",
          "delFlag",
          "updUserId"
        ]
      },
      "ModelRouteUpdateRequestDto": {
        "type": "object",
        "properties": {
          "storyId": {
            "description": "Unique identifier for the story",
            "type": "string"
          },
          "routeName": {
            "description": "Name of the model route",
            "type": "string"
          },
          "region": {
            "description": "Region of the model route",
            "type": "string"
          },
          "regionDesc": {
            "description": "Description of the region",
            "type": "string"
          },
          "regionBackgroundMedia": {
            "description": "Background media of the region",
            "type": "string"
          },
          "recommendation": {
            "description": "Recommendation of the model route",
            "type": "array",
            "items": {
              "type": "string"
            }
          },
          "touristSpotList": {
            "description": "List of tourist spots in the model route",
            "type": "array",
            "items": {
              "type": "object",
              "properties": {
                "storyChapterId": {
                  "description": "Unique identifier for the story chapter",
                  "type": "string"
                },
                "touristSpotName": {
                  "description": "Name of the tourist spot",
                  "type": "string"
                },
                "touristSpotDesc": {
                  "description": "Description of the tourist spot",
                  "type": "string"
                },
                "bestVisitTime": {
                  "description": "Best visit time of the tourist spot",
                  "type": "string"
                },
                "touristSpotHashtag": {
                  "description": "Hashtags associated with this location",
                  "type": "array",
                  "items": {
                    "type": "string"
                  }
                },
                "imageSet": {
                  "description": "Image set for the tourist spot",
                  "type": "object",
                  "properties": {
                    "main": {
                      "description": "Main image of the tourist spot",
                      "type": "string"
                    },
                    "small": {
                      "description": "Small images of the tourist spot",
                      "type": "array",
                      "items": {
                        "type": "string"
                      }
                    }
                  },
                  "required": [
                    "main",
                    "small"
                  ]
                }
              },
              "required": [
                "storyChapterId",
                "touristSpotName",
                "touristSpotDesc",
                "bestVisitTime",
                "touristSpotHashtag"
              ]
            }
          },
          "modelRouteId": {
            "description": "Unique identifier for the model route",
            "type": "string"
          },
          "delFlag": {
            "description": "Flag to indicate if the model route is deleted",
            "type": "boolean"
          },
          "updUserId": {
            "description": "Unique identifier for the user who updated the model route",
            "type": "string"
          }
        },
        "required": [
          "storyId",
          "routeName",
          "region",
          "regionDesc",
          "regionBackgroundMedia",
          "recommendation",
          "touristSpotList",
          "modelRouteId",
          "delFlag",
          "updUserId"
        ]
      },
      "TouristSpotUpdateRequestDto": {
        "type": "object",
        "properties": {
          "storyChapterId": {
            "description": "Unique identifier for the story chapter",
            "type": "string"
          },
          "touristSpotName": {
            "description": "Name of the tourist spot",
            "type": "string"
          },
          "touristSpotDesc": {
            "description": "Description of the tourist spot",
            "type": "string"
          },
          "bestVisitTime": {
            "description": "Best visit time of the tourist spot",
            "type": "string"
          },
          "touristSpotHashtag": {
            "description": "Hashtags associated with this location",
            "type": "array",
            "items": {
              "type": "string"
            }
          },
          "imageSet": {
            "description": "Image set for the tourist spot",
            "type": "object",
            "properties": {
              "main": {
                "description": "Main image of the tourist spot",
                "type": "string"
              },
              "small": {
                "description": "Small images of the tourist spot",
                "type": "array",
                "items": {
                  "type": "string"
                }
              }
            },
            "required": [
              "main",
              "small"
            ]
          },
          "touristSpotId": {
            "description": "Unique identifier for the tourist spot",
            "type": "string"
          },
          "delFlag": {
            "description": "Flag to indicate if the tourist spot is deleted",
            "type": "boolean"
          },
          "updUserId": {
            "description": "Unique identifier for the user who updated the tourist spot",
            "type": "string"
          }
        },
        "required": [
          "storyChapterId",
          "touristSpotName",
          "touristSpotDesc",
          "bestVisitTime",
          "touristSpotHashtag",
          "touristSpotId",
          "delFlag",
          "updUserId"
        ]
      },
      "StoryResponseDto": {
        "type": "object",
        "properties": {
          "storyId": {
            "description": "Unique identifier for the story saga",
            "type": "string"
          },
          "sagaName": {
            "description": "Name of the story saga",
            "type": "string"
          },
          "sagaDesc": {
            "description": "Detailed description of the saga's narrative",
            "type": "string"
          },
          "backgroundMedia": {
            "description": "URL to the saga's cover media (image or video)",
            "type": "string"
          },
          "mapImage": {
            "description": "URL to the map image for the saga",
            "type": "string"
          },
          "location": {
            "description": "Real-world location of the saga",
            "type": "string"
          },
          "order": {
            "description": "Display order in the saga list",
            "type": "number"
          },
          "isPrologue": {
            "description": "Whether the saga is a prologue",
            "type": "boolean"
          },
          "isSelected": {
            "description": "Whether the saga is selected by default",
            "type": "boolean"
          },
          "chapterList": {
            "description": "List of stories in the saga",
            "type": "array",
            "items": {
              "type": "object",
              "properties": {
                "storyId": {
                  "description": "Unique identifier for the story",
                  "type": "string"
                },
                "touristSpotId": {
                  "description": "Unique identifier for the tourist spot",
                  "type": "string"
                },
                "storyChapterId": {
                  "description": "Unique identifier for the story chapter",
                  "type": "string"
                },
                "sagaName": {
                  "description": "Name of the saga",
                  "type": "string"
                },
                "chapterNumber": {
                  "description": "Chapter number or position",
                  "type": "string"
                },
                "chapterTitle": {
                  "description": "Title of the chapter",
                  "type": "string"
                },
                "chapterDesc": {
                  "description": "Detailed description of the chapter",
                  "type": "string"
                },
                "chapterImage": {
                  "description": "URL to the fictional chapter image",
                  "type": "string"
                },
                "characterNameList": {
                  "description": "List of character names involved in the chapter",
                  "type": "array",
                  "items": {
                    "type": "string"
                  }
                },
                "realWorldImage": {
                  "description": "URL to the real-world location image",
                  "type": "string"
                },
                "chapterVideoUrl": {
                  "description": "URL to the chapter video for desktop viewing",
                  "type": "string"
                },
                "chapterVideoMobileUrl": {
                  "description": "URL to the chapter video optimized for mobile",
                  "type": "string"
                },
                "chapterPdfUrl": {
                  "description": "URL to the downloadable PDF version",
                  "type": "string"
                },
                "isUnlocked": {
                  "description": "Whether the chapter is available to users without prerequisites",
                  "type": "boolean"
                },
                "delFlag": {
                  "description": "Flag to indicate if the record is deleted",
                  "type": "boolean"
                },
                "insUserId": {
                  "description": "ID of user who created this record",
                  "type": "string"
                },
                "insDateTime": {
                  "description": "Timestamp of record creation",
                  "type": "string"
                },
                "updUserId": {
                  "description": "ID of user who last updated this record",
                  "type": "string"
                },
                "updDateTime": {
                  "description": "Timestamp of last record update",
                  "type": "string"
                }
              },
              "required": [
                "storyId",
                "touristSpotId",
                "storyChapterId",
                "sagaName",
                "chapterNumber",
                "chapterTitle",
                "chapterDesc",
                "chapterImage",
                "characterNameList",
                "realWorldImage",
                "chapterVideoUrl",
                "chapterVideoMobileUrl",
                "chapterPdfUrl",
                "isUnlocked"
              ]
            }
          },
          "delFlag": {
            "description": "Flag to indicate if the record is deleted",
            "type": "boolean"
          },
          "insUserId": {
            "description": "ID of user who created this record",
            "type": "string"
          },
          "insDateTime": {
            "description": "Timestamp of record creation",
            "type": "string"
          },
          "updUserId": {
            "description": "ID of user who last updated this record",
            "type": "string"
          },
          "updDateTime": {
            "description": "Timestamp of last record update",
            "type": "string"
          }
        },
        "required": [
          "storyId",
          "sagaName",
          "sagaDesc",
          "backgroundMedia",
          "mapImage",
          "location",
          "order",
          "isPrologue",
          "isSelected"
        ]
      },
      "StoryChapterResponseDto": {
        "type": "object",
        "properties": {
          "storyId": {
            "description": "Unique identifier for the story",
            "type": "string"
          },
          "touristSpotId": {
            "description": "Unique identifier for the tourist spot",
            "type": "string"
          },
          "storyChapterId": {
            "description": "Unique identifier for the story chapter",
            "type": "string"
          },
          "sagaName": {
            "description": "Name of the saga",
            "type": "string"
          },
          "chapterNumber": {
            "description": "Chapter number or position",
            "type": "string"
          },
          "chapterTitle": {
            "description": "Title of the chapter",
            "type": "string"
          },
          "chapterDesc": {
            "description": "Detailed description of the chapter",
            "type": "string"
          },
          "chapterImage": {
            "description": "URL to the fictional chapter image",
            "type": "string"
          },
          "characterNameList": {
            "description": "List of character names involved in the chapter",
            "type": "array",
            "items": {
              "type": "string"
            }
          },
          "realWorldImage": {
            "description": "URL to the real-world location image",
            "type": "string"
          },
          "chapterVideoUrl": {
            "description": "URL to the chapter video for desktop viewing",
            "type": "string"
          },
          "chapterVideoMobileUrl": {
            "description": "URL to the chapter video optimized for mobile",
            "type": "string"
          },
          "chapterPdfUrl": {
            "description": "URL to the downloadable PDF version",
            "type": "string"
          },
          "isUnlocked": {
            "description": "Whether the chapter is available to users without prerequisites",
            "type": "boolean"
          },
          "delFlag": {
            "description": "Flag to indicate if the record is deleted",
            "type": "boolean"
          },
          "insUserId": {
            "description": "ID of user who created this record",
            "type": "string"
          },
          "insDateTime": {
            "description": "Timestamp of record creation",
            "type": "string"
          },
          "updUserId": {
            "description": "ID of user who last updated this record",
            "type": "string"
          },
          "updDateTime": {
            "description": "Timestamp of last record update",
            "type": "string"
          }
        },
        "required": [
          "storyId",
          "touristSpotId",
          "storyChapterId",
          "sagaName",
          "chapterNumber",
          "chapterTitle",
          "chapterDesc",
          "chapterImage",
          "characterNameList",
          "realWorldImage",
          "chapterVideoUrl",
          "chapterVideoMobileUrl",
          "chapterPdfUrl",
          "isUnlocked"
        ]
      },
      "ModelRouteResponseDto": {
        "type": "object",
        "properties": {
          "modelRouteId": {
            "description": "Unique identifier for the model route",
            "type": "string"
          },
          "storyId": {
            "description": "Unique identifier for the story",
            "type": "string"
          },
          "routeName": {
            "description": "Name of the model route",
            "type": "string"
          },
          "region": {
            "description": "Region of the model route",
            "type": "string"
          },
          "regionDesc": {
            "description": "Description of the region",
            "type": "string"
          },
          "recommendation": {
            "description": "Recommendation of the model route",
            "type": "array",
            "items": {
              "type": "string"
            }
          },
          "regionLatitude": {
            "description": "Latitude of the region",
            "type": "number"
          },
          "regionLongitude": {
            "description": "Longitude of the region",
            "type": "number"
          },
          "regionBackgroundMedia": {
            "description": "URL to the region's cover media",
            "type": "string"
          },
          "touristSpotList": {
            "description": "List of tourist spots in the model route",
            "type": "array",
            "items": {
              "type": "object",
              "properties": {
                "touristSpotId": {
                  "description": "Unique identifier for the tourist spot",
                  "type": "string"
                },
                "storyChapterId": {
                  "description": "Unique identifier for the story chapter",
                  "type": "string"
                },
                "touristSpotName": {
                  "description": "Name of the tourist spot",
                  "type": "string"
                },
                "touristSpotDesc": {
                  "description": "Description of the tourist spot",
                  "type": "string"
                },
                "bestVisitTime": {
                  "description": "Best visit time of the tourist spot",
                  "type": "string"
                },
                "address": {
                  "description": "Address of the tourist spot",
                  "type": "string"
                },
                "touristSpotLatitude": {
                  "description": "Latitude of the tourist spot",
                  "type": "number"
                },
                "touristSpotLongitude": {
                  "description": "Longitude of the tourist spot",
                  "type": "number"
                },
                "touristSpotHashtag": {
                  "description": "Hashtags associated with this location",
                  "type": "array",
                  "items": {
                    "type": "string"
                  }
                },
                "storyChapterLink": {
                  "description": "Link to the related story chapter",
                  "type": "string"
                },
                "imageSet": {
                  "description": "Image set for the tourist spot",
                  "type": "object",
                  "properties": {
                    "main": {
                      "description": "Main image of the tourist spot",
                      "type": "string"
                    },
                    "small": {
                      "description": "Small images of the tourist spot",
                      "type": "array",
                      "items": {
                        "type": "string"
                      }
                    }
                  },
                  "required": [
                    "main",
                    "small"
                  ]
                },
                "weatherInfo": {
                  "description": "Weather info for the tourist spot",
                  "type": "object",
                  "properties": {
                    "temperatureCelsius": {
                      "description": "Temperature of the weather",
                      "type": "number"
                    },
                    "weatherName": {
                      "description": "Name of the weather",
                      "type": "string"
                    },
                    "weatherDesc": {
                      "description": "Description of the weather",
                      "type": "string"
                    }
                  },
                  "required": [
                    "temperatureCelsius",
                    "weatherName",
                    "weatherDesc"
                  ]
                },
                "delFlag": {
                  "description": "Flag to indicate if the record is deleted",
                  "type": "boolean"
                },
                "insUserId": {
                  "description": "ID of user who created this record",
                  "type": "string"
                },
                "insDateTime": {
                  "description": "Timestamp of record creation",
                  "type": "string"
                },
                "updUserId": {
                  "description": "ID of user who last updated this record",
                  "type": "string"
                },
                "updDateTime": {
                  "description": "Timestamp of last record update",
                  "type": "string"
                }
              },
              "required": [
                "touristSpotId",
                "storyChapterId",
                "touristSpotName",
                "touristSpotDesc",
                "bestVisitTime",
                "address",
                "touristSpotLatitude",
                "touristSpotLongitude",
                "touristSpotHashtag"
              ]
            }
          },
          "regionWeatherInfo": {
            "description": "Current weather info for the region",
            "type": "object",
            "properties": {
              "temperatureCelsius": {
                "description": "Temperature of the weather",
                "type": "number"
              },
              "weatherName": {
                "description": "Name of the weather",
                "type": "string"
              },
              "weatherDesc": {
                "description": "Description of the weather",
                "type": "string"
              },
              "regionName": {
                "description": "Name of the region",
                "type": "string"
              }
            },
            "required": [
              "temperatureCelsius",
              "weatherName",
              "weatherDesc",
              "regionName"
            ]
          },
          "delFlag": {
            "description": "Flag to indicate if the record is deleted",
            "type": "boolean"
          },
          "insUserId": {
            "description": "ID of user who created this record",
            "type": "string"
          },
          "insDateTime": {
            "description": "Timestamp of record creation",
            "type": "string"
          },
          "updUserId": {
            "description": "ID of user who last updated this record",
            "type": "string"
          },
          "updDateTime": {
            "description": "Timestamp of last record update",
            "type": "string"
          }
        },
        "required": [
          "modelRouteId",
          "storyId",
          "routeName",
          "region",
          "regionDesc",
          "recommendation",
          "regionLatitude",
          "regionLongitude",
          "regionBackgroundMedia",
          "touristSpotList",
          "regionWeatherInfo"
        ]
      },
      "TouristSpotResponseDto": {
        "type": "object",
        "properties": {
          "touristSpotId": {
            "description": "Unique identifier for the tourist spot",
            "type": "string"
          },
          "storyChapterId": {
            "description": "Unique identifier for the story chapter",
            "type": "string"
          },
          "touristSpotName": {
            "description": "Name of the tourist spot",
            "type": "string"
          },
          "touristSpotDesc": {
            "description": "Description of the tourist spot",
            "type": "string"
          },
          "bestVisitTime": {
            "description": "Best visit time of the tourist spot",
            "type": "string"
          },
          "address": {
            "description": "Address of the tourist spot",
            "type": "string"
          },
          "touristSpotLatitude": {
            "description": "Latitude of the tourist spot",
            "type": "number"
          },
          "touristSpotLongitude": {
            "description": "Longitude of the tourist spot",
            "type": "number"
          },
          "touristSpotHashtag": {
            "description": "Hashtags associated with this location",
            "type": "array",
            "items": {
              "type": "string"
            }
          },
          "storyChapterLink": {
            "description": "Link to the related story chapter",
            "type": "string"
          },
          "imageSet": {
            "description": "Image set for the tourist spot",
            "type": "object",
            "properties": {
              "main": {
                "description": "Main image of the tourist spot",
                "type": "string"
              },
              "small": {
                "description": "Small images of the tourist spot",
                "type": "array",
                "items": {
                  "type": "string"
                }
              }
            },
            "required": [
              "main",
              "small"
            ]
          },
          "weatherInfo": {
            "description": "Weather info for the tourist spot",
            "type": "object",
            "properties": {
              "temperatureCelsius": {
                "description": "Temperature of the weather",
                "type": "number"
              },
              "weatherName": {
                "description": "Name of the weather",
                "type": "string"
              },
              "weatherDesc": {
                "description": "Description of the weather",
                "type": "string"
              }
            },
            "required": [
              "temperatureCelsius",
              "weatherName",
              "weatherDesc"
            ]
          },
          "delFlag": {
            "description": "Flag to indicate if the record is deleted",
            "type": "boolean"
          },
          "insUserId": {
            "description": "ID of user who created this record",
            "type": "string"
          },
          "insDateTime": {
            "description": "Timestamp of record creation",
            "type": "string"
          },
          "updUserId": {
            "description": "ID of user who last updated this record",
            "type": "string"
          },
          "updDateTime": {
            "description": "Timestamp of last record update",
            "type": "string"
          }
        },
        "required": [
          "touristSpotId",
          "storyChapterId",
          "touristSpotName",
          "touristSpotDesc",
          "bestVisitTime",
          "address",
          "touristSpotLatitude",
          "touristSpotLongitude",
          "touristSpotHashtag"
        ]
      },
      "UserEntity": {
        "type": "object",
        "properties": {}
      },
      "QuestListResponseDto": {
        "type": "object",
        "properties": {
          "quests": {
            "type": "array",
            "items": {
              "type": "object",
              "properties": {
                "questId": {
                  "description": "Unique identifier for the quest",
                  "type": "string"
                },
                "questName": {
                  "description": "Name of the quest",
                  "type": "string"
                },
                "questDesc": {
                  "description": "Description of the quest",
                  "type": "string"
                },
                "questImage": {
                  "description": "URL to the quest image",
                  "type": "string"
                },
                "questType": {
                  "description": "Quest type",
                  "type": "string",
                  "enum": [
                    "UNKNOWN",
                    "TRAVEL_TO_EARN",
                    "EARN_TO_TRAVEL",
                    "CAMPAIGN",
                    "COMMUNITY_EVENT"
                  ],
                  "x-enumNames": [
                    "UNKNOWN",
                    "TRAVEL_TO_EARN",
                    "EARN_TO_TRAVEL",
                    "CAMPAIGN",
                    "COMMUNITY_EVENT"
                  ]
                },
                "isUnlocked": {
                  "description": "Whether quest is unlocked",
                  "type": "boolean"
                },
                "isPremium": {
                  "description": "Whether quest is premium",
                  "type": "boolean"
                },
                "totalMagatamaPointAwarded": {
                  "description": "Total Magatama points awarded",
                  "type": "number"
                },
                "tasks": {
                  "description": "Tasks associated with this quest",
                  "type": "array",
                  "items": {
                    "type": "object",
                    "properties": {
                      "taskId": {
                        "description": "Unique identifier for the task",
                        "type": "string"
                      },
                      "questId": {
                        "description": "ID of the parent quest",
                        "type": "string"
                      },
                      "taskTheme": {
                        "description": "Theme of the task",
                        "type": "string",
                        "enum": [
                          "STORY",
                          "LOCAL_CULTURE",
                          "FOOD",
                          "URBAN_EXPLORE",
                          "NATURE"
                        ],
                        "x-enumNames": [
                          "STORY",
                          "LOCAL_CULTURE",
                          "FOOD",
                          "URBAN_EXPLORE",
                          "NATURE"
                        ]
                      },
                      "taskType": {
                        "description": "Type of the task",
                        "type": "string",
                        "enum": [
                          "VISIT_LOCATION",
                          "PHOTO_UPLOAD",
                          "ANSWER_TEXT",
                          "SELECT_OPTION",
                          "SHARE_SOCIAL",
                          "CHECK_IN",
                          "GROUP_ACTIVITY",
                          "LOCAL_INTERACTION"
                        ],
                        "x-enumNames": [
                          "VISIT_LOCATION",
                          "PHOTO_UPLOAD",
                          "ANSWER_TEXT",
                          "SELECT_OPTION",
                          "SHARE_SOCIAL",
                          "CHECK_IN",
                          "GROUP_ACTIVITY",
                          "LOCAL_INTERACTION"
                        ]
                      },
                      "taskName": {
                        "description": "Name of the task",
                        "type": "string"
                      },
                      "taskDesc": {
                        "description": "Description of the task",
                        "type": "string"
                      },
                      "isUnlocked": {
                        "description": "Whether task is unlocked",
                        "type": "boolean"
                      },
                      "requiredAction": {
                        "description": "Action required to complete the task",
                        "type": "string"
                      },
                      "groupActivityMembers": {
                        "description": "Members for group activities",
                        "type": "array",
                        "items": {}
                      },
                      "selectOptions": {
                        "description": "Options for selection tasks",
                        "type": "array",
                        "items": {}
                      },
                      "antiCheatRules": {
                        "description": "Rules to prevent cheating"
                      },
                      "magatamaPointAwarded": {
                        "description": "Magatama points awarded for this task",
                        "type": "number"
                      },
                      "totalMagatamaPointAwarded": {
                        "description": "Total Magatama points awarded",
                        "type": "number"
                      },
                      "delFlag": {
                        "description": "Flag to indicate if the record is deleted",
                        "type": "boolean"
                      },
                      "insUserId": {
                        "description": "ID of user who created this record",
                        "type": "string"
                      },
                      "insDateTime": {
                        "description": "Timestamp of record creation",
                        "type": "string"
                      },
                      "updUserId": {
                        "description": "ID of user who last updated this record",
                        "type": "string"
                      },
                      "updDateTime": {
                        "description": "Timestamp of last record update",
                        "type": "string"
                      }
                    },
                    "required": [
                      "taskId",
                      "questId",
                      "taskTheme",
                      "taskType",
                      "taskName",
                      "taskDesc",
                      "isUnlocked",
                      "requiredAction",
                      "antiCheatRules",
                      "magatamaPointAwarded",
                      "totalMagatamaPointAwarded"
                    ]
                  }
                },
                "touristSpot": {
                  "description": "Tourist spot associated with this quest",
                  "type": "object",
                  "properties": {
                    "touristSpotId": {
                      "description": "Unique identifier for the tourist spot",
                      "type": "string"
                    },
                    "storyChapterId": {
                      "description": "Unique identifier for the story chapter",
                      "type": "string"
                    },
                    "touristSpotName": {
                      "description": "Name of the tourist spot",
                      "type": "string"
                    },
                    "touristSpotDesc": {
                      "description": "Description of the tourist spot",
                      "type": "string"
                    },
                    "bestVisitTime": {
                      "description": "Best visit time of the tourist spot",
                      "type": "string"
                    },
                    "address": {
                      "description": "Address of the tourist spot",
                      "type": "string"
                    },
                    "touristSpotLatitude": {
                      "description": "Latitude of the tourist spot",
                      "type": "number"
                    },
                    "touristSpotLongitude": {
                      "description": "Longitude of the tourist spot",
                      "type": "number"
                    },
                    "touristSpotHashtag": {
                      "description": "Hashtags associated with this location",
                      "type": "array",
                      "items": {
                        "type": "string"
                      }
                    },
                    "storyChapterLink": {
                      "description": "Link to the related story chapter",
                      "type": "string"
                    },
                    "imageSet": {
                      "description": "Image set for the tourist spot",
                      "type": "object",
                      "properties": {
                        "main": {
                          "description": "Main image of the tourist spot",
                          "type": "string"
                        },
                        "small": {
                          "description": "Small images of the tourist spot",
                          "type": "array",
                          "items": {
                            "type": "string"
                          }
                        }
                      },
                      "required": [
                        "main",
                        "small"
                      ]
                    },
                    "weatherInfo": {
                      "description": "Weather info for the tourist spot",
                      "type": "object",
                      "properties": {
                        "temperatureCelsius": {
                          "description": "Temperature of the weather",
                          "type": "number"
                        },
                        "weatherName": {
                          "description": "Name of the weather",
                          "type": "string"
                        },
                        "weatherDesc": {
                          "description": "Description of the weather",
                          "type": "string"
                        }
                      },
                      "required": [
                        "temperatureCelsius",
                        "weatherName",
                        "weatherDesc"
                      ]
                    },
                    "delFlag": {
                      "description": "Flag to indicate if the record is deleted",
                      "type": "boolean"
                    },
                    "insUserId": {
                      "description": "ID of user who created this record",
                      "type": "string"
                    },
                    "insDateTime": {
                      "description": "Timestamp of record creation",
                      "type": "string"
                    },
                    "updUserId": {
                      "description": "ID of user who last updated this record",
                      "type": "string"
                    },
                    "updDateTime": {
                      "description": "Timestamp of last record update",
                      "type": "string"
                    }
                  },
                  "required": [
                    "touristSpotId",
                    "storyChapterId",
                    "touristSpotName",
                    "touristSpotDesc",
                    "bestVisitTime",
                    "address",
                    "touristSpotLatitude",
                    "touristSpotLongitude",
                    "touristSpotHashtag"
                  ]
                },
                "delFlag": {
                  "description": "Flag to indicate if the record is deleted",
                  "type": "boolean"
                },
                "insUserId": {
                  "description": "ID of user who created this record",
                  "type": "string"
                },
                "insDateTime": {
                  "description": "Timestamp of record creation",
                  "type": "string"
                },
                "updUserId": {
                  "description": "ID of user who last updated this record",
                  "type": "string"
                },
                "updDateTime": {
                  "description": "Timestamp of last record update",
                  "type": "string"
                }
              },
              "required": [
                "questId",
                "questName",
                "questDesc",
                "questType",
                "isUnlocked",
                "isPremium",
                "totalMagatamaPointAwarded"
              ]
            }
          },
          "pagination": {
            "type": "object",
            "properties": {
              "currentPage": {
                "type": "number"
              },
              "totalPages": {
                "type": "number"
              },
              "totalQuests": {
                "type": "number"
              }
            },
            "required": [
              "currentPage",
              "totalPages",
              "totalQuests"
            ]
          }
        },
        "required": [
          "quests",
          "pagination"
        ]
      },
      "QuestResponseDto": {
        "type": "object",
        "properties": {
          "questId": {
            "description": "Unique identifier for the quest",
            "type": "string"
          },
          "questName": {
            "description": "Name of the quest",
            "type": "string"
          },
          "questDesc": {
            "description": "Description of the quest",
            "type": "string"
          },
          "questImage": {
            "description": "URL to the quest image",
            "type": "string"
          },
          "questType": {
            "description": "Quest type",
            "type": "string",
            "enum": [
              "UNKNOWN",
              "TRAVEL_TO_EARN",
              "EARN_TO_TRAVEL",
              "CAMPAIGN",
              "COMMUNITY_EVENT"
            ],
            "x-enumNames": [
              "UNKNOWN",
              "TRAVEL_TO_EARN",
              "EARN_TO_TRAVEL",
              "CAMPAIGN",
              "COMMUNITY_EVENT"
            ]
          },
          "isUnlocked": {
            "description": "Whether quest is unlocked",
            "type": "boolean"
          },
          "isPremium": {
            "description": "Whether quest is premium",
            "type": "boolean"
          },
          "totalMagatamaPointAwarded": {
            "description": "Total Magatama points awarded",
            "type": "number"
          },
          "tasks": {
            "description": "Tasks associated with this quest",
            "type": "array",
            "items": {
              "type": "object",
              "properties": {
                "taskId": {
                  "description": "Unique identifier for the task",
                  "type": "string"
                },
                "questId": {
                  "description": "ID of the parent quest",
                  "type": "string"
                },
                "taskTheme": {
                  "description": "Theme of the task",
                  "type": "string",
                  "enum": [
                    "STORY",
                    "LOCAL_CULTURE",
                    "FOOD",
                    "URBAN_EXPLORE",
                    "NATURE"
                  ],
                  "x-enumNames": [
                    "STORY",
                    "LOCAL_CULTURE",
                    "FOOD",
                    "URBAN_EXPLORE",
                    "NATURE"
                  ]
                },
                "taskType": {
                  "description": "Type of the task",
                  "type": "string",
                  "enum": [
                    "VISIT_LOCATION",
                    "PHOTO_UPLOAD",
                    "ANSWER_TEXT",
                    "SELECT_OPTION",
                    "SHARE_SOCIAL",
                    "CHECK_IN",
                    "GROUP_ACTIVITY",
                    "LOCAL_INTERACTION"
                  ],
                  "x-enumNames": [
                    "VISIT_LOCATION",
                    "PHOTO_UPLOAD",
                    "ANSWER_TEXT",
                    "SELECT_OPTION",
                    "SHARE_SOCIAL",
                    "CHECK_IN",
                    "GROUP_ACTIVITY",
                    "LOCAL_INTERACTION"
                  ]
                },
                "taskName": {
                  "description": "Name of the task",
                  "type": "string"
                },
                "taskDesc": {
                  "description": "Description of the task",
                  "type": "string"
                },
                "isUnlocked": {
                  "description": "Whether task is unlocked",
                  "type": "boolean"
                },
                "requiredAction": {
                  "description": "Action required to complete the task",
                  "type": "string"
                },
                "groupActivityMembers": {
                  "description": "Members for group activities",
                  "type": "array",
                  "items": {}
                },
                "selectOptions": {
                  "description": "Options for selection tasks",
                  "type": "array",
                  "items": {}
                },
                "antiCheatRules": {
                  "description": "Rules to prevent cheating"
                },
                "magatamaPointAwarded": {
                  "description": "Magatama points awarded for this task",
                  "type": "number"
                },
                "totalMagatamaPointAwarded": {
                  "description": "Total Magatama points awarded",
                  "type": "number"
                },
                "delFlag": {
                  "description": "Flag to indicate if the record is deleted",
                  "type": "boolean"
                },
                "insUserId": {
                  "description": "ID of user who created this record",
                  "type": "string"
                },
                "insDateTime": {
                  "description": "Timestamp of record creation",
                  "type": "string"
                },
                "updUserId": {
                  "description": "ID of user who last updated this record",
                  "type": "string"
                },
                "updDateTime": {
                  "description": "Timestamp of last record update",
                  "type": "string"
                }
              },
              "required": [
                "taskId",
                "questId",
                "taskTheme",
                "taskType",
                "taskName",
                "taskDesc",
                "isUnlocked",
                "requiredAction",
                "antiCheatRules",
                "magatamaPointAwarded",
                "totalMagatamaPointAwarded"
              ]
            }
          },
          "touristSpot": {
            "description": "Tourist spot associated with this quest",
            "type": "object",
            "properties": {
              "touristSpotId": {
                "description": "Unique identifier for the tourist spot",
                "type": "string"
              },
              "storyChapterId": {
                "description": "Unique identifier for the story chapter",
                "type": "string"
              },
              "touristSpotName": {
                "description": "Name of the tourist spot",
                "type": "string"
              },
              "touristSpotDesc": {
                "description": "Description of the tourist spot",
                "type": "string"
              },
              "bestVisitTime": {
                "description": "Best visit time of the tourist spot",
                "type": "string"
              },
              "address": {
                "description": "Address of the tourist spot",
                "type": "string"
              },
              "touristSpotLatitude": {
                "description": "Latitude of the tourist spot",
                "type": "number"
              },
              "touristSpotLongitude": {
                "description": "Longitude of the tourist spot",
                "type": "number"
              },
              "touristSpotHashtag": {
                "description": "Hashtags associated with this location",
                "type": "array",
                "items": {
                  "type": "string"
                }
              },
              "storyChapterLink": {
                "description": "Link to the related story chapter",
                "type": "string"
              },
              "imageSet": {
                "description": "Image set for the tourist spot",
                "type": "object",
                "properties": {
                  "main": {
                    "description": "Main image of the tourist spot",
                    "type": "string"
                  },
                  "small": {
                    "description": "Small images of the tourist spot",
                    "type": "array",
                    "items": {
                      "type": "string"
                    }
                  }
                },
                "required": [
                  "main",
                  "small"
                ]
              },
              "weatherInfo": {
                "description": "Weather info for the tourist spot",
                "type": "object",
                "properties": {
                  "temperatureCelsius": {
                    "description": "Temperature of the weather",
                    "type": "number"
                  },
                  "weatherName": {
                    "description": "Name of the weather",
                    "type": "string"
                  },
                  "weatherDesc": {
                    "description": "Description of the weather",
                    "type": "string"
                  }
                },
                "required": [
                  "temperatureCelsius",
                  "weatherName",
                  "weatherDesc"
                ]
              },
              "delFlag": {
                "description": "Flag to indicate if the record is deleted",
                "type": "boolean"
              },
              "insUserId": {
                "description": "ID of user who created this record",
                "type": "string"
              },
              "insDateTime": {
                "description": "Timestamp of record creation",
                "type": "string"
              },
              "updUserId": {
                "description": "ID of user who last updated this record",
                "type": "string"
              },
              "updDateTime": {
                "description": "Timestamp of last record update",
                "type": "string"
              }
            },
            "required": [
              "touristSpotId",
              "storyChapterId",
              "touristSpotName",
              "touristSpotDesc",
              "bestVisitTime",
              "address",
              "touristSpotLatitude",
              "touristSpotLongitude",
              "touristSpotHashtag"
            ]
          },
          "delFlag": {
            "description": "Flag to indicate if the record is deleted",
            "type": "boolean"
          },
          "insUserId": {
            "description": "ID of user who created this record",
            "type": "string"
          },
          "insDateTime": {
            "description": "Timestamp of record creation",
            "type": "string"
          },
          "updUserId": {
            "description": "ID of user who last updated this record",
            "type": "string"
          },
          "updDateTime": {
            "description": "Timestamp of last record update",
            "type": "string"
          }
        },
        "required": [
          "questId",
          "questName",
          "questDesc",
          "questType",
          "isUnlocked",
          "isPremium",
          "totalMagatamaPointAwarded"
        ]
      },
      "TaskResponseDto": {
        "type": "object",
        "properties": {
          "taskId": {
            "description": "Unique identifier for the task",
            "type": "string"
          },
          "questId": {
            "description": "ID of the parent quest",
            "type": "string"
          },
          "taskTheme": {
            "description": "Theme of the task",
            "type": "string",
            "enum": [
              "STORY",
              "LOCAL_CULTURE",
              "FOOD",
              "URBAN_EXPLORE",
              "NATURE"
            ],
            "x-enumNames": [
              "STORY",
              "LOCAL_CULTURE",
              "FOOD",
              "URBAN_EXPLORE",
              "NATURE"
            ]
          },
          "taskType": {
            "description": "Type of the task",
            "type": "string",
            "enum": [
              "VISIT_LOCATION",
              "PHOTO_UPLOAD",
              "ANSWER_TEXT",
              "SELECT_OPTION",
              "SHARE_SOCIAL",
              "CHECK_IN",
              "GROUP_ACTIVITY",
              "LOCAL_INTERACTION"
            ],
            "x-enumNames": [
              "VISIT_LOCATION",
              "PHOTO_UPLOAD",
              "ANSWER_TEXT",
              "SELECT_OPTION",
              "SHARE_SOCIAL",
              "CHECK_IN",
              "GROUP_ACTIVITY",
              "LOCAL_INTERACTION"
            ]
          },
          "taskName": {
            "description": "Name of the task",
            "type": "string"
          },
          "taskDesc": {
            "description": "Description of the task",
            "type": "string"
          },
          "isUnlocked": {
            "description": "Whether task is unlocked",
            "type": "boolean"
          },
          "requiredAction": {
            "description": "Action required to complete the task",
            "type": "string"
          },
          "groupActivityMembers": {
            "description": "Members for group activities",
            "type": "array",
            "items": {}
          },
          "selectOptions": {
            "description": "Options for selection tasks",
            "type": "array",
            "items": {}
          },
          "antiCheatRules": {
            "description": "Rules to prevent cheating"
          },
          "magatamaPointAwarded": {
            "description": "Magatama points awarded for this task",
            "type": "number"
          },
          "totalMagatamaPointAwarded": {
            "description": "Total Magatama points awarded",
            "type": "number"
          },
          "delFlag": {
            "description": "Flag to indicate if the record is deleted",
            "type": "boolean"
          },
          "insUserId": {
            "description": "ID of user who created this record",
            "type": "string"
          },
          "insDateTime": {
            "description": "Timestamp of record creation",
            "type": "string"
          },
          "updUserId": {
            "description": "ID of user who last updated this record",
            "type": "string"
          },
          "updDateTime": {
            "description": "Timestamp of last record update",
            "type": "string"
          }
        },
        "required": [
          "taskId",
          "questId",
          "taskTheme",
          "taskType",
          "taskName",
          "taskDesc",
          "isUnlocked",
          "requiredAction",
          "antiCheatRules",
          "magatamaPointAwarded",
          "totalMagatamaPointAwarded"
        ]
      },
      "QuestCreateRequestDto": {
        "type": "object",
        "properties": {
          "touristSpotId": {
            "description": "Unique identifier for the tourist spot",
            "type": "string"
          },
          "questName": {
            "description": "Name of the quest",
            "type": "string"
          },
          "questDesc": {
            "description": "Description of the quest",
            "type": "string"
          },
          "questImage": {
            "description": "URL to the quest image",
            "type": "string"
          },
          "questType": {
            "description": "Quest type",
            "type": "string",
            "enum": [
              "UNKNOWN",
              "TRAVEL_TO_EARN",
              "EARN_TO_TRAVEL",
              "CAMPAIGN",
              "COMMUNITY_EVENT"
            ],
            "x-enumNames": [
              "UNKNOWN",
              "TRAVEL_TO_EARN",
              "EARN_TO_TRAVEL",
              "CAMPAIGN",
              "COMMUNITY_EVENT"
            ]
          },
          "isUnlocked": {
            "description": "Whether quest is unlocked",
            "type": "boolean"
          },
          "isPremium": {
            "description": "Whether quest is premium",
            "type": "boolean"
          },
          "totalMagatamaPointAwarded": {
            "description": "Total Magatama points awarded",
            "type": "number"
          },
          "rewardType": {
            "description": "Reward type",
            "type": "string",
            "enum": [
              "UNKNOWN",
              "LOCAL_EXPERIENCES",
              "CULINARY",
              "ADVENTURE_NATURE",
              "CULTURAL_COMMUNITY",
              "HIDDEN_PERKS",
              "SURPRISE_TREATS",
              "BONUS_UPGRADES",
              "SOCIAL_RECOGNITION",
              "RETURNING_VISITOR_BONUS",
              "ELITE_EXPERIENCES",
              "WELLNESS",
              "SHOPPING",
              "ENTERTAINMENT",
              "TRANSPORT_CONNECTIVITY",
              "LOCAL_PARTNERSHIPS"
            ],
            "x-enumNames": [
              "UNKNOWN",
              "LOCAL_EXPERIENCES",
              "CULINARY",
              "ADVENTURE_NATURE",
              "CULTURAL_COMMUNITY",
              "HIDDEN_PERKS",
              "SURPRISE_TREATS",
              "BONUS_UPGRADES",
              "SOCIAL_RECOGNITION",
              "RETURNING_VISITOR_BONUS",
              "ELITE_EXPERIENCES",
              "WELLNESS",
              "SHOPPING",
              "ENTERTAINMENT",
              "TRANSPORT_CONNECTIVITY",
              "LOCAL_PARTNERSHIPS"
            ]
          },
          "delFlag": {
            "description": "Flag to indicate if the quest is deleted",
            "type": "boolean"
          }
        },
        "required": [
          "touristSpotId",
          "questName",
          "questDesc",
          "questType",
          "isUnlocked",
          "isPremium",
          "totalMagatamaPointAwarded",
          "rewardType",
          "delFlag"
        ]
      },
      "QuestTaskCreateRequestDto": {
        "type": "object",
        "properties": {
          "taskTheme": {
            "description": "Theme of the task",
            "type": "string",
            "enum": [
              "STORY",
              "LOCAL_CULTURE",
              "FOOD",
              "URBAN_EXPLORE",
              "NATURE"
            ],
            "x-enumNames": [
              "STORY",
              "LOCAL_CULTURE",
              "FOOD",
              "URBAN_EXPLORE",
              "NATURE"
            ]
          },
          "taskType": {
            "description": "Type of the task",
            "type": "string",
            "enum": [
              "VISIT_LOCATION",
              "PHOTO_UPLOAD",
              "ANSWER_TEXT",
              "SELECT_OPTION",
              "SHARE_SOCIAL",
              "CHECK_IN",
              "GROUP_ACTIVITY",
              "LOCAL_INTERACTION"
            ],
            "x-enumNames": [
              "VISIT_LOCATION",
              "PHOTO_UPLOAD",
              "ANSWER_TEXT",
              "SELECT_OPTION",
              "SHARE_SOCIAL",
              "CHECK_IN",
              "GROUP_ACTIVITY",
              "LOCAL_INTERACTION"
            ]
          },
          "taskName": {
            "description": "Name of the task",
            "type": "string"
          },
          "taskDesc": {
            "description": "Description of the task",
            "type": "string"
          },
          "isUnlocked": {
            "description": "Whether task is unlocked",
            "type": "boolean"
          },
          "requiredAction": {
            "description": "Action required to complete the task",
            "type": "string"
          },
          "groupActivityMembers": {
            "description": "Members for group activities",
            "type": "array",
            "items": {}
          },
          "selectOptions": {
            "description": "Options for selection tasks",
            "type": "array",
            "items": {}
          },
          "antiCheatRules": {
            "description": "Rules to prevent cheating"
          },
          "magatamaPointAwarded": {
            "description": "Magatama points awarded for this task",
            "type": "number"
          },
          "totalMagatamaPointAwarded": {
            "description": "Total Magatama points awarded",
            "type": "number"
          },
          "delFlag": {
            "description": "Flag to indicate if the task is deleted",
            "type": "boolean"
          }
        },
        "required": [
          "taskTheme",
          "taskType",
          "taskName",
          "taskDesc",
          "isUnlocked",
          "requiredAction",
          "antiCheatRules",
          "magatamaPointAwarded",
          "totalMagatamaPointAwarded",
          "delFlag"
        ]
      },
      "QuestUpdateRequestDto": {
        "type": "object",
        "properties": {
          "questId": {
            "description": "Unique identifier for the quest",
            "type": "string"
          },
          "touristSpotId": {
            "description": "Unique identifier for the tourist spot",
            "type": "string"
          },
          "questName": {
            "description": "Name of the quest",
            "type": "string"
          },
          "questDesc": {
            "description": "Description of the quest",
            "type": "string"
          },
          "questImage": {
            "description": "URL to the quest image",
            "type": "string"
          },
          "questType": {
            "description": "Quest type",
            "type": "string",
            "enum": [
              "UNKNOWN",
              "TRAVEL_TO_EARN",
              "EARN_TO_TRAVEL",
              "CAMPAIGN",
              "COMMUNITY_EVENT"
            ],
            "x-enumNames": [
              "UNKNOWN",
              "TRAVEL_TO_EARN",
              "EARN_TO_TRAVEL",
              "CAMPAIGN",
              "COMMUNITY_EVENT"
            ]
          },
          "isUnlocked": {
            "description": "Whether quest is unlocked",
            "type": "boolean"
          },
          "isPremium": {
            "description": "Whether quest is premium",
            "type": "boolean"
          },
          "totalMagatamaPointAwarded": {
            "description": "Total Magatama points awarded",
            "type": "number"
          },
          "rewardType": {
            "description": "Reward type",
            "type": "string",
            "enum": [
              "UNKNOWN",
              "LOCAL_EXPERIENCES",
              "CULINARY",
              "ADVENTURE_NATURE",
              "CULTURAL_COMMUNITY",
              "HIDDEN_PERKS",
              "SURPRISE_TREATS",
              "BONUS_UPGRADES",
              "SOCIAL_RECOGNITION",
              "RETURNING_VISITOR_BONUS",
              "ELITE_EXPERIENCES",
              "WELLNESS",
              "SHOPPING",
              "ENTERTAINMENT",
              "TRANSPORT_CONNECTIVITY",
              "LOCAL_PARTNERSHIPS"
            ],
            "x-enumNames": [
              "UNKNOWN",
              "LOCAL_EXPERIENCES",
              "CULINARY",
              "ADVENTURE_NATURE",
              "CULTURAL_COMMUNITY",
              "HIDDEN_PERKS",
              "SURPRISE_TREATS",
              "BONUS_UPGRADES",
              "SOCIAL_RECOGNITION",
              "RETURNING_VISITOR_BONUS",
              "ELITE_EXPERIENCES",
              "WELLNESS",
              "SHOPPING",
              "ENTERTAINMENT",
              "TRANSPORT_CONNECTIVITY",
              "LOCAL_PARTNERSHIPS"
            ]
          },
          "delFlag": {
            "description": "Flag to indicate if the quest is deleted",
            "type": "boolean"
          },
          "updUserId": {
            "description": "Unique identifier for the user who updated the quest",
            "type": "string"
          },
          "taskList": {
            "description": "List of tasks for the quest",
            "type": "array",
            "items": {
              "type": "object",
              "properties": {
                "taskId": {
                  "description": "Unique identifier for the task",
                  "type": "string"
                },
                "questId": {
                  "description": "ID of the parent quest",
                  "type": "string"
                },
                "taskTheme": {
                  "description": "Theme of the task",
                  "type": "string",
                  "enum": [
                    "STORY",
                    "LOCAL_CULTURE",
                    "FOOD",
                    "URBAN_EXPLORE",
                    "NATURE"
                  ],
                  "x-enumNames": [
                    "STORY",
                    "LOCAL_CULTURE",
                    "FOOD",
                    "URBAN_EXPLORE",
                    "NATURE"
                  ]
                },
                "taskType": {
                  "description": "Type of the task",
                  "type": "string",
                  "enum": [
                    "VISIT_LOCATION",
                    "PHOTO_UPLOAD",
                    "ANSWER_TEXT",
                    "SELECT_OPTION",
                    "SHARE_SOCIAL",
                    "CHECK_IN",
                    "GROUP_ACTIVITY",
                    "LOCAL_INTERACTION"
                  ],
                  "x-enumNames": [
                    "VISIT_LOCATION",
                    "PHOTO_UPLOAD",
                    "ANSWER_TEXT",
                    "SELECT_OPTION",
                    "SHARE_SOCIAL",
                    "CHECK_IN",
                    "GROUP_ACTIVITY",
                    "LOCAL_INTERACTION"
                  ]
                },
                "taskName": {
                  "description": "Name of the task",
                  "type": "string"
                },
                "taskDesc": {
                  "description": "Description of the task",
                  "type": "string"
                },
                "isUnlocked": {
                  "description": "Whether task is unlocked",
                  "type": "boolean"
                },
                "requiredAction": {
                  "description": "Action required to complete the task",
                  "type": "string"
                },
                "groupActivityMembers": {
                  "description": "Members for group activities",
                  "type": "array",
                  "items": {}
                },
                "selectOptions": {
                  "description": "Options for selection tasks",
                  "type": "array",
                  "items": {}
                },
                "antiCheatRules": {
                  "description": "Rules to prevent cheating"
                },
                "magatamaPointAwarded": {
                  "description": "Magatama points awarded for this task",
                  "type": "number"
                },
                "totalMagatamaPointAwarded": {
                  "description": "Total Magatama points awarded",
                  "type": "number"
                },
                "delFlag": {
                  "description": "Flag to indicate if the task is deleted",
                  "type": "boolean"
                },
                "updUserId": {
                  "description": "Unique identifier for the user who updated the task",
                  "type": "string"
                }
              },
              "required": [
                "taskId",
                "questId",
                "taskTheme",
                "taskType",
                "taskName",
                "taskDesc",
                "isUnlocked",
                "requiredAction",
                "antiCheatRules",
                "magatamaPointAwarded",
                "totalMagatamaPointAwarded",
                "delFlag",
                "updUserId"
              ]
            }
          }
        },
        "required": [
          "questId",
          "touristSpotId",
          "questName",
          "questDesc",
          "questType",
          "isUnlocked",
          "isPremium",
          "totalMagatamaPointAwarded",
          "rewardType",
          "delFlag",
          "updUserId"
        ]
      },
      "QuestTaskUpdateRequestDto": {
        "type": "object",
        "properties": {
          "taskId": {
            "description": "Unique identifier for the task",
            "type": "string"
          },
          "questId": {
            "description": "ID of the parent quest",
            "type": "string"
          },
          "taskTheme": {
            "description": "Theme of the task",
            "type": "string",
            "enum": [
              "STORY",
              "LOCAL_CULTURE",
              "FOOD",
              "URBAN_EXPLORE",
              "NATURE"
            ],
            "x-enumNames": [
              "STORY",
              "LOCAL_CULTURE",
              "FOOD",
              "URBAN_EXPLORE",
              "NATURE"
            ]
          },
          "taskType": {
            "description": "Type of the task",
            "type": "string",
            "enum": [
              "VISIT_LOCATION",
              "PHOTO_UPLOAD",
              "ANSWER_TEXT",
              "SELECT_OPTION",
              "SHARE_SOCIAL",
              "CHECK_IN",
              "GROUP_ACTIVITY",
              "LOCAL_INTERACTION"
            ],
            "x-enumNames": [
              "VISIT_LOCATION",
              "PHOTO_UPLOAD",
              "ANSWER_TEXT",
              "SELECT_OPTION",
              "SHARE_SOCIAL",
              "CHECK_IN",
              "GROUP_ACTIVITY",
              "LOCAL_INTERACTION"
            ]
          },
          "taskName": {
            "description": "Name of the task",
            "type": "string"
          },
          "taskDesc": {
            "description": "Description of the task",
            "type": "string"
          },
          "isUnlocked": {
            "description": "Whether task is unlocked",
            "type": "boolean"
          },
          "requiredAction": {
            "description": "Action required to complete the task",
            "type": "string"
          },
          "groupActivityMembers": {
            "description": "Members for group activities",
            "type": "array",
            "items": {}
          },
          "selectOptions": {
            "description": "Options for selection tasks",
            "type": "array",
            "items": {}
          },
          "antiCheatRules": {
            "description": "Rules to prevent cheating"
          },
          "magatamaPointAwarded": {
            "description": "Magatama points awarded for this task",
            "type": "number"
          },
          "totalMagatamaPointAwarded": {
            "description": "Total Magatama points awarded",
            "type": "number"
          },
          "delFlag": {
            "description": "Flag to indicate if the task is deleted",
            "type": "boolean"
          },
          "updUserId": {
            "description": "Unique identifier for the user who updated the task",
            "type": "string"
          }
        },
        "required": [
          "taskId",
          "questId",
          "taskTheme",
          "taskType",
          "taskName",
          "taskDesc",
          "isUnlocked",
          "requiredAction",
          "antiCheatRules",
          "magatamaPointAwarded",
          "totalMagatamaPointAwarded",
          "delFlag",
          "updUserId"
        ]
      },
      "LoginRequestDto": {
        "type": "object",
        "properties": {
          "username": {
            "description": "Username for login",
            "type": "string"
          },
          "password": {
            "description": "User password",
            "type": "string"
          },
          "passportWalletAddress": {
            "description": "Passport wallet address to validate",
            "type": "string"
          },
          "discordId": {
            "description": "Discord user ID",
            "type": "string"
          },
          "googleEmail": {
            "description": "Google email address",
            "type": "string"
          }
        },
        "required": [
          "password"
        ]
      },
      "AuthSignupRequestDto": {
        "type": "object",
        "properties": {
          "email": {
            "description": "Email address for signup",
            "type": "string",
            "format": "email"
          },
          "socialProvider": {
            "description": "Social provider for signup",
            "type": "string"
          },
          "socialId": {
            "description": "Social ID for signup",
            "type": "string"
          }
        },
        "required": [
          "email",
          "socialProvider",
          "socialId"
        ]
      },
      "AuthSignupResponseDto": {
        "type": "object",
        "properties": {
          "userId": {
            "description": "Unique identifier for the user",
            "type": "string"
          },
          "walletAddress": {
            "description": "Wallet address for the user",
            "type": "string"
          }
        },
        "required": [
          "userId",
          "walletAddress"
        ]
      },
      "GroupMembersResponseDto": {
        "type": "object",
        "properties": {
          "groupId": {
            "description": "Unique identifier for the group",
            "type": "string"
          },
          "leaderUserId": {
            "description": "User ID of the group leader",
            "type": "string"
          },
          "members": {
            "description": "List of group members",
            "type": "array",
            "items": {
              "type": "object",
              "properties": {
                "userId": {
                  "description": "User ID of the member",
                  "type": "string"
                },
                "username": {
                  "description": "Username of the member",
                  "type": "string"
                }
              },
              "required": [
                "userId",
                "username"
              ]
            }
          }
        },
        "required": [
          "groupId",
          "leaderUserId",
          "members"
        ]
      },
      "StartGroupQuestRequestDto": {
        "type": "object",
        "properties": {
          "userId": {
            "description": "User ID of the quest leader starting the quest",
            "type": "string"
          }
        },
        "required": [
          "userId"
        ]
      },
      "StartGroupQuestResponseDto": {
        "type": "object",
        "properties": {
          "message": {
            "description": "Result message for starting the quest",
            "type": "string"
          }
        },
        "required": [
          "message"
        ]
      },
      "LocationQueryDto": {
        "type": "object",
        "properties": {
          "query": {
            "description": "Place name or search query",
            "type": "string",
            "minLength": 1
          }
        },
        "required": [
          "query"
        ]
      },
      "LocationInfoResponseDto": {
        "type": "object",
        "properties": {
          "name": {
            "description": "Location name from Google Places",
            "type": "string"
          },
          "formattedAddress": {
            "description": "Formatted address from Google Places",
            "type": "string"
          },
          "phoneNumber": {
            "description": "International phone number",
            "type": "string"
          },
          "website": {
            "description": "Website URL",
            "type": "string"
          },
          "rating": {
            "description": "Google Places rating (1-5 scale)",
            "type": "number"
          },
          "googleMapsUrl": {
            "description": "Direct Google Maps URL",
            "type": "string"
          },
          "openingHours": {
            "description": "Opening hours for each day of the week",
            "type": "array",
            "items": {
              "type": "string"
            }
          },
          "images": {
            "description": "Thumbnail images of the location (up to 3 images, 400x400px)",
            "type": "array",
            "items": {
              "type": "object",
              "properties": {
                "url": {
                  "description": "Direct URL to the image from Google Places Photos API",
                  "type": "string"
                },
                "width": {
                  "description": "Image width in pixels",
                  "type": "number"
                },
                "height": {
                  "description": "Image height in pixels",
                  "type": "number"
                },
                "photoReference": {
                  "description": "Google Places photo reference ID",
                  "type": "string"
                }
              },
              "required": [
                "url",
                "width",
                "height",
                "photoReference"
              ]
            }
          }
        },
        "required": [
          "name"
        ]
      },
      "UserResponseDto": {
        "type": "object",
        "properties": {
          "userId": {
            "description": "User ID",
            "type": "string"
          },
          "username": {
            "description": "Username",
            "type": "string"
          },
          "discordId": {
            "description": "Discord ID",
            "type": "string"
          },
          "discordUsername": {
            "description": "Discord username",
            "type": "string"
          },
          "twitterId": {
            "description": "Twitter ID",
            "type": "string"
          },
          "twitterUsername": {
            "description": "Twitter username",
            "type": "string"
          },
          "googleEmail": {
            "description": "Google email",
            "type": "string"
          },
          "passportWalletAddress": {
            "description": "Passport wallet address",
            "type": "string"
          },
          "perksWalletAddress": {
            "description": "Perks wallet address",
            "type": "string"
          },
          "email": {
            "description": "Email",
            "type": "string"
          },
          "isPremium": {
            "description": "Premium status",
            "type": "boolean"
          },
          "totalQuestCompleted": {
            "description": "Total quests completed",
            "type": "number"
          },
          "totalTravelDistance": {
            "description": "Total travel distance",
            "type": "number"
          },
          "role": {
            "description": "User role",
            "type": "string",
            "enum": [
              "USER",
              "MODERATOR",
              "ADMIN"
            ],
            "x-enumNames": [
              "USER",
              "MODERATOR",
              "ADMIN"
            ]
          },
          "registeredAt": {
            "description": "Registration date"
          },
          "discordJoinedAt": {
            "description": "Discord joined date"
          },
          "isBanned": {
            "description": "Ban status",
            "type": "boolean"
          },
          "delFlag": {
            "description": "Flag to indicate if the record is deleted",
            "type": "boolean"
          },
          "insUserId": {
            "description": "ID of user who created this record",
            "type": "string"
          },
          "insDateTime": {
            "description": "Timestamp of record creation",
            "type": "string"
          },
          "updUserId": {
            "description": "ID of user who last updated this record",
            "type": "string"
          },
          "updDateTime": {
            "description": "Timestamp of last record update",
            "type": "string"
          },
          "userInfo": {
            "description": "User info",
            "type": "object",
            "properties": {
              "userId": {
                "description": "User ID",
                "type": "string"
              },
              "digitalPassportAddress": {
                "description": "Digital passport NFT address",
                "type": "string"
              },
              "logNftAddress": {
                "description": "Log NFT address",
                "type": "string"
              },
              "userDigitalPassportType": {
                "description": "Digital passport type",
                "type": "string",
                "enum": [
                  "BONJIN",
                  "AMATSUKAMI",
                  "KUNITSUKAMI",
                  "YOKAI"
                ],
                "x-enumNames": [
                  "BONJIN",
                  "AMATSUKAMI",
                  "KUNITSUKAMI",
                  "YOKAI"
                ]
              },
              "level": {
                "description": "User level",
                "type": "string",
                "enum": [
                  "BONJIN",
                  "E_CLASS_AMATSUKAMI",
                  "E_CLASS_KUNITSUKAMI",
                  "E_CLASS_YOKAI",
                  "D_CLASS_AMATSUKAMI",
                  "D_CLASS_KUNITSUKAMI",
                  "D_CLASS_YOKAI",
                  "C_CLASS_AMATSUKAMI",
                  "C_CLASS_KUNITSUKAMI",
                  "C_CLASS_YOKAI",
                  "B_CLASS_AMATSUKAMI",
                  "B_CLASS_KUNITSUKAMI",
                  "B_CLASS_YOKAI",
                  "A_CLASS_AMATSUKAMI",
                  "A_CLASS_KUNITSUKAMI",
                  "A_CLASS_YOKAI",
                  "S_CLASS_AMATSUKAMI",
                  "S_CLASS_KUNITSUKAMI",
                  "S_CLASS_YOKAI"
                ],
                "x-enumNames": [
                  "BONJIN",
                  "E_CLASS_AMATSUKAMI",
                  "E_CLASS_KUNITSUKAMI",
                  "E_CLASS_YOKAI",
                  "D_CLASS_AMATSUKAMI",
                  "D_CLASS_KUNITSUKAMI",
                  "D_CLASS_YOKAI",
                  "C_CLASS_AMATSUKAMI",
                  "C_CLASS_KUNITSUKAMI",
                  "C_CLASS_YOKAI",
                  "B_CLASS_AMATSUKAMI",
                  "B_CLASS_KUNITSUKAMI",
                  "B_CLASS_YOKAI",
                  "A_CLASS_AMATSUKAMI",
                  "A_CLASS_KUNITSUKAMI",
                  "A_CLASS_YOKAI",
                  "S_CLASS_AMATSUKAMI",
                  "S_CLASS_KUNITSUKAMI",
                  "S_CLASS_YOKAI"
                ]
              },
              "discountRate": {
                "description": "User discount rate",
                "type": "number"
              },
              "magatamaPoints": {
                "description": "Magatama points balance",
                "type": "number"
              },
              "magatamaBags": {
                "description": "Magatama bags count",
                "type": "number"
              },
              "totalQuestCompleted": {
                "description": "Total quests completed",
                "type": "number"
              },
              "totalTravelDistance": {
                "description": "Total travel distance",
                "type": "number"
              },
              "isPremium": {
                "description": "Premium status",
                "type": "boolean"
              },
              "prayerBead": {
                "description": "Prayer bead count",
                "type": "number"
              },
              "sword": {
                "description": "Sword count",
                "type": "number"
              },
              "orgeMask": {
                "description": "Orge mask count",
                "type": "number"
              },
              "delFlag": {
                "description": "Flag to indicate if the record is deleted",
                "type": "boolean"
              },
              "insUserId": {
                "description": "ID of user who created this record",
                "type": "string"
              },
              "insDateTime": {
                "description": "Timestamp of record creation",
                "type": "string"
              },
              "updUserId": {
                "description": "ID of user who last updated this record",
                "type": "string"
              },
              "updDateTime": {
                "description": "Timestamp of last record update",
                "type": "string"
              }
            },
            "required": [
              "userId",
              "digitalPassportAddress",
              "logNftAddress",
              "magatamaPoints",
              "totalQuestCompleted",
              "totalTravelDistance",
              "isPremium"
            ]
          },
          "userAchievements": {
            "description": "User achievements",
            "type": "array",
            "items": {
              "type": "object",
              "properties": {
                "userAchievementId": {
                  "description": "Achievement ID",
                  "type": "string"
                },
                "userId": {
                  "description": "User ID",
                  "type": "string"
                },
                "achievementName": {
                  "description": "Achievement name",
                  "type": "string"
                },
                "achievementDesc": {
                  "description": "Achievement description",
                  "type": "string"
                },
                "iconUrl": {
                  "description": "Icon URL",
                  "type": "string"
                },
                "achievementType": {
                  "description": "Achievement type",
                  "type": "string",
                  "enum": [
                    "UNKNOWN",
                    "STORY",
                    "TRAVEL",
                    "EXPLORE",
                    "COMMUNITY",
                    "MILESTONE"
                  ],
                  "x-enumNames": [
                    "UNKNOWN",
                    "STORY",
                    "TRAVEL",
                    "EXPLORE",
                    "COMMUNITY",
                    "MILESTONE"
                  ]
                },
                "magatamaPointAwarded": {
                  "description": "Magatama points awarded",
                  "type": "number"
                },
                "delFlag": {
                  "description": "Flag to indicate if the record is deleted",
                  "type": "boolean"
                },
                "insUserId": {
                  "description": "ID of user who created this record",
                  "type": "string"
                },
                "insDateTime": {
                  "description": "Timestamp of record creation",
                  "type": "string"
                },
                "updUserId": {
                  "description": "ID of user who last updated this record",
                  "type": "string"
                },
                "updDateTime": {
                  "description": "Timestamp of last record update",
                  "type": "string"
                }
              },
              "required": [
                "userAchievementId",
                "userId",
                "achievementName",
                "achievementType",
                "magatamaPointAwarded"
              ]
            }
          },
          "userOnchainItems": {
            "description": "User onchain items",
            "type": "array",
            "items": {
              "type": "object",
              "properties": {
                "userOnchainItemId": {
                  "description": "Onchain item ID",
                  "type": "string"
                },
                "userId": {
                  "description": "User ID",
                  "type": "string"
                },
                "itemType": {
                  "description": "Item type",
                  "type": "string",
                  "enum": [
                    "UNKNOWN",
                    "LOG_NFT",
                    "DIGITAL_PASSPORT",
                    "PERK"
                  ],
                  "x-enumNames": [
                    "UNKNOWN",
                    "LOG_NFT",
                    "DIGITAL_PASSPORT",
                    "PERK"
                  ]
                },
                "itemTxnHash": {
                  "description": "Transaction hash",
                  "type": "string"
                },
                "blockchainType": {
                  "description": "Blockchain type",
                  "type": "string",
                  "enum": [
                    "UNKNOWN",
                    "VARA",
                    "CAMINO"
                  ],
                  "x-enumNames": [
                    "UNKNOWN",
                    "VARA",
                    "CAMINO"
                  ]
                },
                "mintedAt": {
                  "description": "Minted date"
                },
                "onchainItemId": {
                  "description": "Onchain item ID",
                  "type": "string"
                },
                "status": {
                  "description": "Item status",
                  "type": "string",
                  "enum": [
                    "ACTIVE",
                    "USED",
                    "EXPIRED",
                    "PENDING"
                  ],
                  "x-enumNames": [
                    "ACTIVE",
                    "USED",
                    "EXPIRED",
                    "PENDING"
                  ]
                },
                "delFlag": {
                  "description": "Flag to indicate if the record is deleted",
                  "type": "boolean"
                },
                "insUserId": {
                  "description": "ID of user who created this record",
                  "type": "string"
                },
                "insDateTime": {
                  "description": "Timestamp of record creation",
                  "type": "string"
                },
                "updUserId": {
                  "description": "ID of user who last updated this record",
                  "type": "string"
                },
                "updDateTime": {
                  "description": "Timestamp of last record update",
                  "type": "string"
                }
              },
              "required": [
                "userOnchainItemId",
                "itemType",
                "itemTxnHash",
                "blockchainType",
                "status"
              ]
            }
          },
          "userItemClaimLogs": {
            "description": "User item claim logs",
            "type": "array",
            "items": {
              "type": "object",
              "properties": {
                "userItemClaimLogId": {
                  "description": "Item claim log ID",
                  "type": "string"
                },
                "userId": {
                  "description": "User ID",
                  "type": "string"
                },
                "onchainItemId": {
                  "description": "Onchain item ID",
                  "type": "string"
                },
                "offchainItemName": {
                  "description": "Offchain item name",
                  "type": "string"
                },
                "itemAmount": {
                  "description": "Item amount",
                  "type": "number"
                },
                "itemDetails": {
                  "description": "Item details",
                  "type": "string"
                },
                "type": {
                  "description": "Item type",
                  "type": "string",
                  "enum": [
                    "ONCHAIN",
                    "OFFCHAIN"
                  ],
                  "x-enumNames": [
                    "ONCHAIN",
                    "OFFCHAIN"
                  ]
                },
                "claimedAt": {
                  "description": "Claimed date"
                },
                "status": {
                  "description": "Claim status",
                  "type": "string",
                  "enum": [
                    "SUCCESS",
                    "FAILED"
                  ],
                  "x-enumNames": [
                    "SUCCESS",
                    "FAILED"
                  ]
                },
                "errorMsg": {
                  "description": "Error message",
                  "type": "string"
                },
                "delFlag": {
                  "description": "Flag to indicate if the record is deleted",
                  "type": "boolean"
                },
                "insUserId": {
                  "description": "ID of user who created this record",
                  "type": "string"
                },
                "insDateTime": {
                  "description": "Timestamp of record creation",
                  "type": "string"
                },
                "updUserId": {
                  "description": "ID of user who last updated this record",
                  "type": "string"
                },
                "updDateTime": {
                  "description": "Timestamp of last record update",
                  "type": "string"
                }
              },
              "required": [
                "userItemClaimLogId",
                "userId",
                "itemAmount",
                "type",
                "status"
              ]
            }
          },
          "userStoryLogs": {
            "description": "User story logs",
            "type": "array",
            "items": {
              "type": "object",
              "properties": {
                "userStoryLogId": {
                  "description": "Story log ID",
                  "type": "string"
                },
                "userId": {
                  "description": "User ID",
                  "type": "string"
                },
                "storyChapterId": {
                  "description": "Story chapter ID",
                  "type": "string"
                },
                "status": {
                  "description": "Story status",
                  "type": "string",
                  "enum": [
                    "UNREAD",
                    "IN_PROGRESS",
                    "COMPLETED"
                  ],
                  "x-enumNames": [
                    "UNREAD",
                    "IN_PROGRESS",
                    "COMPLETED"
                  ]
                },
                "unlockedAt": {
                  "description": "Unlocked date"
                },
                "finishedAt": {
                  "description": "Finished date"
                },
                "delFlag": {
                  "description": "Flag to indicate if the record is deleted",
                  "type": "boolean"
                },
                "insUserId": {
                  "description": "ID of user who created this record",
                  "type": "string"
                },
                "insDateTime": {
                  "description": "Timestamp of record creation",
                  "type": "string"
                },
                "updUserId": {
                  "description": "ID of user who last updated this record",
                  "type": "string"
                },
                "updDateTime": {
                  "description": "Timestamp of last record update",
                  "type": "string"
                }
              },
              "required": [
                "userStoryLogId",
                "userId",
                "storyChapterId",
                "status"
              ]
            }
          },
          "userQuestLogs": {
            "description": "User quest logs",
            "type": "array",
            "items": {
              "type": "object",
              "properties": {
                "userQuestLogId": {
                  "description": "Quest log ID",
                  "type": "string"
                },
                "userId": {
                  "description": "User ID",
                  "type": "string"
                },
                "questId": {
                  "description": "Quest ID",
                  "type": "string"
                },
                "status": {
                  "description": "Quest status",
                  "type": "string",
                  "enum": [
                    "AVAILABLE",
                    "ONGOING",
                    "COMPLETED",
                    "FAILED"
                  ],
                  "x-enumNames": [
                    "AVAILABLE",
                    "ONGOING",
                    "COMPLETED",
                    "FAILED"
                  ]
                },
                "action": {
                  "description": "Task action type",
                  "type": "string",
                  "enum": [
                    "VISIT_LOCATION",
                    "PHOTO_UPLOAD",
                    "ANSWER_TEXT",
                    "SELECT_OPTION",
                    "SHARE_SOCIAL",
                    "CHECK_IN",
                    "GROUP_ACTIVITY",
                    "LOCAL_INTERACTION"
                  ],
                  "x-enumNames": [
                    "VISIT_LOCATION",
                    "PHOTO_UPLOAD",
                    "ANSWER_TEXT",
                    "SELECT_OPTION",
                    "SHARE_SOCIAL",
                    "CHECK_IN",
                    "GROUP_ACTIVITY",
                    "LOCAL_INTERACTION"
                  ]
                },
                "userResponse": {
                  "description": "User response",
                  "type": "string"
                },
                "groupActivityMembers": {
                  "description": "Group activity members",
                  "type": "array",
                  "items": {}
                },
                "submissionData": {
                  "description": "Submission data"
                },
                "failedReason": {
                  "description": "Failed reason",
                  "type": "string"
                },
                "completedAt": {
                  "description": "Completed date"
                },
                "claimedAt": {
                  "description": "Claimed date"
                },
                "totalMagatamaPointAwarded": {
                  "description": "Total magatama points awarded",
                  "type": "number"
                },
                "delFlag": {
                  "description": "Flag to indicate if the record is deleted",
                  "type": "boolean"
                },
                "insUserId": {
                  "description": "ID of user who created this record",
                  "type": "string"
                },
                "insDateTime": {
                  "description": "Timestamp of record creation",
                  "type": "string"
                },
                "updUserId": {
                  "description": "ID of user who last updated this record",
                  "type": "string"
                },
                "updDateTime": {
                  "description": "Timestamp of last record update",
                  "type": "string"
                }
              },
              "required": [
                "userQuestLogId",
                "userId",
                "questId",
                "status",
                "action",
                "groupActivityMembers",
                "totalMagatamaPointAwarded"
              ]
            }
          },
          "userTravelLogs": {
            "description": "User travel logs",
            "type": "array",
            "items": {
              "type": "object",
              "properties": {
                "userTravelLogId": {
                  "description": "Travel log ID",
                  "type": "string"
                },
                "userId": {
                  "description": "User ID",
                  "type": "string"
                },
                "questId": {
                  "description": "Quest ID",
                  "type": "string"
                },
                "taskId": {
                  "description": "Task ID",
                  "type": "string"
                },
                "touristSpotId": {
                  "description": "Tourist spot ID",
                  "type": "string"
                },
                "userLongitude": {
                  "description": "User longitude",
                  "type": "number"
                },
                "userLatitude": {
                  "description": "User latitude",
                  "type": "number"
                },
                "travelDistanceFromTarget": {
                  "description": "Distance from target",
                  "type": "number"
                },
                "travelDistance": {
                  "description": "Travel distance",
                  "type": "number"
                },
                "qrCodeValue": {
                  "description": "QR code value",
                  "type": "string"
                },
                "checkInMethod": {
                  "description": "Check-in method",
                  "type": "string",
                  "enum": [
                    "QR_CODE",
                    "GPS"
                  ],
                  "x-enumNames": [
                    "QR_CODE",
                    "GPS"
                  ]
                },
                "detectedFraud": {
                  "description": "Fraud detected",
                  "type": "boolean"
                },
                "fraudReason": {
                  "description": "Fraud reason",
                  "type": "string"
                },
                "delFlag": {
                  "description": "Flag to indicate if the record is deleted",
                  "type": "boolean"
                },
                "insUserId": {
                  "description": "ID of user who created this record",
                  "type": "string"
                },
                "insDateTime": {
                  "description": "Timestamp of record creation",
                  "type": "string"
                },
                "updUserId": {
                  "description": "ID of user who last updated this record",
                  "type": "string"
<<<<<<< HEAD
                }
              },
              "required": [
                "taskId",
                "questId",
                "taskTheme",
                "taskType",
                "taskName",
                "taskDesc",
                "isUnlocked",
                "requiredAction",
                "antiCheatRules",
                "magatamaPointAwarded",
                "totalMagatamaPointAwarded",
                "delFlag",
                "updUserId"
              ]
            }
          }
        },
        "required": [
          "questId",
          "touristSpotId",
          "questName",
          "questDesc",
          "questType",
          "isUnlocked",
          "isPremium",
          "totalMagatamaPointAwarded",
          "rewardType",
          "delFlag",
          "updUserId"
        ]
      },
      "QuestTaskUpdateRequestDto": {
        "type": "object",
        "properties": {
          "taskId": {
            "description": "Unique identifier for the task",
            "type": "string"
          },
          "questId": {
            "description": "ID of the parent quest",
            "type": "string"
          },
          "taskTheme": {
            "description": "Theme of the task",
            "type": "string",
            "enum": [
              "STORY",
              "LOCAL_CULTURE",
              "FOOD",
              "URBAN_EXPLORE",
              "NATURE"
            ],
            "x-enumNames": [
              "STORY",
              "LOCAL_CULTURE",
              "FOOD",
              "URBAN_EXPLORE",
              "NATURE"
            ]
          },
          "taskType": {
            "description": "Type of the task",
            "type": "string",
            "enum": [
              "VISIT_LOCATION",
              "PHOTO_UPLOAD",
              "ANSWER_TEXT",
              "SELECT_OPTION",
              "SHARE_SOCIAL",
              "CHECK_IN",
              "GROUP_ACTIVITY",
              "LOCAL_INTERACTION"
            ],
            "x-enumNames": [
              "VISIT_LOCATION",
              "PHOTO_UPLOAD",
              "ANSWER_TEXT",
              "SELECT_OPTION",
              "SHARE_SOCIAL",
              "CHECK_IN",
              "GROUP_ACTIVITY",
              "LOCAL_INTERACTION"
            ]
          },
          "taskName": {
            "description": "Name of the task",
            "type": "string"
          },
          "taskDesc": {
            "description": "Description of the task",
            "type": "string"
          },
          "isUnlocked": {
            "description": "Whether task is unlocked",
            "type": "boolean"
          },
          "requiredAction": {
            "description": "Action required to complete the task",
            "type": "string"
          },
          "groupActivityMembers": {
            "description": "Members for group activities",
            "type": "array",
            "items": {}
          },
          "selectOptions": {
            "description": "Options for selection tasks",
            "type": "array",
            "items": {}
          },
          "antiCheatRules": {
            "description": "Rules to prevent cheating"
          },
          "magatamaPointAwarded": {
            "description": "Magatama points awarded for this task",
            "type": "number"
          },
          "totalMagatamaPointAwarded": {
            "description": "Total Magatama points awarded",
            "type": "number"
          },
          "delFlag": {
            "description": "Flag to indicate if the task is deleted",
            "type": "boolean"
          },
          "updUserId": {
            "description": "Unique identifier for the user who updated the task",
            "type": "string"
          }
        },
        "required": [
          "taskId",
          "questId",
          "taskTheme",
          "taskType",
          "taskName",
          "taskDesc",
          "isUnlocked",
          "requiredAction",
          "antiCheatRules",
          "magatamaPointAwarded",
          "totalMagatamaPointAwarded",
          "delFlag",
          "updUserId"
        ]
      },
      "LoginRequestDto": {
        "type": "object",
        "properties": {
          "username": {
            "description": "Username for login",
            "type": "string"
          },
          "password": {
            "description": "User password",
            "type": "string"
          },
          "passportWalletAddress": {
            "description": "Passport wallet address to validate",
            "type": "string"
          },
          "discordId": {
            "description": "Discord user ID",
            "type": "string"
          },
          "googleEmail": {
            "description": "Google email address",
            "type": "string"
          }
        },
        "required": [
          "password"
        ]
      },
      "AuthSignupRequestDto": {
        "type": "object",
        "properties": {
          "email": {
            "description": "Email address for signup",
            "type": "string",
            "format": "email"
          },
          "socialProvider": {
            "description": "Social provider for signup",
            "type": "string"
          },
          "socialId": {
            "description": "Social ID for signup",
            "type": "string"
          }
        },
        "required": [
          "email",
          "socialProvider",
          "socialId"
        ]
      },
      "AuthSignupResponseDto": {
        "type": "object",
        "properties": {
          "userId": {
            "description": "Unique identifier for the user",
            "type": "string"
          },
          "walletAddress": {
            "description": "Wallet address for the user",
            "type": "string"
          }
        },
        "required": [
          "userId",
          "walletAddress"
        ]
      },
      "GroupMembersResponseDto": {
        "type": "object",
        "properties": {
          "groupId": {
            "description": "Unique identifier for the group",
            "type": "string"
          },
          "leaderUserId": {
            "description": "User ID of the group leader",
            "type": "string"
=======
                },
                "updDateTime": {
                  "description": "Timestamp of last record update",
                  "type": "string"
                }
              },
              "required": [
                "userTravelLogId",
                "userId",
                "questId",
                "taskId",
                "touristSpotId",
                "userLongitude",
                "userLatitude",
                "travelDistance"
              ]
            }
>>>>>>> dfba2216
          },
          "discordActivityLogs": {
            "description": "Discord activity logs",
            "type": "array",
            "items": {
              "type": "object",
              "properties": {
                "discordActivityLogId": {
                  "description": "Discord activity log ID",
                  "type": "string"
                },
                "userId": {
                  "description": "User ID",
                  "type": "string"
                },
                "activityType": {
                  "description": "Activity type",
                  "type": "string"
                },
                "activityDetails": {
                  "description": "Activity details",
                  "type": "string"
                },
                "magatamaPointAwarded": {
                  "description": "Magatama points awarded",
                  "type": "number"
                },
                "delFlag": {
                  "description": "Flag to indicate if the record is deleted",
                  "type": "boolean"
                },
                "insUserId": {
                  "description": "ID of user who created this record",
                  "type": "string"
                },
                "insDateTime": {
                  "description": "Timestamp of record creation",
                  "type": "string"
                },
                "updUserId": {
                  "description": "ID of user who last updated this record",
                  "type": "string"
                },
                "updDateTime": {
                  "description": "Timestamp of last record update",
                  "type": "string"
                }
              },
              "required": [
                "discordActivityLogId",
                "userId",
                "activityType",
                "magatamaPointAwarded"
              ]
            }
          },
          "discordUserRoles": {
            "description": "Discord user roles",
            "type": "array",
            "items": {
              "type": "object",
              "properties": {
                "discordUserRolesId": {
                  "description": "Discord user roles ID",
                  "type": "string"
                },
                "userId": {
                  "description": "User ID",
                  "type": "string"
                },
                "roleId": {
                  "description": "Role ID",
                  "type": "string"
                },
                "delFlag": {
                  "description": "Flag to indicate if the record is deleted",
                  "type": "boolean"
                },
                "insUserId": {
                  "description": "ID of user who created this record",
                  "type": "string"
                },
                "insDateTime": {
                  "description": "Timestamp of record creation",
                  "type": "string"
                },
                "updUserId": {
                  "description": "ID of user who last updated this record",
                  "type": "string"
                },
                "updDateTime": {
                  "description": "Timestamp of last record update",
                  "type": "string"
                }
              },
              "required": [
                "discordUserRolesId",
                "userId",
                "roleId"
              ]
            }
          },
          "discordRewardedRoles": {
            "description": "Discord rewarded roles",
            "type": "array",
            "items": {
              "type": "object",
              "properties": {
                "discordRewardedRolesId": {
                  "description": "Discord rewarded roles ID",
                  "type": "string"
                },
                "userId": {
                  "description": "User ID",
                  "type": "string"
                },
                "roleId": {
                  "description": "Role ID",
                  "type": "string"
                },
                "magatamaPointAwarded": {
                  "description": "Magatama points awarded",
                  "type": "number"
                },
                "delFlag": {
                  "description": "Flag to indicate if the record is deleted",
                  "type": "boolean"
                },
                "insUserId": {
                  "description": "ID of user who created this record",
                  "type": "string"
                },
                "insDateTime": {
                  "description": "Timestamp of record creation",
                  "type": "string"
                },
                "updUserId": {
                  "description": "ID of user who last updated this record",
                  "type": "string"
                },
                "updDateTime": {
                  "description": "Timestamp of last record update",
                  "type": "string"
                }
              },
              "required": [
                "discordRewardedRolesId",
                "userId",
                "roleId",
                "magatamaPointAwarded"
              ]
            }
          },
          "userInviteLogs": {
            "description": "User invite logs",
            "type": "array",
            "items": {
              "type": "object",
              "properties": {
                "inviteLogId": {
                  "description": "Invite log ID",
                  "type": "string"
                },
                "userId": {
                  "description": "User ID",
                  "type": "string"
                },
                "inviteeDiscordId": {
                  "description": "Invitee Discord ID",
                  "type": "string"
                },
                "inviteeUserId": {
                  "description": "Invitee user ID",
                  "type": "string"
                },
                "magatamaPointAwarded": {
                  "description": "Magatama points awarded",
                  "type": "number"
                },
                "delFlag": {
                  "description": "Flag to indicate if the record is deleted",
                  "type": "boolean"
                },
                "insUserId": {
                  "description": "ID of user who created this record",
                  "type": "string"
                },
                "insDateTime": {
                  "description": "Timestamp of record creation",
                  "type": "string"
                },
                "updUserId": {
                  "description": "ID of user who last updated this record",
                  "type": "string"
                },
                "updDateTime": {
                  "description": "Timestamp of last record update",
                  "type": "string"
                }
              },
              "required": [
                "inviteLogId",
                "userId",
                "magatamaPointAwarded"
              ]
            }
          }
        },
        "required": [
          "userId",
          "username",
          "isPremium",
          "totalQuestCompleted",
          "totalTravelDistance",
          "role",
          "registeredAt",
          "discordJoinedAt",
          "isBanned"
        ]
      },
      "UserSensitiveInfoResponseDto": {
        "type": "object",
        "properties": {
          "password": {
            "description": "Password",
            "type": "string"
          },
          "refreshToken": {
            "description": "Refresh token",
            "type": "string"
          },
          "encryptedPrivateKey": {
            "description": "Encrypted private key",
            "type": "string"
          },
          "passportWalletAddress": {
            "description": "Passport wallet address",
            "type": "string"
          },
          "perksWalletAddress": {
            "description": "Perks wallet address",
            "type": "string"
          },
          "latestIpAddress": {
            "description": "Latest IP address",
            "type": "string"
          }
        },
        "required": [
          "password"
        ]
      },
      "MomentListResponseDto": {
        "type": "object",
        "properties": {
          "moments": {
            "type": "array",
            "items": {
              "description": "Traveler moment information",
              "type": "object",
              "properties": {
                "imageUrl": {
                  "description": "URL of the moment image",
                  "type": "string",
                  "nullable": true
                },
                "username": {
                  "description": "Traveler display name",
                  "type": "string",
                  "nullable": true
                },
                "description": {
                  "description": "Short moment description",
                  "type": "string",
                  "nullable": true
                },
                "rewardText": {
                  "description": "Text describing earned rewards",
                  "type": "string",
                  "nullable": true
                },
                "insDateTime": {
                  "description": "Timestamp when the moment occurred"
                }
              },
              "required": [
                "insDateTime"
              ]
            }
          },
          "pagination": {
            "type": "object",
            "properties": {
              "currentPage": {
                "description": "Current page number",
                "type": "number"
              },
              "totalPages": {
                "description": "Total number of pages",
                "type": "number"
              },
              "totalItems": {
                "description": "Total number of items",
                "type": "number"
              }
            },
            "required": [
              "currentPage",
              "totalPages",
              "totalItems"
            ]
          }
        },
        "required": [
          "moments",
          "pagination"
        ]
      },
      "MomentResponseDto": {
        "description": "Traveler moment information",
        "type": "object",
        "properties": {
          "imageUrl": {
            "description": "URL of the moment image",
            "type": "string",
            "nullable": true
          },
          "username": {
            "description": "Traveler display name",
            "type": "string",
            "nullable": true
          },
          "description": {
            "description": "Short moment description",
            "type": "string",
            "nullable": true
          },
          "rewardText": {
            "description": "Text describing earned rewards",
            "type": "string",
            "nullable": true
          },
          "insDateTime": {
            "description": "Timestamp when the moment occurred"
          }
        },
        "required": [
          "insDateTime"
        ]
      }
    }
  }
}<|MERGE_RESOLUTION|>--- conflicted
+++ resolved
@@ -68,145 +68,6 @@
         "summary": "Health Check",
         "tags": [
           "Health Check"
-        ]
-      }
-    },
-    "/location-info": {
-      "get": {
-        "description": "Retrieve basic location details with thumbnail images using Google Places.",
-        "operationId": "TouriiBackendController_getLocationInfo",
-        "parameters": [
-          {
-            "name": "accept-version",
-            "in": "header",
-            "description": "API version (e.g., 1.0.0)",
-            "required": true,
-            "schema": {
-              "type": "string"
-            }
-          },
-          {
-            "name": "x-api-key",
-            "in": "header",
-            "description": "API key for authentication",
-            "required": true,
-            "schema": {
-              "type": "string"
-            }
-          }
-        ],
-        "responses": {
-          "200": {
-            "description": "Successfully retrieved location info with images",
-            "schema": {
-              "type": "object",
-              "properties": {
-                "name": {
-                  "description": "Location name from Google Places",
-                  "type": "string"
-                },
-                "formattedAddress": {
-                  "description": "Formatted address from Google Places",
-                  "type": "string"
-                },
-                "phoneNumber": {
-                  "description": "International phone number",
-                  "type": "string"
-                },
-                "website": {
-                  "description": "Website URL",
-                  "type": "string"
-                },
-                "rating": {
-                  "description": "Google Places rating (1-5 scale)",
-                  "type": "number"
-                },
-                "googleMapsUrl": {
-                  "description": "Direct Google Maps URL",
-                  "type": "string"
-                },
-                "openingHours": {
-                  "description": "Opening hours for each day of the week",
-                  "type": "array",
-                  "items": {
-                    "type": "string"
-                  }
-                },
-                "images": {
-                  "description": "Thumbnail images of the location (up to 3 images, 400x400px)",
-                  "type": "array",
-                  "items": {
-                    "type": "object",
-                    "properties": {
-                      "url": {
-                        "description": "Direct URL to the image from Google Places Photos API",
-                        "type": "string"
-                      },
-                      "width": {
-                        "description": "Image width in pixels",
-                        "type": "number"
-                      },
-                      "height": {
-                        "description": "Image height in pixels",
-                        "type": "number"
-                      },
-                      "photoReference": {
-                        "description": "Google Places photo reference ID",
-                        "type": "string"
-                      }
-                    },
-                    "required": [
-                      "url",
-                      "width",
-                      "height",
-                      "photoReference"
-                    ]
-                  }
-                }
-              },
-              "required": [
-                "name"
-              ]
-            },
-            "content": {
-              "application/json": {
-                "schema": {
-                  "$ref": "#/components/schemas/LocationInfoResponseDto"
-                }
-              }
-            }
-          },
-          "400": {
-            "description": "Bad Request - Invalid version format",
-            "content": {
-              "application/json": {
-                "schema": {
-                  "type": "object",
-                  "properties": {
-                    "code": {
-                      "type": "string",
-                      "example": "E_TB_021"
-                    },
-                    "message": {
-                      "type": "string",
-                      "example": "Invalid version format"
-                    },
-                    "type": {
-                      "type": "string",
-                      "example": "BAD_REQUEST"
-                    }
-                  }
-                }
-              }
-            }
-          },
-          "401": {
-            "description": ""
-          }
-        },
-        "summary": "Get Location Info",
-        "tags": [
-          "Location"
         ]
       }
     },
@@ -1670,6 +1531,30 @@
           },
           "401": {
             "description": ""
+          },
+          "404": {
+            "description": "User not found",
+            "content": {
+              "application/json": {
+                "schema": {
+                  "type": "object",
+                  "properties": {
+                    "code": {
+                      "type": "string",
+                      "example": "E_TB_004"
+                    },
+                    "message": {
+                      "type": "string",
+                      "example": "User is not registered"
+                    },
+                    "type": {
+                      "type": "string",
+                      "example": "UNAUTHORIZED"
+                    }
+                  }
+                }
+              }
+            }
           }
         },
         "summary": "Get current user's basic profile",
@@ -4988,123 +4873,6 @@
             "schema": {
               "type": "string"
             }
-<<<<<<< HEAD
-          }
-        ],
-        "requestBody": {
-          "required": true,
-          "description": "Login request",
-          "content": {
-            "application/json": {
-              "schema": {
-                "$ref": "#/components/schemas/LoginRequestDto"
-              }
-            }
-          }
-        },
-        "responses": {
-          "201": {
-            "description": "Login successful",
-            "content": {
-              "application/json": {
-                "schema": {
-                  "$ref": "#/components/schemas/UserEntity"
-                }
-              }
-            }
-          },
-          "400": {
-            "description": "Bad Request - Invalid version format",
-            "content": {
-              "application/json": {
-                "schema": {
-                  "type": "object",
-                  "properties": {
-                    "code": {
-                      "type": "string",
-                      "example": "E_TB_021"
-                    },
-                    "message": {
-                      "type": "string",
-                      "example": "Invalid version format"
-                    },
-                    "type": {
-                      "type": "string",
-                      "example": "BAD_REQUEST"
-                    }
-                  }
-                }
-              }
-            }
-          },
-          "401": {
-            "description": ""
-          },
-          "404": {
-            "description": "User not found",
-            "content": {
-              "application/json": {
-                "schema": {
-                  "type": "object",
-                  "properties": {
-                    "code": {
-                      "type": "string",
-                      "example": "E_TB_004"
-                    },
-                    "message": {
-                      "type": "string",
-                      "example": "User is not registered"
-                    },
-                    "type": {
-                      "type": "string",
-                      "example": "UNAUTHORIZED"
-                    }
-                  }
-                }
-              }
-            }
-          }
-        },
-        "summary": "User Login",
-        "tags": [
-          "Auth"
-        ]
-      }
-    },
-    "/auth/signup": {
-      "post": {
-        "operationId": "TouriiBackendController_signup",
-        "parameters": [],
-        "requestBody": {
-          "required": true,
-          "description": "Signup info",
-          "content": {
-            "application/json": {
-              "schema": {
-                "type": "object",
-                "properties": {
-                  "email": {
-                    "description": "Email address for signup",
-                    "type": "string",
-                    "format": "email"
-                  },
-                  "socialProvider": {
-                    "description": "Social provider for signup",
-                    "type": "string"
-                  },
-                  "socialId": {
-                    "description": "Social ID for signup",
-                    "type": "string"
-                  }
-                },
-                "required": [
-                  "email",
-                  "socialProvider",
-                  "socialId"
-                ],
-                "$ref": "#/components/schemas/AuthSignupRequestDto"
-              }
-=======
           },
           {
             "name": "accept-version",
@@ -5113,7 +4881,6 @@
             "required": true,
             "schema": {
               "type": "string"
->>>>>>> dfba2216
             }
           },
           {
@@ -5122,32 +4889,7 @@
             "description": "API key for authentication",
             "required": true,
             "schema": {
-<<<<<<< HEAD
-              "type": "object",
-              "properties": {
-                "userId": {
-                  "description": "Unique identifier for the user",
-                  "type": "string"
-                },
-                "walletAddress": {
-                  "description": "Wallet address for the user",
-                  "type": "string"
-                }
-              },
-              "required": [
-                "userId",
-                "walletAddress"
-              ]
-            },
-            "content": {
-              "application/json": {
-                "schema": {
-                  "$ref": "#/components/schemas/AuthSignupResponseDto"
-                }
-              }
-=======
               "type": "string"
->>>>>>> dfba2216
             }
           }
         ],
@@ -9127,7 +8869,6 @@
         ]
       }
     },
-<<<<<<< HEAD
     "/location-info": {
       "get": {
         "description": "Retrieve basic location details with thumbnail images using Google Places.",
@@ -9420,8 +9161,6 @@
         ]
       }
     },
-=======
->>>>>>> dfba2216
     "/test/headers": {
       "get": {
         "description": "Tests the security headers set by SecurityMiddleware. Returns all configured security headers in the response.",
@@ -12770,6 +12509,104 @@
         },
         "required": [
           "name"
+        ]
+      },
+      "MomentListResponseDto": {
+        "type": "object",
+        "properties": {
+          "moments": {
+            "type": "array",
+            "items": {
+              "description": "Traveler moment information",
+              "type": "object",
+              "properties": {
+                "imageUrl": {
+                  "description": "URL of the moment image",
+                  "type": "string",
+                  "nullable": true
+                },
+                "username": {
+                  "description": "Traveler display name",
+                  "type": "string",
+                  "nullable": true
+                },
+                "description": {
+                  "description": "Short moment description",
+                  "type": "string",
+                  "nullable": true
+                },
+                "rewardText": {
+                  "description": "Text describing earned rewards",
+                  "type": "string",
+                  "nullable": true
+                },
+                "insDateTime": {
+                  "description": "Timestamp when the moment occurred"
+                }
+              },
+              "required": [
+                "insDateTime"
+              ]
+            }
+          },
+          "pagination": {
+            "type": "object",
+            "properties": {
+              "currentPage": {
+                "description": "Current page number",
+                "type": "number"
+              },
+              "totalPages": {
+                "description": "Total number of pages",
+                "type": "number"
+              },
+              "totalItems": {
+                "description": "Total number of items",
+                "type": "number"
+              }
+            },
+            "required": [
+              "currentPage",
+              "totalPages",
+              "totalItems"
+            ]
+          }
+        },
+        "required": [
+          "moments",
+          "pagination"
+        ]
+      },
+      "MomentResponseDto": {
+        "description": "Traveler moment information",
+        "type": "object",
+        "properties": {
+          "imageUrl": {
+            "description": "URL of the moment image",
+            "type": "string",
+            "nullable": true
+          },
+          "username": {
+            "description": "Traveler display name",
+            "type": "string",
+            "nullable": true
+          },
+          "description": {
+            "description": "Short moment description",
+            "type": "string",
+            "nullable": true
+          },
+          "rewardText": {
+            "description": "Text describing earned rewards",
+            "type": "string",
+            "nullable": true
+          },
+          "insDateTime": {
+            "description": "Timestamp when the moment occurred"
+          }
+        },
+        "required": [
+          "insDateTime"
         ]
       },
       "UserResponseDto": {
@@ -13552,235 +13389,6 @@
                 "updUserId": {
                   "description": "ID of user who last updated this record",
                   "type": "string"
-<<<<<<< HEAD
-                }
-              },
-              "required": [
-                "taskId",
-                "questId",
-                "taskTheme",
-                "taskType",
-                "taskName",
-                "taskDesc",
-                "isUnlocked",
-                "requiredAction",
-                "antiCheatRules",
-                "magatamaPointAwarded",
-                "totalMagatamaPointAwarded",
-                "delFlag",
-                "updUserId"
-              ]
-            }
-          }
-        },
-        "required": [
-          "questId",
-          "touristSpotId",
-          "questName",
-          "questDesc",
-          "questType",
-          "isUnlocked",
-          "isPremium",
-          "totalMagatamaPointAwarded",
-          "rewardType",
-          "delFlag",
-          "updUserId"
-        ]
-      },
-      "QuestTaskUpdateRequestDto": {
-        "type": "object",
-        "properties": {
-          "taskId": {
-            "description": "Unique identifier for the task",
-            "type": "string"
-          },
-          "questId": {
-            "description": "ID of the parent quest",
-            "type": "string"
-          },
-          "taskTheme": {
-            "description": "Theme of the task",
-            "type": "string",
-            "enum": [
-              "STORY",
-              "LOCAL_CULTURE",
-              "FOOD",
-              "URBAN_EXPLORE",
-              "NATURE"
-            ],
-            "x-enumNames": [
-              "STORY",
-              "LOCAL_CULTURE",
-              "FOOD",
-              "URBAN_EXPLORE",
-              "NATURE"
-            ]
-          },
-          "taskType": {
-            "description": "Type of the task",
-            "type": "string",
-            "enum": [
-              "VISIT_LOCATION",
-              "PHOTO_UPLOAD",
-              "ANSWER_TEXT",
-              "SELECT_OPTION",
-              "SHARE_SOCIAL",
-              "CHECK_IN",
-              "GROUP_ACTIVITY",
-              "LOCAL_INTERACTION"
-            ],
-            "x-enumNames": [
-              "VISIT_LOCATION",
-              "PHOTO_UPLOAD",
-              "ANSWER_TEXT",
-              "SELECT_OPTION",
-              "SHARE_SOCIAL",
-              "CHECK_IN",
-              "GROUP_ACTIVITY",
-              "LOCAL_INTERACTION"
-            ]
-          },
-          "taskName": {
-            "description": "Name of the task",
-            "type": "string"
-          },
-          "taskDesc": {
-            "description": "Description of the task",
-            "type": "string"
-          },
-          "isUnlocked": {
-            "description": "Whether task is unlocked",
-            "type": "boolean"
-          },
-          "requiredAction": {
-            "description": "Action required to complete the task",
-            "type": "string"
-          },
-          "groupActivityMembers": {
-            "description": "Members for group activities",
-            "type": "array",
-            "items": {}
-          },
-          "selectOptions": {
-            "description": "Options for selection tasks",
-            "type": "array",
-            "items": {}
-          },
-          "antiCheatRules": {
-            "description": "Rules to prevent cheating"
-          },
-          "magatamaPointAwarded": {
-            "description": "Magatama points awarded for this task",
-            "type": "number"
-          },
-          "totalMagatamaPointAwarded": {
-            "description": "Total Magatama points awarded",
-            "type": "number"
-          },
-          "delFlag": {
-            "description": "Flag to indicate if the task is deleted",
-            "type": "boolean"
-          },
-          "updUserId": {
-            "description": "Unique identifier for the user who updated the task",
-            "type": "string"
-          }
-        },
-        "required": [
-          "taskId",
-          "questId",
-          "taskTheme",
-          "taskType",
-          "taskName",
-          "taskDesc",
-          "isUnlocked",
-          "requiredAction",
-          "antiCheatRules",
-          "magatamaPointAwarded",
-          "totalMagatamaPointAwarded",
-          "delFlag",
-          "updUserId"
-        ]
-      },
-      "LoginRequestDto": {
-        "type": "object",
-        "properties": {
-          "username": {
-            "description": "Username for login",
-            "type": "string"
-          },
-          "password": {
-            "description": "User password",
-            "type": "string"
-          },
-          "passportWalletAddress": {
-            "description": "Passport wallet address to validate",
-            "type": "string"
-          },
-          "discordId": {
-            "description": "Discord user ID",
-            "type": "string"
-          },
-          "googleEmail": {
-            "description": "Google email address",
-            "type": "string"
-          }
-        },
-        "required": [
-          "password"
-        ]
-      },
-      "AuthSignupRequestDto": {
-        "type": "object",
-        "properties": {
-          "email": {
-            "description": "Email address for signup",
-            "type": "string",
-            "format": "email"
-          },
-          "socialProvider": {
-            "description": "Social provider for signup",
-            "type": "string"
-          },
-          "socialId": {
-            "description": "Social ID for signup",
-            "type": "string"
-          }
-        },
-        "required": [
-          "email",
-          "socialProvider",
-          "socialId"
-        ]
-      },
-      "AuthSignupResponseDto": {
-        "type": "object",
-        "properties": {
-          "userId": {
-            "description": "Unique identifier for the user",
-            "type": "string"
-          },
-          "walletAddress": {
-            "description": "Wallet address for the user",
-            "type": "string"
-          }
-        },
-        "required": [
-          "userId",
-          "walletAddress"
-        ]
-      },
-      "GroupMembersResponseDto": {
-        "type": "object",
-        "properties": {
-          "groupId": {
-            "description": "Unique identifier for the group",
-            "type": "string"
-          },
-          "leaderUserId": {
-            "description": "User ID of the group leader",
-            "type": "string"
-=======
                 },
                 "updDateTime": {
                   "description": "Timestamp of last record update",
@@ -13798,7 +13406,6 @@
                 "travelDistance"
               ]
             }
->>>>>>> dfba2216
           },
           "discordActivityLogs": {
             "description": "Discord activity logs",
@@ -14050,104 +13657,6 @@
         "required": [
           "password"
         ]
-      },
-      "MomentListResponseDto": {
-        "type": "object",
-        "properties": {
-          "moments": {
-            "type": "array",
-            "items": {
-              "description": "Traveler moment information",
-              "type": "object",
-              "properties": {
-                "imageUrl": {
-                  "description": "URL of the moment image",
-                  "type": "string",
-                  "nullable": true
-                },
-                "username": {
-                  "description": "Traveler display name",
-                  "type": "string",
-                  "nullable": true
-                },
-                "description": {
-                  "description": "Short moment description",
-                  "type": "string",
-                  "nullable": true
-                },
-                "rewardText": {
-                  "description": "Text describing earned rewards",
-                  "type": "string",
-                  "nullable": true
-                },
-                "insDateTime": {
-                  "description": "Timestamp when the moment occurred"
-                }
-              },
-              "required": [
-                "insDateTime"
-              ]
-            }
-          },
-          "pagination": {
-            "type": "object",
-            "properties": {
-              "currentPage": {
-                "description": "Current page number",
-                "type": "number"
-              },
-              "totalPages": {
-                "description": "Total number of pages",
-                "type": "number"
-              },
-              "totalItems": {
-                "description": "Total number of items",
-                "type": "number"
-              }
-            },
-            "required": [
-              "currentPage",
-              "totalPages",
-              "totalItems"
-            ]
-          }
-        },
-        "required": [
-          "moments",
-          "pagination"
-        ]
-      },
-      "MomentResponseDto": {
-        "description": "Traveler moment information",
-        "type": "object",
-        "properties": {
-          "imageUrl": {
-            "description": "URL of the moment image",
-            "type": "string",
-            "nullable": true
-          },
-          "username": {
-            "description": "Traveler display name",
-            "type": "string",
-            "nullable": true
-          },
-          "description": {
-            "description": "Short moment description",
-            "type": "string",
-            "nullable": true
-          },
-          "rewardText": {
-            "description": "Text describing earned rewards",
-            "type": "string",
-            "nullable": true
-          },
-          "insDateTime": {
-            "description": "Timestamp when the moment occurred"
-          }
-        },
-        "required": [
-          "insDateTime"
-        ]
       }
     }
   }
