--- conflicted
+++ resolved
@@ -2570,70 +2570,6 @@
         "operationId": "TouriiBackendController_updateStoryChapter",
         "parameters": [
           {
-<<<<<<< HEAD
-            "name": "userId",
-            "required": false,
-            "in": "query",
-            "description": "User ID",
-            "schema": {
-              "type": "string"
-            }
-          },
-          {
-            "name": "questType",
-            "required": false,
-            "in": "query",
-            "description": "Filter by quest type",
-            "schema": {
-              "enum": [
-                "UNKNOWN",
-                "TRAVEL_TO_EARN",
-                "EARN_TO_TRAVEL",
-                "CAMPAIGN",
-                "COMMUNITY_EVENT"
-              ],
-              "type": "string"
-            }
-          },
-          {
-            "name": "isUnlocked",
-            "required": false,
-            "in": "query",
-            "description": "Filter by unlocked status",
-            "schema": {
-              "type": "boolean"
-            }
-          },
-          {
-            "name": "isPremium",
-            "required": false,
-            "in": "query",
-            "description": "Filter by premium status",
-            "schema": {
-              "type": "boolean"
-            }
-          },
-          {
-            "name": "limit",
-            "required": false,
-            "in": "query",
-            "description": "Number of quests per page (default: 20, max: 100)",
-            "schema": {
-              "type": "number"
-            }
-          },
-          {
-            "name": "page",
-            "required": false,
-            "in": "query",
-            "description": "Page number for pagination (default: 1)",
-            "schema": {
-              "type": "number"
-            }
-          },
-          {
-=======
->>>>>>> 8fed52f8
             "name": "accept-version",
             "in": "header",
             "description": "API version (e.g., 1.0.0)",
@@ -2782,7 +2718,2589 @@
                   "description": "List of character names involved in the chapter",
                   "type": "array",
                   "items": {
-<<<<<<< HEAD
+                    "type": "string"
+                  }
+                },
+                "realWorldImage": {
+                  "description": "URL to the real-world location image",
+                  "type": "string"
+                },
+                "chapterVideoUrl": {
+                  "description": "URL to the chapter video for desktop viewing",
+                  "type": "string"
+                },
+                "chapterVideoMobileUrl": {
+                  "description": "URL to the chapter video optimized for mobile",
+                  "type": "string"
+                },
+                "chapterPdfUrl": {
+                  "description": "URL to the downloadable PDF version",
+                  "type": "string"
+                },
+                "isUnlocked": {
+                  "description": "Whether the chapter is available to users without prerequisites",
+                  "type": "boolean"
+                },
+                "delFlag": {
+                  "description": "Flag to indicate if the record is deleted",
+                  "type": "boolean"
+                },
+                "insUserId": {
+                  "description": "ID of user who created this record",
+                  "type": "string"
+                },
+                "insDateTime": {
+                  "description": "Timestamp of record creation",
+                  "type": "string"
+                },
+                "updUserId": {
+                  "description": "ID of user who last updated this record",
+                  "type": "string"
+                },
+                "updDateTime": {
+                  "description": "Timestamp of last record update",
+                  "type": "string"
+                }
+              },
+              "required": [
+                "storyId",
+                "touristSpotId",
+                "storyChapterId",
+                "sagaName",
+                "chapterNumber",
+                "chapterTitle",
+                "chapterDesc",
+                "chapterImage",
+                "characterNameList",
+                "realWorldImage",
+                "chapterVideoUrl",
+                "chapterVideoMobileUrl",
+                "chapterPdfUrl",
+                "isUnlocked"
+              ]
+            },
+            "content": {
+              "application/json": {
+                "schema": {
+                  "$ref": "#/components/schemas/StoryChapterResponseDto"
+                }
+              }
+            }
+          },
+          "400": {
+            "description": "Bad Request - Invalid version format",
+            "content": {
+              "application/json": {
+                "schema": {
+                  "type": "object",
+                  "properties": {
+                    "code": {
+                      "type": "string",
+                      "example": "E_TB_021"
+                    },
+                    "message": {
+                      "type": "string",
+                      "example": "Invalid version format"
+                    },
+                    "type": {
+                      "type": "string",
+                      "example": "BAD_REQUEST"
+                    }
+                  }
+                }
+              }
+            }
+          },
+          "401": {
+            "description": ""
+          }
+        },
+        "summary": "Update Story Chapter",
+        "tags": [
+          "Stories"
+        ]
+      }
+    },
+    "/stories/{storyId}": {
+      "delete": {
+        "description": "Delete a story saga.",
+        "operationId": "TouriiBackendController_deleteStory",
+        "parameters": [
+          {
+            "name": "storyId",
+            "required": true,
+            "in": "path",
+            "schema": {
+              "type": "string"
+            }
+          },
+          {
+            "name": "accept-version",
+            "in": "header",
+            "description": "API version (e.g., 1.0.0)",
+            "required": true,
+            "schema": {
+              "type": "string"
+            }
+          },
+          {
+            "name": "x-api-key",
+            "in": "header",
+            "description": "API key for authentication",
+            "required": true,
+            "schema": {
+              "type": "string"
+            }
+          }
+        ],
+        "responses": {
+          "204": {
+            "description": "Story deleted"
+          },
+          "400": {
+            "description": "Bad Request - Invalid version format",
+            "content": {
+              "application/json": {
+                "schema": {
+                  "type": "object",
+                  "properties": {
+                    "code": {
+                      "type": "string",
+                      "example": "E_TB_021"
+                    },
+                    "message": {
+                      "type": "string",
+                      "example": "Invalid version format"
+                    },
+                    "type": {
+                      "type": "string",
+                      "example": "BAD_REQUEST"
+                    }
+                  }
+                }
+              }
+            }
+          },
+          "401": {
+            "description": ""
+          }
+        },
+        "summary": "Delete Story",
+        "tags": [
+          "Stories"
+        ]
+      }
+    },
+    "/stories/chapters/{chapterId}": {
+      "delete": {
+        "description": "Delete a story chapter.",
+        "operationId": "TouriiBackendController_deleteStoryChapter",
+        "parameters": [
+          {
+            "name": "chapterId",
+            "required": true,
+            "in": "path",
+            "schema": {
+              "type": "string"
+            }
+          },
+          {
+            "name": "accept-version",
+            "in": "header",
+            "description": "API version (e.g., 1.0.0)",
+            "required": true,
+            "schema": {
+              "type": "string"
+            }
+          },
+          {
+            "name": "x-api-key",
+            "in": "header",
+            "description": "API key for authentication",
+            "required": true,
+            "schema": {
+              "type": "string"
+            }
+          }
+        ],
+        "responses": {
+          "204": {
+            "description": "Story chapter deleted"
+          },
+          "400": {
+            "description": "Bad Request - Invalid version format",
+            "content": {
+              "application/json": {
+                "schema": {
+                  "type": "object",
+                  "properties": {
+                    "code": {
+                      "type": "string",
+                      "example": "E_TB_021"
+                    },
+                    "message": {
+                      "type": "string",
+                      "example": "Invalid version format"
+                    },
+                    "type": {
+                      "type": "string",
+                      "example": "BAD_REQUEST"
+                    }
+                  }
+                }
+              }
+            }
+          },
+          "401": {
+            "description": ""
+          }
+        },
+        "summary": "Delete Story Chapter",
+        "tags": [
+          "Stories"
+        ]
+      }
+    },
+    "/stories/sagas": {
+      "get": {
+        "description": "Retrieve all available story sagas.",
+        "operationId": "TouriiBackendController_getSagas",
+        "parameters": [
+          {
+            "name": "accept-version",
+            "in": "header",
+            "description": "API version (e.g., 1.0.0)",
+            "required": true,
+            "schema": {
+              "type": "string"
+            }
+          },
+          {
+            "name": "x-api-key",
+            "in": "header",
+            "description": "API key for authentication",
+            "required": true,
+            "schema": {
+              "type": "string"
+            }
+          }
+        ],
+        "responses": {
+          "200": {
+            "description": "Successfully retrieved all sagas",
+            "schema": {
+              "type": "array",
+              "items": {
+                "type": "object",
+                "properties": {
+                  "storyId": {
+                    "description": "Unique identifier for the story saga",
+                    "type": "string"
+                  },
+                  "sagaName": {
+                    "description": "Name of the story saga",
+                    "type": "string"
+                  },
+                  "sagaDesc": {
+                    "description": "Detailed description of the saga's narrative",
+                    "type": "string"
+                  },
+                  "backgroundMedia": {
+                    "description": "URL to the saga's cover media (image or video)",
+                    "type": "string"
+                  },
+                  "mapImage": {
+                    "description": "URL to the map image for the saga",
+                    "type": "string"
+                  },
+                  "location": {
+                    "description": "Real-world location of the saga",
+                    "type": "string"
+                  },
+                  "order": {
+                    "description": "Display order in the saga list",
+                    "type": "number"
+                  },
+                  "isPrologue": {
+                    "description": "Whether the saga is a prologue",
+                    "type": "boolean"
+                  },
+                  "isSelected": {
+                    "description": "Whether the saga is selected by default",
+                    "type": "boolean"
+                  },
+                  "chapterList": {
+                    "description": "List of stories in the saga",
+                    "type": "array",
+                    "items": {
+                      "type": "object",
+                      "properties": {
+                        "storyId": {
+                          "description": "Unique identifier for the story",
+                          "type": "string"
+                        },
+                        "touristSpotId": {
+                          "description": "Unique identifier for the tourist spot",
+                          "type": "string"
+                        },
+                        "storyChapterId": {
+                          "description": "Unique identifier for the story chapter",
+                          "type": "string"
+                        },
+                        "sagaName": {
+                          "description": "Name of the saga",
+                          "type": "string"
+                        },
+                        "chapterNumber": {
+                          "description": "Chapter number or position",
+                          "type": "string"
+                        },
+                        "chapterTitle": {
+                          "description": "Title of the chapter",
+                          "type": "string"
+                        },
+                        "chapterDesc": {
+                          "description": "Detailed description of the chapter",
+                          "type": "string"
+                        },
+                        "chapterImage": {
+                          "description": "URL to the fictional chapter image",
+                          "type": "string"
+                        },
+                        "characterNameList": {
+                          "description": "List of character names involved in the chapter",
+                          "type": "array",
+                          "items": {
+                            "type": "string"
+                          }
+                        },
+                        "realWorldImage": {
+                          "description": "URL to the real-world location image",
+                          "type": "string"
+                        },
+                        "chapterVideoUrl": {
+                          "description": "URL to the chapter video for desktop viewing",
+                          "type": "string"
+                        },
+                        "chapterVideoMobileUrl": {
+                          "description": "URL to the chapter video optimized for mobile",
+                          "type": "string"
+                        },
+                        "chapterPdfUrl": {
+                          "description": "URL to the downloadable PDF version",
+                          "type": "string"
+                        },
+                        "isUnlocked": {
+                          "description": "Whether the chapter is available to users without prerequisites",
+                          "type": "boolean"
+                        },
+                        "delFlag": {
+                          "description": "Flag to indicate if the record is deleted",
+                          "type": "boolean"
+                        },
+                        "insUserId": {
+                          "description": "ID of user who created this record",
+                          "type": "string"
+                        },
+                        "insDateTime": {
+                          "description": "Timestamp of record creation",
+                          "type": "string"
+                        },
+                        "updUserId": {
+                          "description": "ID of user who last updated this record",
+                          "type": "string"
+                        },
+                        "updDateTime": {
+                          "description": "Timestamp of last record update",
+                          "type": "string"
+                        }
+                      },
+                      "required": [
+                        "storyId",
+                        "touristSpotId",
+                        "storyChapterId",
+                        "sagaName",
+                        "chapterNumber",
+                        "chapterTitle",
+                        "chapterDesc",
+                        "chapterImage",
+                        "characterNameList",
+                        "realWorldImage",
+                        "chapterVideoUrl",
+                        "chapterVideoMobileUrl",
+                        "chapterPdfUrl",
+                        "isUnlocked"
+                      ]
+                    }
+                  },
+                  "delFlag": {
+                    "description": "Flag to indicate if the record is deleted",
+                    "type": "boolean"
+                  },
+                  "insUserId": {
+                    "description": "ID of user who created this record",
+                    "type": "string"
+                  },
+                  "insDateTime": {
+                    "description": "Timestamp of record creation",
+                    "type": "string"
+                  },
+                  "updUserId": {
+                    "description": "ID of user who last updated this record",
+                    "type": "string"
+                  },
+                  "updDateTime": {
+                    "description": "Timestamp of last record update",
+                    "type": "string"
+                  }
+                },
+                "required": [
+                  "storyId",
+                  "sagaName",
+                  "sagaDesc",
+                  "backgroundMedia",
+                  "mapImage",
+                  "location",
+                  "order",
+                  "isPrologue",
+                  "isSelected"
+                ]
+              }
+            },
+            "content": {
+              "application/json": {
+                "schema": {
+                  "type": "array",
+                  "items": {
+                    "$ref": "#/components/schemas/StoryResponseDto"
+                  }
+                }
+              }
+            }
+          },
+          "400": {
+            "description": "Bad Request - Invalid version format",
+            "content": {
+              "application/json": {
+                "schema": {
+                  "type": "object",
+                  "properties": {
+                    "code": {
+                      "type": "string",
+                      "example": "E_TB_021"
+                    },
+                    "message": {
+                      "type": "string",
+                      "example": "Invalid version format"
+                    },
+                    "type": {
+                      "type": "string",
+                      "example": "BAD_REQUEST"
+                    }
+                  }
+                }
+              }
+            }
+          },
+          "401": {
+            "description": ""
+          }
+        },
+        "summary": "Get All Story Sagas",
+        "tags": [
+          "Stories"
+        ]
+      }
+    },
+    "/stories/sagas/{storyId}/chapters": {
+      "get": {
+        "description": "Retrieve all chapters for a specific story.",
+        "operationId": "TouriiBackendController_getStoryChaptersByStoryId",
+        "parameters": [
+          {
+            "name": "storyId",
+            "required": true,
+            "in": "path",
+            "schema": {
+              "type": "string"
+            }
+          },
+          {
+            "name": "accept-version",
+            "in": "header",
+            "description": "API version (e.g., 1.0.0)",
+            "required": true,
+            "schema": {
+              "type": "string"
+            }
+          },
+          {
+            "name": "x-api-key",
+            "in": "header",
+            "description": "API key for authentication",
+            "required": true,
+            "schema": {
+              "type": "string"
+            }
+          }
+        ],
+        "responses": {
+          "200": {
+            "description": "Successfully retrieved all chapters for a specific story.",
+            "content": {
+              "application/json": {
+                "schema": {
+                  "type": "object",
+                  "properties": {
+                    "storyId": {
+                      "description": "Unique identifier for the story",
+                      "type": "string"
+                    },
+                    "touristSpotId": {
+                      "description": "Unique identifier for the tourist spot",
+                      "type": "string"
+                    },
+                    "storyChapterId": {
+                      "description": "Unique identifier for the story chapter",
+                      "type": "string"
+                    },
+                    "sagaName": {
+                      "description": "Name of the saga",
+                      "type": "string"
+                    },
+                    "chapterNumber": {
+                      "description": "Chapter number or position",
+                      "type": "string"
+                    },
+                    "chapterTitle": {
+                      "description": "Title of the chapter",
+                      "type": "string"
+                    },
+                    "chapterDesc": {
+                      "description": "Detailed description of the chapter",
+                      "type": "string"
+                    },
+                    "chapterImage": {
+                      "description": "URL to the fictional chapter image",
+                      "type": "string"
+                    },
+                    "characterNameList": {
+                      "description": "List of character names involved in the chapter",
+                      "type": "array",
+                      "items": {
+                        "type": "string"
+                      }
+                    },
+                    "realWorldImage": {
+                      "description": "URL to the real-world location image",
+                      "type": "string"
+                    },
+                    "chapterVideoUrl": {
+                      "description": "URL to the chapter video for desktop viewing",
+                      "type": "string"
+                    },
+                    "chapterVideoMobileUrl": {
+                      "description": "URL to the chapter video optimized for mobile",
+                      "type": "string"
+                    },
+                    "chapterPdfUrl": {
+                      "description": "URL to the downloadable PDF version",
+                      "type": "string"
+                    },
+                    "isUnlocked": {
+                      "description": "Whether the chapter is available to users without prerequisites",
+                      "type": "boolean"
+                    },
+                    "delFlag": {
+                      "description": "Flag to indicate if the record is deleted",
+                      "type": "boolean"
+                    },
+                    "insUserId": {
+                      "description": "ID of user who created this record",
+                      "type": "string"
+                    },
+                    "insDateTime": {
+                      "description": "Timestamp of record creation",
+                      "type": "string"
+                    },
+                    "updUserId": {
+                      "description": "ID of user who last updated this record",
+                      "type": "string"
+                    },
+                    "updDateTime": {
+                      "description": "Timestamp of last record update",
+                      "type": "string"
+                    }
+                  },
+                  "required": [
+                    "storyId",
+                    "touristSpotId",
+                    "storyChapterId",
+                    "sagaName",
+                    "chapterNumber",
+                    "chapterTitle",
+                    "chapterDesc",
+                    "chapterImage",
+                    "characterNameList",
+                    "realWorldImage",
+                    "chapterVideoUrl",
+                    "chapterVideoMobileUrl",
+                    "chapterPdfUrl",
+                    "isUnlocked"
+                  ]
+                }
+              }
+            }
+          },
+          "400": {
+            "description": "Bad Request - Invalid version format",
+            "content": {
+              "application/json": {
+                "schema": {
+                  "type": "object",
+                  "properties": {
+                    "code": {
+                      "type": "string",
+                      "example": "E_TB_021"
+                    },
+                    "message": {
+                      "type": "string",
+                      "example": "Invalid version format"
+                    },
+                    "type": {
+                      "type": "string",
+                      "example": "BAD_REQUEST"
+                    }
+                  }
+                }
+              }
+            }
+          },
+          "401": {
+            "description": ""
+          }
+        },
+        "summary": "Get Story Chapters",
+        "tags": [
+          "Stories"
+        ]
+      }
+    },
+    "/stories/chapters/{chapterId}/progress": {
+      "post": {
+        "description": "Track user reading progress for a story chapter",
+        "operationId": "TouriiBackendController_markChapterProgress",
+        "parameters": [
+          {
+            "name": "chapterId",
+            "required": true,
+            "in": "path",
+            "schema": {
+              "type": "string"
+            }
+          },
+          {
+            "name": "accept-version",
+            "in": "header",
+            "description": "API version (e.g., 1.0.0)",
+            "required": true,
+            "schema": {
+              "type": "string"
+            }
+          },
+          {
+            "name": "x-api-key",
+            "in": "header",
+            "description": "API key for authentication",
+            "required": true,
+            "schema": {
+              "type": "string"
+            }
+          }
+        ],
+        "requestBody": {
+          "required": true,
+          "description": "Progress request",
+          "content": {
+            "application/json": {
+              "schema": {
+                "type": "object",
+                "properties": {
+                  "userId": {
+                    "description": "ID of the user reading the chapter",
+                    "type": "string"
+                  },
+                  "status": {
+                    "description": "Current story status",
+                    "type": "string",
+                    "enum": [
+                      "UNREAD",
+                      "IN_PROGRESS",
+                      "COMPLETED"
+                    ],
+                    "x-enumNames": [
+                      "UNREAD",
+                      "IN_PROGRESS",
+                      "COMPLETED"
+                    ]
+                  }
+                },
+                "required": [
+                  "userId",
+                  "status"
+                ]
+              }
+            }
+          }
+        },
+        "responses": {
+          "201": {
+            "description": "Progress recorded"
+          },
+          "400": {
+            "description": "Bad Request - Invalid version format",
+            "content": {
+              "application/json": {
+                "schema": {
+                  "type": "object",
+                  "properties": {
+                    "code": {
+                      "type": "string",
+                      "example": "E_TB_021"
+                    },
+                    "message": {
+                      "type": "string",
+                      "example": "Invalid version format"
+                    },
+                    "type": {
+                      "type": "string",
+                      "example": "BAD_REQUEST"
+                    }
+                  }
+                }
+              }
+            }
+          },
+          "401": {
+            "description": ""
+          }
+        },
+        "summary": "Save chapter reading progress",
+        "tags": [
+          "Stories"
+        ]
+      }
+    },
+    "/routes/create-model-route": {
+      "post": {
+        "description": "Create a new model route.",
+        "operationId": "TouriiBackendController_createModelRoute",
+        "parameters": [
+          {
+            "name": "accept-version",
+            "in": "header",
+            "description": "API version (e.g., 1.0.0)",
+            "required": true,
+            "schema": {
+              "type": "string"
+            }
+          },
+          {
+            "name": "x-api-key",
+            "in": "header",
+            "description": "API key for authentication",
+            "required": true,
+            "schema": {
+              "type": "string"
+            }
+          }
+        ],
+        "requestBody": {
+          "required": true,
+          "description": "Model Route creation request",
+          "content": {
+            "application/json": {
+              "schema": {
+                "type": "object",
+                "properties": {
+                  "storyId": {
+                    "description": "Unique identifier for the story",
+                    "type": "string"
+                  },
+                  "routeName": {
+                    "description": "Name of the model route",
+                    "type": "string"
+                  },
+                  "region": {
+                    "description": "Region of the model route",
+                    "type": "string"
+                  },
+                  "regionDesc": {
+                    "description": "Description of the region",
+                    "type": "string"
+                  },
+                  "regionBackgroundMedia": {
+                    "description": "Background media of the region",
+                    "type": "string"
+                  },
+                  "recommendation": {
+                    "description": "Recommendation of the model route",
+                    "type": "array",
+                    "items": {
+                      "type": "string"
+                    }
+                  },
+                  "touristSpotList": {
+                    "description": "List of tourist spots in the model route",
+                    "type": "array",
+                    "items": {
+                      "type": "object",
+                      "properties": {
+                        "storyChapterId": {
+                          "description": "Unique identifier for the story chapter",
+                          "type": "string"
+                        },
+                        "touristSpotName": {
+                          "description": "Name of the tourist spot",
+                          "type": "string"
+                        },
+                        "touristSpotDesc": {
+                          "description": "Description of the tourist spot",
+                          "type": "string"
+                        },
+                        "bestVisitTime": {
+                          "description": "Best visit time of the tourist spot",
+                          "type": "string"
+                        },
+                        "touristSpotHashtag": {
+                          "description": "Hashtags associated with this location",
+                          "type": "array",
+                          "items": {
+                            "type": "string"
+                          }
+                        },
+                        "imageSet": {
+                          "description": "Image set for the tourist spot",
+                          "type": "object",
+                          "properties": {
+                            "main": {
+                              "description": "Main image of the tourist spot",
+                              "type": "string"
+                            },
+                            "small": {
+                              "description": "Small images of the tourist spot",
+                              "type": "array",
+                              "items": {
+                                "type": "string"
+                              }
+                            }
+                          },
+                          "required": [
+                            "main",
+                            "small"
+                          ]
+                        }
+                      },
+                      "required": [
+                        "storyChapterId",
+                        "touristSpotName",
+                        "touristSpotDesc",
+                        "bestVisitTime",
+                        "touristSpotHashtag"
+                      ]
+                    }
+                  }
+                },
+                "required": [
+                  "storyId",
+                  "routeName",
+                  "region",
+                  "regionDesc",
+                  "regionBackgroundMedia",
+                  "recommendation",
+                  "touristSpotList"
+                ]
+              }
+            }
+          }
+        },
+        "responses": {
+          "201": {
+            "description": "Successfully created model route",
+            "schema": {
+              "type": "object",
+              "properties": {
+                "modelRouteId": {
+                  "description": "Unique identifier for the model route",
+                  "type": "string"
+                },
+                "storyId": {
+                  "description": "Unique identifier for the story",
+                  "type": "string"
+                },
+                "routeName": {
+                  "description": "Name of the model route",
+                  "type": "string"
+                },
+                "region": {
+                  "description": "Region of the model route",
+                  "type": "string"
+                },
+                "regionDesc": {
+                  "description": "Description of the region",
+                  "type": "string"
+                },
+                "recommendation": {
+                  "description": "Recommendation of the model route",
+                  "type": "array",
+                  "items": {
+                    "type": "string"
+                  }
+                },
+                "regionLatitude": {
+                  "description": "Latitude of the region",
+                  "type": "number"
+                },
+                "regionLongitude": {
+                  "description": "Longitude of the region",
+                  "type": "number"
+                },
+                "regionBackgroundMedia": {
+                  "description": "URL to the region's cover media",
+                  "type": "string"
+                },
+                "touristSpotList": {
+                  "description": "List of tourist spots in the model route",
+                  "type": "array",
+                  "items": {
+                    "type": "object",
+                    "properties": {
+                      "touristSpotId": {
+                        "description": "Unique identifier for the tourist spot",
+                        "type": "string"
+                      },
+                      "storyChapterId": {
+                        "description": "Unique identifier for the story chapter",
+                        "type": "string"
+                      },
+                      "touristSpotName": {
+                        "description": "Name of the tourist spot",
+                        "type": "string"
+                      },
+                      "touristSpotDesc": {
+                        "description": "Description of the tourist spot",
+                        "type": "string"
+                      },
+                      "bestVisitTime": {
+                        "description": "Best visit time of the tourist spot",
+                        "type": "string"
+                      },
+                      "address": {
+                        "description": "Address of the tourist spot",
+                        "type": "string"
+                      },
+                      "touristSpotLatitude": {
+                        "description": "Latitude of the tourist spot",
+                        "type": "number"
+                      },
+                      "touristSpotLongitude": {
+                        "description": "Longitude of the tourist spot",
+                        "type": "number"
+                      },
+                      "touristSpotHashtag": {
+                        "description": "Hashtags associated with this location",
+                        "type": "array",
+                        "items": {
+                          "type": "string"
+                        }
+                      },
+                      "storyChapterLink": {
+                        "description": "Link to the related story chapter",
+                        "type": "string"
+                      },
+                      "imageSet": {
+                        "description": "Image set for the tourist spot",
+                        "type": "object",
+                        "properties": {
+                          "main": {
+                            "description": "Main image of the tourist spot",
+                            "type": "string"
+                          },
+                          "small": {
+                            "description": "Small images of the tourist spot",
+                            "type": "array",
+                            "items": {
+                              "type": "string"
+                            }
+                          }
+                        },
+                        "required": [
+                          "main",
+                          "small"
+                        ]
+                      },
+                      "weatherInfo": {
+                        "description": "Weather info for the tourist spot",
+                        "type": "object",
+                        "properties": {
+                          "temperatureCelsius": {
+                            "description": "Temperature of the weather",
+                            "type": "number"
+                          },
+                          "weatherName": {
+                            "description": "Name of the weather",
+                            "type": "string"
+                          },
+                          "weatherDesc": {
+                            "description": "Description of the weather",
+                            "type": "string"
+                          }
+                        },
+                        "required": [
+                          "temperatureCelsius",
+                          "weatherName",
+                          "weatherDesc"
+                        ]
+                      },
+                      "delFlag": {
+                        "description": "Flag to indicate if the record is deleted",
+                        "type": "boolean"
+                      },
+                      "insUserId": {
+                        "description": "ID of user who created this record",
+                        "type": "string"
+                      },
+                      "insDateTime": {
+                        "description": "Timestamp of record creation",
+                        "type": "string"
+                      },
+                      "updUserId": {
+                        "description": "ID of user who last updated this record",
+                        "type": "string"
+                      },
+                      "updDateTime": {
+                        "description": "Timestamp of last record update",
+                        "type": "string"
+                      }
+                    },
+                    "required": [
+                      "touristSpotId",
+                      "storyChapterId",
+                      "touristSpotName",
+                      "touristSpotDesc",
+                      "bestVisitTime",
+                      "address",
+                      "touristSpotLatitude",
+                      "touristSpotLongitude",
+                      "touristSpotHashtag"
+                    ]
+                  }
+                },
+                "regionWeatherInfo": {
+                  "description": "Current weather info for the region",
+                  "type": "object",
+                  "properties": {
+                    "temperatureCelsius": {
+                      "description": "Temperature of the weather",
+                      "type": "number"
+                    },
+                    "weatherName": {
+                      "description": "Name of the weather",
+                      "type": "string"
+                    },
+                    "weatherDesc": {
+                      "description": "Description of the weather",
+                      "type": "string"
+                    },
+                    "regionName": {
+                      "description": "Name of the region",
+                      "type": "string"
+                    }
+                  },
+                  "required": [
+                    "temperatureCelsius",
+                    "weatherName",
+                    "weatherDesc",
+                    "regionName"
+                  ]
+                },
+                "delFlag": {
+                  "description": "Flag to indicate if the record is deleted",
+                  "type": "boolean"
+                },
+                "insUserId": {
+                  "description": "ID of user who created this record",
+                  "type": "string"
+                },
+                "insDateTime": {
+                  "description": "Timestamp of record creation",
+                  "type": "string"
+                },
+                "updUserId": {
+                  "description": "ID of user who last updated this record",
+                  "type": "string"
+                },
+                "updDateTime": {
+                  "description": "Timestamp of last record update",
+                  "type": "string"
+                }
+              },
+              "required": [
+                "modelRouteId",
+                "storyId",
+                "routeName",
+                "region",
+                "regionDesc",
+                "recommendation",
+                "regionLatitude",
+                "regionLongitude",
+                "regionBackgroundMedia",
+                "touristSpotList",
+                "regionWeatherInfo"
+              ]
+            },
+            "content": {
+              "application/json": {
+                "schema": {
+                  "$ref": "#/components/schemas/ModelRouteResponseDto"
+                }
+              }
+            }
+          },
+          "400": {
+            "description": "Bad Request - Invalid version format",
+            "content": {
+              "application/json": {
+                "schema": {
+                  "type": "object",
+                  "properties": {
+                    "code": {
+                      "type": "string",
+                      "example": "E_TB_021"
+                    },
+                    "message": {
+                      "type": "string",
+                      "example": "Invalid version format"
+                    },
+                    "type": {
+                      "type": "string",
+                      "example": "BAD_REQUEST"
+                    }
+                  }
+                }
+              }
+            }
+          },
+          "401": {
+            "description": ""
+          }
+        },
+        "summary": "Create Model Route",
+        "tags": [
+          "Routes"
+        ]
+      }
+    },
+    "/routes/create-tourist-spot/{modelRouteId}": {
+      "post": {
+        "description": "Create a new tourist spot.",
+        "operationId": "TouriiBackendController_createTouristSpot",
+        "parameters": [
+          {
+            "name": "modelRouteId",
+            "required": true,
+            "in": "path",
+            "schema": {
+              "type": "string"
+            }
+          },
+          {
+            "name": "accept-version",
+            "in": "header",
+            "description": "API version (e.g., 1.0.0)",
+            "required": true,
+            "schema": {
+              "type": "string"
+            }
+          },
+          {
+            "name": "x-api-key",
+            "in": "header",
+            "description": "API key for authentication",
+            "required": true,
+            "schema": {
+              "type": "string"
+            }
+          }
+        ],
+        "requestBody": {
+          "required": true,
+          "description": "Tourist Spot creation request",
+          "content": {
+            "application/json": {
+              "schema": {
+                "type": "object",
+                "properties": {
+                  "storyChapterId": {
+                    "description": "Unique identifier for the story chapter",
+                    "type": "string"
+                  },
+                  "touristSpotName": {
+                    "description": "Name of the tourist spot",
+                    "type": "string"
+                  },
+                  "touristSpotDesc": {
+                    "description": "Description of the tourist spot",
+                    "type": "string"
+                  },
+                  "bestVisitTime": {
+                    "description": "Best visit time of the tourist spot",
+                    "type": "string"
+                  },
+                  "touristSpotHashtag": {
+                    "description": "Hashtags associated with this location",
+                    "type": "array",
+                    "items": {
+                      "type": "string"
+                    }
+                  },
+                  "imageSet": {
+                    "description": "Image set for the tourist spot",
+                    "type": "object",
+                    "properties": {
+                      "main": {
+                        "description": "Main image of the tourist spot",
+                        "type": "string"
+                      },
+                      "small": {
+                        "description": "Small images of the tourist spot",
+                        "type": "array",
+                        "items": {
+                          "type": "string"
+                        }
+                      }
+                    },
+                    "required": [
+                      "main",
+                      "small"
+                    ]
+                  }
+                },
+                "required": [
+                  "storyChapterId",
+                  "touristSpotName",
+                  "touristSpotDesc",
+                  "bestVisitTime",
+                  "touristSpotHashtag"
+                ]
+              }
+            }
+          }
+        },
+        "responses": {
+          "201": {
+            "description": "Successfully created tourist spot",
+            "schema": {
+              "type": "object",
+              "properties": {
+                "touristSpotId": {
+                  "description": "Unique identifier for the tourist spot",
+                  "type": "string"
+                },
+                "storyChapterId": {
+                  "description": "Unique identifier for the story chapter",
+                  "type": "string"
+                },
+                "touristSpotName": {
+                  "description": "Name of the tourist spot",
+                  "type": "string"
+                },
+                "touristSpotDesc": {
+                  "description": "Description of the tourist spot",
+                  "type": "string"
+                },
+                "bestVisitTime": {
+                  "description": "Best visit time of the tourist spot",
+                  "type": "string"
+                },
+                "address": {
+                  "description": "Address of the tourist spot",
+                  "type": "string"
+                },
+                "touristSpotLatitude": {
+                  "description": "Latitude of the tourist spot",
+                  "type": "number"
+                },
+                "touristSpotLongitude": {
+                  "description": "Longitude of the tourist spot",
+                  "type": "number"
+                },
+                "touristSpotHashtag": {
+                  "description": "Hashtags associated with this location",
+                  "type": "array",
+                  "items": {
+                    "type": "string"
+                  }
+                },
+                "storyChapterLink": {
+                  "description": "Link to the related story chapter",
+                  "type": "string"
+                },
+                "imageSet": {
+                  "description": "Image set for the tourist spot",
+                  "type": "object",
+                  "properties": {
+                    "main": {
+                      "description": "Main image of the tourist spot",
+                      "type": "string"
+                    },
+                    "small": {
+                      "description": "Small images of the tourist spot",
+                      "type": "array",
+                      "items": {
+                        "type": "string"
+                      }
+                    }
+                  },
+                  "required": [
+                    "main",
+                    "small"
+                  ]
+                },
+                "weatherInfo": {
+                  "description": "Weather info for the tourist spot",
+                  "type": "object",
+                  "properties": {
+                    "temperatureCelsius": {
+                      "description": "Temperature of the weather",
+                      "type": "number"
+                    },
+                    "weatherName": {
+                      "description": "Name of the weather",
+                      "type": "string"
+                    },
+                    "weatherDesc": {
+                      "description": "Description of the weather",
+                      "type": "string"
+                    }
+                  },
+                  "required": [
+                    "temperatureCelsius",
+                    "weatherName",
+                    "weatherDesc"
+                  ]
+                },
+                "delFlag": {
+                  "description": "Flag to indicate if the record is deleted",
+                  "type": "boolean"
+                },
+                "insUserId": {
+                  "description": "ID of user who created this record",
+                  "type": "string"
+                },
+                "insDateTime": {
+                  "description": "Timestamp of record creation",
+                  "type": "string"
+                },
+                "updUserId": {
+                  "description": "ID of user who last updated this record",
+                  "type": "string"
+                },
+                "updDateTime": {
+                  "description": "Timestamp of last record update",
+                  "type": "string"
+                }
+              },
+              "required": [
+                "touristSpotId",
+                "storyChapterId",
+                "touristSpotName",
+                "touristSpotDesc",
+                "bestVisitTime",
+                "address",
+                "touristSpotLatitude",
+                "touristSpotLongitude",
+                "touristSpotHashtag"
+              ]
+            },
+            "content": {
+              "application/json": {
+                "schema": {
+                  "$ref": "#/components/schemas/TouristSpotResponseDto"
+                }
+              }
+            }
+          },
+          "400": {
+            "description": "Bad Request - Invalid version format",
+            "content": {
+              "application/json": {
+                "schema": {
+                  "type": "object",
+                  "properties": {
+                    "code": {
+                      "type": "string",
+                      "example": "E_TB_021"
+                    },
+                    "message": {
+                      "type": "string",
+                      "example": "Invalid version format"
+                    },
+                    "type": {
+                      "type": "string",
+                      "example": "BAD_REQUEST"
+                    }
+                  }
+                }
+              }
+            }
+          },
+          "401": {
+            "description": ""
+          }
+        },
+        "summary": "Create Tourist Spot",
+        "tags": [
+          "Routes"
+        ]
+      }
+    },
+    "/routes/update-model-route": {
+      "post": {
+        "description": "Update an existing model route.",
+        "operationId": "TouriiBackendController_updateModelRoute",
+        "parameters": [
+          {
+            "name": "accept-version",
+            "in": "header",
+            "description": "API version (e.g., 1.0.0)",
+            "required": true,
+            "schema": {
+              "type": "string"
+            }
+          },
+          {
+            "name": "x-api-key",
+            "in": "header",
+            "description": "API key for authentication",
+            "required": true,
+            "schema": {
+              "type": "string"
+            }
+          }
+        ],
+        "requestBody": {
+          "required": true,
+          "description": "Model Route update request",
+          "content": {
+            "application/json": {
+              "schema": {
+                "type": "object",
+                "properties": {
+                  "storyId": {
+                    "description": "Unique identifier for the story",
+                    "type": "string"
+                  },
+                  "routeName": {
+                    "description": "Name of the model route",
+                    "type": "string"
+                  },
+                  "region": {
+                    "description": "Region of the model route",
+                    "type": "string"
+                  },
+                  "regionDesc": {
+                    "description": "Description of the region",
+                    "type": "string"
+                  },
+                  "regionBackgroundMedia": {
+                    "description": "Background media of the region",
+                    "type": "string"
+                  },
+                  "recommendation": {
+                    "description": "Recommendation of the model route",
+                    "type": "array",
+                    "items": {
+                      "type": "string"
+                    }
+                  },
+                  "touristSpotList": {
+                    "description": "List of tourist spots in the model route",
+                    "type": "array",
+                    "items": {
+                      "type": "object",
+                      "properties": {
+                        "storyChapterId": {
+                          "description": "Unique identifier for the story chapter",
+                          "type": "string"
+                        },
+                        "touristSpotName": {
+                          "description": "Name of the tourist spot",
+                          "type": "string"
+                        },
+                        "touristSpotDesc": {
+                          "description": "Description of the tourist spot",
+                          "type": "string"
+                        },
+                        "bestVisitTime": {
+                          "description": "Best visit time of the tourist spot",
+                          "type": "string"
+                        },
+                        "touristSpotHashtag": {
+                          "description": "Hashtags associated with this location",
+                          "type": "array",
+                          "items": {
+                            "type": "string"
+                          }
+                        },
+                        "imageSet": {
+                          "description": "Image set for the tourist spot",
+                          "type": "object",
+                          "properties": {
+                            "main": {
+                              "description": "Main image of the tourist spot",
+                              "type": "string"
+                            },
+                            "small": {
+                              "description": "Small images of the tourist spot",
+                              "type": "array",
+                              "items": {
+                                "type": "string"
+                              }
+                            }
+                          },
+                          "required": [
+                            "main",
+                            "small"
+                          ]
+                        }
+                      },
+                      "required": [
+                        "storyChapterId",
+                        "touristSpotName",
+                        "touristSpotDesc",
+                        "bestVisitTime",
+                        "touristSpotHashtag"
+                      ]
+                    }
+                  },
+                  "modelRouteId": {
+                    "description": "Unique identifier for the model route",
+                    "type": "string"
+                  },
+                  "delFlag": {
+                    "description": "Flag to indicate if the model route is deleted",
+                    "type": "boolean"
+                  },
+                  "updUserId": {
+                    "description": "Unique identifier for the user who updated the model route",
+                    "type": "string"
+                  }
+                },
+                "required": [
+                  "storyId",
+                  "routeName",
+                  "region",
+                  "regionDesc",
+                  "regionBackgroundMedia",
+                  "recommendation",
+                  "touristSpotList",
+                  "modelRouteId",
+                  "delFlag",
+                  "updUserId"
+                ]
+              }
+            }
+          }
+        },
+        "responses": {
+          "201": {
+            "description": "Successfully updated model route",
+            "schema": {
+              "type": "object",
+              "properties": {
+                "modelRouteId": {
+                  "description": "Unique identifier for the model route",
+                  "type": "string"
+                },
+                "storyId": {
+                  "description": "Unique identifier for the story",
+                  "type": "string"
+                },
+                "routeName": {
+                  "description": "Name of the model route",
+                  "type": "string"
+                },
+                "region": {
+                  "description": "Region of the model route",
+                  "type": "string"
+                },
+                "regionDesc": {
+                  "description": "Description of the region",
+                  "type": "string"
+                },
+                "recommendation": {
+                  "description": "Recommendation of the model route",
+                  "type": "array",
+                  "items": {
+                    "type": "string"
+                  }
+                },
+                "regionLatitude": {
+                  "description": "Latitude of the region",
+                  "type": "number"
+                },
+                "regionLongitude": {
+                  "description": "Longitude of the region",
+                  "type": "number"
+                },
+                "regionBackgroundMedia": {
+                  "description": "URL to the region's cover media",
+                  "type": "string"
+                },
+                "touristSpotList": {
+                  "description": "List of tourist spots in the model route",
+                  "type": "array",
+                  "items": {
+                    "type": "object",
+                    "properties": {
+                      "touristSpotId": {
+                        "description": "Unique identifier for the tourist spot",
+                        "type": "string"
+                      },
+                      "storyChapterId": {
+                        "description": "Unique identifier for the story chapter",
+                        "type": "string"
+                      },
+                      "touristSpotName": {
+                        "description": "Name of the tourist spot",
+                        "type": "string"
+                      },
+                      "touristSpotDesc": {
+                        "description": "Description of the tourist spot",
+                        "type": "string"
+                      },
+                      "bestVisitTime": {
+                        "description": "Best visit time of the tourist spot",
+                        "type": "string"
+                      },
+                      "address": {
+                        "description": "Address of the tourist spot",
+                        "type": "string"
+                      },
+                      "touristSpotLatitude": {
+                        "description": "Latitude of the tourist spot",
+                        "type": "number"
+                      },
+                      "touristSpotLongitude": {
+                        "description": "Longitude of the tourist spot",
+                        "type": "number"
+                      },
+                      "touristSpotHashtag": {
+                        "description": "Hashtags associated with this location",
+                        "type": "array",
+                        "items": {
+                          "type": "string"
+                        }
+                      },
+                      "storyChapterLink": {
+                        "description": "Link to the related story chapter",
+                        "type": "string"
+                      },
+                      "imageSet": {
+                        "description": "Image set for the tourist spot",
+                        "type": "object",
+                        "properties": {
+                          "main": {
+                            "description": "Main image of the tourist spot",
+                            "type": "string"
+                          },
+                          "small": {
+                            "description": "Small images of the tourist spot",
+                            "type": "array",
+                            "items": {
+                              "type": "string"
+                            }
+                          }
+                        },
+                        "required": [
+                          "main",
+                          "small"
+                        ]
+                      },
+                      "weatherInfo": {
+                        "description": "Weather info for the tourist spot",
+                        "type": "object",
+                        "properties": {
+                          "temperatureCelsius": {
+                            "description": "Temperature of the weather",
+                            "type": "number"
+                          },
+                          "weatherName": {
+                            "description": "Name of the weather",
+                            "type": "string"
+                          },
+                          "weatherDesc": {
+                            "description": "Description of the weather",
+                            "type": "string"
+                          }
+                        },
+                        "required": [
+                          "temperatureCelsius",
+                          "weatherName",
+                          "weatherDesc"
+                        ]
+                      },
+                      "delFlag": {
+                        "description": "Flag to indicate if the record is deleted",
+                        "type": "boolean"
+                      },
+                      "insUserId": {
+                        "description": "ID of user who created this record",
+                        "type": "string"
+                      },
+                      "insDateTime": {
+                        "description": "Timestamp of record creation",
+                        "type": "string"
+                      },
+                      "updUserId": {
+                        "description": "ID of user who last updated this record",
+                        "type": "string"
+                      },
+                      "updDateTime": {
+                        "description": "Timestamp of last record update",
+                        "type": "string"
+                      }
+                    },
+                    "required": [
+                      "touristSpotId",
+                      "storyChapterId",
+                      "touristSpotName",
+                      "touristSpotDesc",
+                      "bestVisitTime",
+                      "address",
+                      "touristSpotLatitude",
+                      "touristSpotLongitude",
+                      "touristSpotHashtag"
+                    ]
+                  }
+                },
+                "regionWeatherInfo": {
+                  "description": "Current weather info for the region",
+                  "type": "object",
+                  "properties": {
+                    "temperatureCelsius": {
+                      "description": "Temperature of the weather",
+                      "type": "number"
+                    },
+                    "weatherName": {
+                      "description": "Name of the weather",
+                      "type": "string"
+                    },
+                    "weatherDesc": {
+                      "description": "Description of the weather",
+                      "type": "string"
+                    },
+                    "regionName": {
+                      "description": "Name of the region",
+                      "type": "string"
+                    }
+                  },
+                  "required": [
+                    "temperatureCelsius",
+                    "weatherName",
+                    "weatherDesc",
+                    "regionName"
+                  ]
+                },
+                "delFlag": {
+                  "description": "Flag to indicate if the record is deleted",
+                  "type": "boolean"
+                },
+                "insUserId": {
+                  "description": "ID of user who created this record",
+                  "type": "string"
+                },
+                "insDateTime": {
+                  "description": "Timestamp of record creation",
+                  "type": "string"
+                },
+                "updUserId": {
+                  "description": "ID of user who last updated this record",
+                  "type": "string"
+                },
+                "updDateTime": {
+                  "description": "Timestamp of last record update",
+                  "type": "string"
+                }
+              },
+              "required": [
+                "modelRouteId",
+                "storyId",
+                "routeName",
+                "region",
+                "regionDesc",
+                "recommendation",
+                "regionLatitude",
+                "regionLongitude",
+                "regionBackgroundMedia",
+                "touristSpotList",
+                "regionWeatherInfo"
+              ]
+            },
+            "content": {
+              "application/json": {
+                "schema": {
+                  "$ref": "#/components/schemas/ModelRouteResponseDto"
+                }
+              }
+            }
+          },
+          "400": {
+            "description": "Bad Request - Invalid version format",
+            "content": {
+              "application/json": {
+                "schema": {
+                  "type": "object",
+                  "properties": {
+                    "code": {
+                      "type": "string",
+                      "example": "E_TB_021"
+                    },
+                    "message": {
+                      "type": "string",
+                      "example": "Invalid version format"
+                    },
+                    "type": {
+                      "type": "string",
+                      "example": "BAD_REQUEST"
+                    }
+                  }
+                }
+              }
+            }
+          },
+          "401": {
+            "description": ""
+          }
+        },
+        "summary": "Update Model Route",
+        "tags": [
+          "Routes"
+        ]
+      }
+    },
+    "/routes/update-tourist-spot": {
+      "post": {
+        "description": "Update an existing tourist spot.",
+        "operationId": "TouriiBackendController_updateTouristSpot",
+        "parameters": [
+          {
+            "name": "accept-version",
+            "in": "header",
+            "description": "API version (e.g., 1.0.0)",
+            "required": true,
+            "schema": {
+              "type": "string"
+            }
+          },
+          {
+            "name": "x-api-key",
+            "in": "header",
+            "description": "API key for authentication",
+            "required": true,
+            "schema": {
+              "type": "string"
+            }
+          }
+        ],
+        "requestBody": {
+          "required": true,
+          "description": "Tourist Spot update request",
+          "content": {
+            "application/json": {
+              "schema": {
+                "type": "object",
+                "properties": {
+                  "storyChapterId": {
+                    "description": "Unique identifier for the story chapter",
+                    "type": "string"
+                  },
+                  "touristSpotName": {
+                    "description": "Name of the tourist spot",
+                    "type": "string"
+                  },
+                  "touristSpotDesc": {
+                    "description": "Description of the tourist spot",
+                    "type": "string"
+                  },
+                  "bestVisitTime": {
+                    "description": "Best visit time of the tourist spot",
+                    "type": "string"
+                  },
+                  "touristSpotHashtag": {
+                    "description": "Hashtags associated with this location",
+                    "type": "array",
+                    "items": {
+                      "type": "string"
+                    }
+                  },
+                  "imageSet": {
+                    "description": "Image set for the tourist spot",
+                    "type": "object",
+                    "properties": {
+                      "main": {
+                        "description": "Main image of the tourist spot",
+                        "type": "string"
+                      },
+                      "small": {
+                        "description": "Small images of the tourist spot",
+                        "type": "array",
+                        "items": {
+                          "type": "string"
+                        }
+                      }
+                    },
+                    "required": [
+                      "main",
+                      "small"
+                    ]
+                  },
+                  "touristSpotId": {
+                    "description": "Unique identifier for the tourist spot",
+                    "type": "string"
+                  },
+                  "delFlag": {
+                    "description": "Flag to indicate if the tourist spot is deleted",
+                    "type": "boolean"
+                  },
+                  "updUserId": {
+                    "description": "Unique identifier for the user who updated the tourist spot",
+                    "type": "string"
+                  }
+                },
+                "required": [
+                  "storyChapterId",
+                  "touristSpotName",
+                  "touristSpotDesc",
+                  "bestVisitTime",
+                  "touristSpotHashtag",
+                  "touristSpotId",
+                  "delFlag",
+                  "updUserId"
+                ]
+              }
+            }
+          }
+        },
+        "responses": {
+          "201": {
+            "description": "Successfully updated tourist spot",
+            "schema": {
+              "type": "object",
+              "properties": {
+                "touristSpotId": {
+                  "description": "Unique identifier for the tourist spot",
+                  "type": "string"
+                },
+                "storyChapterId": {
+                  "description": "Unique identifier for the story chapter",
+                  "type": "string"
+                },
+                "touristSpotName": {
+                  "description": "Name of the tourist spot",
+                  "type": "string"
+                },
+                "touristSpotDesc": {
+                  "description": "Description of the tourist spot",
+                  "type": "string"
+                },
+                "bestVisitTime": {
+                  "description": "Best visit time of the tourist spot",
+                  "type": "string"
+                },
+                "address": {
+                  "description": "Address of the tourist spot",
+                  "type": "string"
+                },
+                "touristSpotLatitude": {
+                  "description": "Latitude of the tourist spot",
+                  "type": "number"
+                },
+                "touristSpotLongitude": {
+                  "description": "Longitude of the tourist spot",
+                  "type": "number"
+                },
+                "touristSpotHashtag": {
+                  "description": "Hashtags associated with this location",
+                  "type": "array",
+                  "items": {
+                    "type": "string"
+                  }
+                },
+                "storyChapterLink": {
+                  "description": "Link to the related story chapter",
+                  "type": "string"
+                },
+                "imageSet": {
+                  "description": "Image set for the tourist spot",
+                  "type": "object",
+                  "properties": {
+                    "main": {
+                      "description": "Main image of the tourist spot",
+                      "type": "string"
+                    },
+                    "small": {
+                      "description": "Small images of the tourist spot",
+                      "type": "array",
+                      "items": {
+                        "type": "string"
+                      }
+                    }
+                  },
+                  "required": [
+                    "main",
+                    "small"
+                  ]
+                },
+                "weatherInfo": {
+                  "description": "Weather info for the tourist spot",
+                  "type": "object",
+                  "properties": {
+                    "temperatureCelsius": {
+                      "description": "Temperature of the weather",
+                      "type": "number"
+                    },
+                    "weatherName": {
+                      "description": "Name of the weather",
+                      "type": "string"
+                    },
+                    "weatherDesc": {
+                      "description": "Description of the weather",
+                      "type": "string"
+                    }
+                  },
+                  "required": [
+                    "temperatureCelsius",
+                    "weatherName",
+                    "weatherDesc"
+                  ]
+                },
+                "delFlag": {
+                  "description": "Flag to indicate if the record is deleted",
+                  "type": "boolean"
+                },
+                "insUserId": {
+                  "description": "ID of user who created this record",
+                  "type": "string"
+                },
+                "insDateTime": {
+                  "description": "Timestamp of record creation",
+                  "type": "string"
+                },
+                "updUserId": {
+                  "description": "ID of user who last updated this record",
+                  "type": "string"
+                },
+                "updDateTime": {
+                  "description": "Timestamp of last record update",
+                  "type": "string"
+                }
+              },
+              "required": [
+                "touristSpotId",
+                "storyChapterId",
+                "touristSpotName",
+                "touristSpotDesc",
+                "bestVisitTime",
+                "address",
+                "touristSpotLatitude",
+                "touristSpotLongitude",
+                "touristSpotHashtag"
+              ]
+            },
+            "content": {
+              "application/json": {
+                "schema": {
+                  "$ref": "#/components/schemas/TouristSpotResponseDto"
+                }
+              }
+            }
+          },
+          "400": {
+            "description": "Bad Request - Invalid version format",
+            "content": {
+              "application/json": {
+                "schema": {
+                  "type": "object",
+                  "properties": {
+                    "code": {
+                      "type": "string",
+                      "example": "E_TB_021"
+                    },
+                    "message": {
+                      "type": "string",
+                      "example": "Invalid version format"
+                    },
+                    "type": {
+                      "type": "string",
+                      "example": "BAD_REQUEST"
+                    }
+                  }
+                }
+              }
+            }
+          },
+          "401": {
+            "description": ""
+          }
+        },
+        "summary": "Update Tourist Spot",
+        "tags": [
+          "Routes"
+        ]
+      }
+    },
+    "/routes/{modelRouteId}": {
+      "delete": {
+        "description": "Delete an existing model route.",
+        "operationId": "TouriiBackendController_deleteModelRoute",
+        "parameters": [
+          {
+            "name": "modelRouteId",
+            "required": true,
+            "in": "path",
+            "schema": {
+              "type": "string"
+            }
+          },
+          {
+            "name": "accept-version",
+            "in": "header",
+            "description": "API version (e.g., 1.0.0)",
+            "required": true,
+            "schema": {
+              "type": "string"
+            }
+          },
+          {
+            "name": "x-api-key",
+            "in": "header",
+            "description": "API key for authentication",
+            "required": true,
+            "schema": {
+              "type": "string"
+            }
+          }
+        ],
+        "responses": {
+          "204": {
+            "description": "Model route deleted"
+          },
+          "400": {
+            "description": "Bad Request - Invalid version format",
+            "content": {
+              "application/json": {
+                "schema": {
+                  "type": "object",
+                  "properties": {
+                    "code": {
+                      "type": "string",
+                      "example": "E_TB_021"
+                    },
+                    "message": {
+                      "type": "string",
+                      "example": "Invalid version format"
+                    },
+                    "type": {
+                      "type": "string",
+                      "example": "BAD_REQUEST"
+                    }
+                  }
+                }
+              }
+            }
+          },
+          "401": {
+            "description": ""
+          }
+        },
+        "summary": "Delete Model Route",
+        "tags": [
+          "Routes"
+        ]
+      }
+    },
+    "/routes/tourist-spot/{touristSpotId}": {
+      "delete": {
+        "description": "Delete a tourist spot.",
+        "operationId": "TouriiBackendController_deleteTouristSpot",
+        "parameters": [
+          {
+            "name": "touristSpotId",
+            "required": true,
+            "in": "path",
+            "schema": {
+              "type": "string"
+            }
+          },
+          {
+            "name": "accept-version",
+            "in": "header",
+            "description": "API version (e.g., 1.0.0)",
+            "required": true,
+            "schema": {
+              "type": "string"
+            }
+          },
+          {
+            "name": "x-api-key",
+            "in": "header",
+            "description": "API key for authentication",
+            "required": true,
+            "schema": {
+              "type": "string"
+            }
+          }
+        ],
+        "responses": {
+          "204": {
+            "description": "Tourist spot deleted"
+          },
+          "400": {
+            "description": "Bad Request - Invalid version format",
+            "content": {
+              "application/json": {
+                "schema": {
+                  "type": "object",
+                  "properties": {
+                    "code": {
+                      "type": "string",
+                      "example": "E_TB_021"
+                    },
+                    "message": {
+                      "type": "string",
+                      "example": "Invalid version format"
+                    },
+                    "type": {
+                      "type": "string",
+                      "example": "BAD_REQUEST"
+                    }
+                  }
+                }
+              }
+            }
+          },
+          "401": {
+            "description": ""
+          }
+        },
+        "summary": "Delete Tourist Spot",
+        "tags": [
+          "Routes"
+        ]
+      }
+    },
+    "/routes/tourist-spots/{storyChapterId}": {
+      "get": {
+        "description": "Retrieve tourist spot information linked to a story chapter.",
+        "operationId": "TouriiBackendController_getTouristSpotsByChapterId",
+        "parameters": [
+          {
+            "name": "storyChapterId",
+            "required": true,
+            "in": "path",
+            "schema": {
+              "type": "string"
+            }
+          },
+          {
+            "name": "accept-version",
+            "in": "header",
+            "description": "API version (e.g., 1.0.0)",
+            "required": true,
+            "schema": {
+              "type": "string"
+            }
+          },
+          {
+            "name": "x-api-key",
+            "in": "header",
+            "description": "API key for authentication",
+            "required": true,
+            "schema": {
+              "type": "string"
+            }
+          }
+        ],
+        "responses": {
+          "200": {
+            "description": "Successfully retrieved tourist spots",
+            "schema": {
+              "type": "array",
+              "items": {
+                "type": "object",
+                "properties": {
+                  "touristSpotId": {
+                    "description": "Unique identifier for the tourist spot",
+                    "type": "string"
+                  },
+                  "storyChapterId": {
+                    "description": "Unique identifier for the story chapter",
+                    "type": "string"
+                  },
+                  "touristSpotName": {
+                    "description": "Name of the tourist spot",
+                    "type": "string"
+                  },
+                  "touristSpotDesc": {
+                    "description": "Description of the tourist spot",
+                    "type": "string"
+                  },
+                  "bestVisitTime": {
+                    "description": "Best visit time of the tourist spot",
+                    "type": "string"
+                  },
+                  "address": {
+                    "description": "Address of the tourist spot",
+                    "type": "string"
+                  },
+                  "touristSpotLatitude": {
+                    "description": "Latitude of the tourist spot",
+                    "type": "number"
+                  },
+                  "touristSpotLongitude": {
+                    "description": "Longitude of the tourist spot",
+                    "type": "number"
+                  },
+                  "touristSpotHashtag": {
+                    "description": "Hashtags associated with this location",
+                    "type": "array",
+                    "items": {
+                      "type": "string"
+                    }
+                  },
+                  "storyChapterLink": {
+                    "description": "Link to the related story chapter",
+                    "type": "string"
+                  },
+                  "imageSet": {
+                    "description": "Image set for the tourist spot",
+                    "type": "object",
+                    "properties": {
+                      "main": {
+                        "description": "Main image of the tourist spot",
+                        "type": "string"
+                      },
+                      "small": {
+                        "description": "Small images of the tourist spot",
+                        "type": "array",
+                        "items": {
+                          "type": "string"
+                        }
+                      }
+                    },
+                    "required": [
+                      "main",
+                      "small"
+                    ]
+                  },
+                  "weatherInfo": {
+                    "description": "Weather info for the tourist spot",
+                    "type": "object",
+                    "properties": {
+                      "temperatureCelsius": {
+                        "description": "Temperature of the weather",
+                        "type": "number"
+                      },
+                      "weatherName": {
+                        "description": "Name of the weather",
+                        "type": "string"
+                      },
+                      "weatherDesc": {
+                        "description": "Description of the weather",
+                        "type": "string"
+                      }
+                    },
+                    "required": [
+                      "temperatureCelsius",
+                      "weatherName",
+                      "weatherDesc"
+                    ]
+                  },
+                  "delFlag": {
+                    "description": "Flag to indicate if the record is deleted",
+                    "type": "boolean"
+                  },
+                  "insUserId": {
+                    "description": "ID of user who created this record",
+                    "type": "string"
+                  },
+                  "insDateTime": {
+                    "description": "Timestamp of record creation",
+                    "type": "string"
+                  },
+                  "updUserId": {
+                    "description": "ID of user who last updated this record",
+                    "type": "string"
+                  },
+                  "updDateTime": {
+                    "description": "Timestamp of last record update",
+                    "type": "string"
+                  }
+                },
+                "required": [
+                  "touristSpotId",
+                  "storyChapterId",
+                  "touristSpotName",
+                  "touristSpotDesc",
+                  "bestVisitTime",
+                  "address",
+                  "touristSpotLatitude",
+                  "touristSpotLongitude",
+                  "touristSpotHashtag"
+                ]
+              }
+            },
+            "content": {
+              "application/json": {
+                "schema": {
+                  "type": "array",
+                  "items": {
+                    "$ref": "#/components/schemas/TouristSpotResponseDto"
+                  }
+                }
+              }
+            }
+          },
+          "400": {
+            "description": "Bad Request - Invalid version format",
+            "content": {
+              "application/json": {
+                "schema": {
+                  "type": "object",
+                  "properties": {
+                    "code": {
+                      "type": "string",
+                      "example": "E_TB_021"
+                    },
+                    "message": {
+                      "type": "string",
+                      "example": "Invalid version format"
+                    },
+                    "type": {
+                      "type": "string",
+                      "example": "BAD_REQUEST"
+                    }
+                  }
+                }
+              }
+            }
+          },
+          "401": {
+            "description": ""
+          }
+        },
+        "summary": "Get Tourist Spots by Story Chapter",
+        "tags": [
+          "Routes"
+        ]
+      }
+    },
+    "/quests": {
+      "get": {
+        "description": "Get quest with pagination",
+        "operationId": "TouriiBackendController_getQuestList",
+        "parameters": [
+          {
+            "name": "userId",
+            "required": false,
+            "in": "query",
+            "description": "User ID",
+            "schema": {
+              "type": "string"
+            }
+          },
+          {
+            "name": "questType",
+            "required": false,
+            "in": "query",
+            "description": "Filter by quest type",
+            "schema": {
+              "enum": [
+                "UNKNOWN",
+                "TRAVEL_TO_EARN",
+                "EARN_TO_TRAVEL",
+                "CAMPAIGN",
+                "COMMUNITY_EVENT"
+              ],
+              "type": "string"
+            }
+          },
+          {
+            "name": "isUnlocked",
+            "required": false,
+            "in": "query",
+            "description": "Filter by unlocked status",
+            "schema": {
+              "type": "boolean"
+            }
+          },
+          {
+            "name": "isPremium",
+            "required": false,
+            "in": "query",
+            "description": "Filter by premium status",
+            "schema": {
+              "type": "boolean"
+            }
+          },
+          {
+            "name": "limit",
+            "required": false,
+            "in": "query",
+            "description": "Number of quests per page (default: 20, max: 100)",
+            "schema": {
+              "type": "number"
+            }
+          },
+          {
+            "name": "page",
+            "required": false,
+            "in": "query",
+            "description": "Page number for pagination (default: 1)",
+            "schema": {
+              "type": "number"
+            }
+          },
+          {
+            "name": "accept-version",
+            "in": "header",
+            "description": "API version (e.g., 1.0.0)",
+            "required": true,
+            "schema": {
+              "type": "string"
+            }
+          },
+          {
+            "name": "x-api-key",
+            "in": "header",
+            "description": "API key for authentication",
+            "required": true,
+            "schema": {
+              "type": "string"
+            }
+          }
+        ],
+        "responses": {
+          "200": {
+            "description": "Fetch quests successfully",
+            "schema": {
+              "type": "object",
+              "properties": {
+                "quests": {
+                  "type": "array",
+                  "items": {
                     "type": "object",
                     "properties": {
                       "questId": {
@@ -2927,6 +5445,26 @@
                             "isCompleted": {
                               "description": "Whether task is completed",
                               "type": "boolean"
+                            },
+                            "delFlag": {
+                              "description": "Flag to indicate if the record is deleted",
+                              "type": "boolean"
+                            },
+                            "insUserId": {
+                              "description": "ID of user who created this record",
+                              "type": "string"
+                            },
+                            "insDateTime": {
+                              "description": "Timestamp of record creation",
+                              "type": "string"
+                            },
+                            "updUserId": {
+                              "description": "ID of user who last updated this record",
+                              "type": "string"
+                            },
+                            "updDateTime": {
+                              "description": "Timestamp of last record update",
+                              "type": "string"
                             }
                           },
                           "required": [
@@ -3068,6 +5606,26 @@
                           "touristSpotLongitude",
                           "touristSpotHashtag"
                         ]
+                      },
+                      "delFlag": {
+                        "description": "Flag to indicate if the record is deleted",
+                        "type": "boolean"
+                      },
+                      "insUserId": {
+                        "description": "ID of user who created this record",
+                        "type": "string"
+                      },
+                      "insDateTime": {
+                        "description": "Timestamp of record creation",
+                        "type": "string"
+                      },
+                      "updUserId": {
+                        "description": "ID of user who last updated this record",
+                        "type": "string"
+                      },
+                      "updDateTime": {
+                        "description": "Timestamp of last record update",
+                        "type": "string"
                       }
                     },
                     "required": [
@@ -3079,73 +5637,37 @@
                       "isPremium",
                       "totalMagatamaPointAwarded"
                     ]
-=======
-                    "type": "string"
->>>>>>> 8fed52f8
                   }
                 },
-                "realWorldImage": {
-                  "description": "URL to the real-world location image",
-                  "type": "string"
-                },
-                "chapterVideoUrl": {
-                  "description": "URL to the chapter video for desktop viewing",
-                  "type": "string"
-                },
-                "chapterVideoMobileUrl": {
-                  "description": "URL to the chapter video optimized for mobile",
-                  "type": "string"
-                },
-                "chapterPdfUrl": {
-                  "description": "URL to the downloadable PDF version",
-                  "type": "string"
-                },
-                "isUnlocked": {
-                  "description": "Whether the chapter is available to users without prerequisites",
-                  "type": "boolean"
-                },
-                "delFlag": {
-                  "description": "Flag to indicate if the record is deleted",
-                  "type": "boolean"
-                },
-                "insUserId": {
-                  "description": "ID of user who created this record",
-                  "type": "string"
-                },
-                "insDateTime": {
-                  "description": "Timestamp of record creation",
-                  "type": "string"
-                },
-                "updUserId": {
-                  "description": "ID of user who last updated this record",
-                  "type": "string"
-                },
-                "updDateTime": {
-                  "description": "Timestamp of last record update",
-                  "type": "string"
+                "pagination": {
+                  "type": "object",
+                  "properties": {
+                    "currentPage": {
+                      "type": "number"
+                    },
+                    "totalPages": {
+                      "type": "number"
+                    },
+                    "totalQuests": {
+                      "type": "number"
+                    }
+                  },
+                  "required": [
+                    "currentPage",
+                    "totalPages",
+                    "totalQuests"
+                  ]
                 }
               },
               "required": [
-                "storyId",
-                "touristSpotId",
-                "storyChapterId",
-                "sagaName",
-                "chapterNumber",
-                "chapterTitle",
-                "chapterDesc",
-                "chapterImage",
-                "characterNameList",
-                "realWorldImage",
-                "chapterVideoUrl",
-                "chapterVideoMobileUrl",
-                "chapterPdfUrl",
-                "isUnlocked"
+                "quests",
+                "pagination"
               ]
             },
             "content": {
               "application/json": {
                 "schema": {
-                  "$ref": "#/components/schemas/StoryChapterResponseDto"
+                  "$ref": "#/components/schemas/QuestListResponseDto"
                 }
               }
             }
@@ -3178,19 +5700,19 @@
             "description": ""
           }
         },
-        "summary": "Update Story Chapter",
+        "summary": "Get quest with pagination",
         "tags": [
-          "Stories"
+          "Quest"
         ]
       }
     },
-    "/stories/{storyId}": {
-      "delete": {
-        "description": "Delete a story saga.",
-        "operationId": "TouriiBackendController_deleteStory",
+    "/quests/{questId}": {
+      "get": {
+        "description": "Get quest by ID",
+        "operationId": "TouriiBackendController_getQuestById",
         "parameters": [
           {
-            "name": "storyId",
+            "name": "questId",
             "required": true,
             "in": "path",
             "schema": {
@@ -3226,7 +5748,6 @@
           }
         ],
         "responses": {
-<<<<<<< HEAD
           "200": {
             "description": "Quest found successfully",
             "schema": {
@@ -3374,6 +5895,26 @@
                       "isCompleted": {
                         "description": "Whether task is completed",
                         "type": "boolean"
+                      },
+                      "delFlag": {
+                        "description": "Flag to indicate if the record is deleted",
+                        "type": "boolean"
+                      },
+                      "insUserId": {
+                        "description": "ID of user who created this record",
+                        "type": "string"
+                      },
+                      "insDateTime": {
+                        "description": "Timestamp of record creation",
+                        "type": "string"
+                      },
+                      "updUserId": {
+                        "description": "ID of user who last updated this record",
+                        "type": "string"
+                      },
+                      "updDateTime": {
+                        "description": "Timestamp of last record update",
+                        "type": "string"
                       }
                     },
                     "required": [
@@ -3389,3362 +5930,6 @@
                       "magatamaPointAwarded",
                       "totalMagatamaPointAwarded",
                       "isCompleted"
-                    ]
-                  }
-                },
-                "touristSpot": {
-                  "description": "Tourist spot associated with this quest",
-=======
-          "204": {
-            "description": "Story deleted"
-          },
-          "400": {
-            "description": "Bad Request - Invalid version format",
-            "content": {
-              "application/json": {
-                "schema": {
->>>>>>> 8fed52f8
-                  "type": "object",
-                  "properties": {
-                    "code": {
-                      "type": "string",
-                      "example": "E_TB_021"
-                    },
-                    "message": {
-                      "type": "string",
-                      "example": "Invalid version format"
-                    },
-                    "type": {
-                      "type": "string",
-                      "example": "BAD_REQUEST"
-                    }
-                  }
-                }
-              }
-            }
-          },
-          "401": {
-            "description": ""
-          }
-        },
-        "summary": "Delete Story",
-        "tags": [
-          "Stories"
-        ]
-      }
-    },
-    "/stories/chapters/{chapterId}": {
-      "delete": {
-        "description": "Delete a story chapter.",
-        "operationId": "TouriiBackendController_deleteStoryChapter",
-        "parameters": [
-          {
-            "name": "chapterId",
-            "required": true,
-            "in": "path",
-            "schema": {
-              "type": "string"
-            }
-          },
-          {
-            "name": "accept-version",
-            "in": "header",
-            "description": "API version (e.g., 1.0.0)",
-            "required": true,
-            "schema": {
-              "type": "string"
-            }
-          },
-          {
-            "name": "x-api-key",
-            "in": "header",
-            "description": "API key for authentication",
-            "required": true,
-            "schema": {
-              "type": "string"
-            }
-          }
-        ],
-        "responses": {
-          "204": {
-            "description": "Story chapter deleted"
-          },
-          "400": {
-            "description": "Bad Request - Invalid version format",
-            "content": {
-              "application/json": {
-                "schema": {
-                  "type": "object",
-                  "properties": {
-                    "code": {
-                      "type": "string",
-                      "example": "E_TB_021"
-                    },
-                    "message": {
-                      "type": "string",
-                      "example": "Invalid version format"
-                    },
-                    "type": {
-                      "type": "string",
-                      "example": "BAD_REQUEST"
-                    }
-                  }
-                }
-              }
-            }
-          },
-          "401": {
-            "description": ""
-          }
-        },
-        "summary": "Delete Story Chapter",
-        "tags": [
-          "Stories"
-        ]
-      }
-    },
-    "/stories/sagas": {
-      "get": {
-        "description": "Retrieve all available story sagas.",
-        "operationId": "TouriiBackendController_getSagas",
-        "parameters": [
-          {
-            "name": "accept-version",
-            "in": "header",
-            "description": "API version (e.g., 1.0.0)",
-            "required": true,
-            "schema": {
-              "type": "string"
-            }
-          },
-          {
-            "name": "x-api-key",
-            "in": "header",
-            "description": "API key for authentication",
-            "required": true,
-            "schema": {
-              "type": "string"
-            }
-          }
-        ],
-        "responses": {
-          "200": {
-            "description": "Successfully retrieved all sagas",
-            "schema": {
-              "type": "array",
-              "items": {
-                "type": "object",
-                "properties": {
-                  "storyId": {
-                    "description": "Unique identifier for the story saga",
-                    "type": "string"
-                  },
-                  "sagaName": {
-                    "description": "Name of the story saga",
-                    "type": "string"
-                  },
-                  "sagaDesc": {
-                    "description": "Detailed description of the saga's narrative",
-                    "type": "string"
-                  },
-                  "backgroundMedia": {
-                    "description": "URL to the saga's cover media (image or video)",
-                    "type": "string"
-                  },
-                  "mapImage": {
-                    "description": "URL to the map image for the saga",
-                    "type": "string"
-                  },
-                  "location": {
-                    "description": "Real-world location of the saga",
-                    "type": "string"
-                  },
-                  "order": {
-                    "description": "Display order in the saga list",
-                    "type": "number"
-                  },
-                  "isPrologue": {
-                    "description": "Whether the saga is a prologue",
-                    "type": "boolean"
-                  },
-                  "isSelected": {
-                    "description": "Whether the saga is selected by default",
-                    "type": "boolean"
-                  },
-                  "chapterList": {
-                    "description": "List of stories in the saga",
-                    "type": "array",
-                    "items": {
-                      "type": "object",
-                      "properties": {
-                        "storyId": {
-                          "description": "Unique identifier for the story",
-                          "type": "string"
-                        },
-                        "touristSpotId": {
-                          "description": "Unique identifier for the tourist spot",
-                          "type": "string"
-                        },
-                        "storyChapterId": {
-                          "description": "Unique identifier for the story chapter",
-                          "type": "string"
-                        },
-                        "sagaName": {
-                          "description": "Name of the saga",
-                          "type": "string"
-                        },
-                        "chapterNumber": {
-                          "description": "Chapter number or position",
-                          "type": "string"
-                        },
-                        "chapterTitle": {
-                          "description": "Title of the chapter",
-                          "type": "string"
-                        },
-                        "chapterDesc": {
-                          "description": "Detailed description of the chapter",
-                          "type": "string"
-                        },
-                        "chapterImage": {
-                          "description": "URL to the fictional chapter image",
-                          "type": "string"
-                        },
-                        "characterNameList": {
-                          "description": "List of character names involved in the chapter",
-                          "type": "array",
-                          "items": {
-                            "type": "string"
-                          }
-                        },
-                        "realWorldImage": {
-                          "description": "URL to the real-world location image",
-                          "type": "string"
-                        },
-                        "chapterVideoUrl": {
-                          "description": "URL to the chapter video for desktop viewing",
-                          "type": "string"
-                        },
-                        "chapterVideoMobileUrl": {
-                          "description": "URL to the chapter video optimized for mobile",
-                          "type": "string"
-                        },
-                        "chapterPdfUrl": {
-                          "description": "URL to the downloadable PDF version",
-                          "type": "string"
-                        },
-                        "isUnlocked": {
-                          "description": "Whether the chapter is available to users without prerequisites",
-                          "type": "boolean"
-                        },
-                        "delFlag": {
-                          "description": "Flag to indicate if the record is deleted",
-                          "type": "boolean"
-                        },
-                        "insUserId": {
-                          "description": "ID of user who created this record",
-                          "type": "string"
-                        },
-                        "insDateTime": {
-                          "description": "Timestamp of record creation",
-                          "type": "string"
-                        },
-                        "updUserId": {
-                          "description": "ID of user who last updated this record",
-                          "type": "string"
-                        },
-                        "updDateTime": {
-                          "description": "Timestamp of last record update",
-                          "type": "string"
-                        }
-                      },
-                      "required": [
-                        "storyId",
-                        "touristSpotId",
-                        "storyChapterId",
-                        "sagaName",
-                        "chapterNumber",
-                        "chapterTitle",
-                        "chapterDesc",
-                        "chapterImage",
-                        "characterNameList",
-                        "realWorldImage",
-                        "chapterVideoUrl",
-                        "chapterVideoMobileUrl",
-                        "chapterPdfUrl",
-                        "isUnlocked"
-                      ]
-                    }
-                  },
-                  "delFlag": {
-                    "description": "Flag to indicate if the record is deleted",
-                    "type": "boolean"
-                  },
-                  "insUserId": {
-                    "description": "ID of user who created this record",
-                    "type": "string"
-                  },
-                  "insDateTime": {
-                    "description": "Timestamp of record creation",
-                    "type": "string"
-                  },
-                  "updUserId": {
-                    "description": "ID of user who last updated this record",
-                    "type": "string"
-                  },
-                  "updDateTime": {
-                    "description": "Timestamp of last record update",
-                    "type": "string"
-                  }
-                },
-                "required": [
-                  "storyId",
-                  "sagaName",
-                  "sagaDesc",
-                  "backgroundMedia",
-                  "mapImage",
-                  "location",
-                  "order",
-                  "isPrologue",
-                  "isSelected"
-                ]
-              }
-            },
-            "content": {
-              "application/json": {
-                "schema": {
-                  "type": "array",
-                  "items": {
-                    "$ref": "#/components/schemas/StoryResponseDto"
-                  }
-                }
-              }
-            }
-          },
-          "400": {
-            "description": "Bad Request - Invalid version format",
-            "content": {
-              "application/json": {
-                "schema": {
-                  "type": "object",
-                  "properties": {
-                    "code": {
-                      "type": "string",
-                      "example": "E_TB_021"
-                    },
-                    "message": {
-                      "type": "string",
-                      "example": "Invalid version format"
-                    },
-                    "type": {
-                      "type": "string",
-                      "example": "BAD_REQUEST"
-                    }
-                  }
-                }
-              }
-            }
-          },
-          "401": {
-            "description": ""
-          }
-        },
-        "summary": "Get All Story Sagas",
-        "tags": [
-          "Stories"
-        ]
-      }
-    },
-    "/stories/sagas/{storyId}/chapters": {
-      "get": {
-        "description": "Retrieve all chapters for a specific story.",
-        "operationId": "TouriiBackendController_getStoryChaptersByStoryId",
-        "parameters": [
-          {
-            "name": "storyId",
-            "required": true,
-            "in": "path",
-            "schema": {
-<<<<<<< HEAD
-              "type": "object",
-              "properties": {
-                "questId": {
-                  "description": "Unique identifier for the quest",
-                  "type": "string"
-                },
-                "questName": {
-                  "description": "Name of the quest",
-                  "type": "string"
-                },
-                "questDesc": {
-                  "description": "Description of the quest",
-                  "type": "string"
-                },
-                "questImage": {
-                  "description": "URL to the quest image",
-                  "type": "string"
-                },
-                "questType": {
-                  "description": "Quest type",
-                  "type": "string",
-                  "enum": [
-                    "UNKNOWN",
-                    "TRAVEL_TO_EARN",
-                    "EARN_TO_TRAVEL",
-                    "CAMPAIGN",
-                    "COMMUNITY_EVENT"
-                  ],
-                  "x-enumNames": [
-                    "UNKNOWN",
-                    "TRAVEL_TO_EARN",
-                    "EARN_TO_TRAVEL",
-                    "CAMPAIGN",
-                    "COMMUNITY_EVENT"
-                  ]
-                },
-                "isUnlocked": {
-                  "description": "Whether quest is unlocked",
-                  "type": "boolean"
-                },
-                "isPremium": {
-                  "description": "Whether quest is premium",
-                  "type": "boolean"
-                },
-                "totalMagatamaPointAwarded": {
-                  "description": "Total Magatama points awarded",
-                  "type": "number"
-                },
-                "tasks": {
-                  "description": "Tasks associated with this quest",
-                  "type": "array",
-                  "items": {
-                    "type": "object",
-                    "properties": {
-                      "taskId": {
-                        "description": "Unique identifier for the task",
-                        "type": "string"
-                      },
-                      "questId": {
-                        "description": "ID of the parent quest",
-                        "type": "string"
-                      },
-                      "taskTheme": {
-                        "description": "Theme of the task",
-                        "type": "string",
-                        "enum": [
-                          "STORY",
-                          "LOCAL_CULTURE",
-                          "FOOD",
-                          "URBAN_EXPLORE",
-                          "NATURE"
-                        ],
-                        "x-enumNames": [
-                          "STORY",
-                          "LOCAL_CULTURE",
-                          "FOOD",
-                          "URBAN_EXPLORE",
-                          "NATURE"
-                        ]
-                      },
-                      "taskType": {
-                        "description": "Type of the task",
-                        "type": "string",
-                        "enum": [
-                          "VISIT_LOCATION",
-                          "PHOTO_UPLOAD",
-                          "ANSWER_TEXT",
-                          "SELECT_OPTION",
-                          "SHARE_SOCIAL",
-                          "CHECK_IN",
-                          "GROUP_ACTIVITY",
-                          "LOCAL_INTERACTION"
-                        ],
-                        "x-enumNames": [
-                          "VISIT_LOCATION",
-                          "PHOTO_UPLOAD",
-                          "ANSWER_TEXT",
-                          "SELECT_OPTION",
-                          "SHARE_SOCIAL",
-                          "CHECK_IN",
-                          "GROUP_ACTIVITY",
-                          "LOCAL_INTERACTION"
-                        ]
-                      },
-                      "taskName": {
-                        "description": "Name of the task",
-                        "type": "string"
-                      },
-                      "taskDesc": {
-                        "description": "Description of the task",
-                        "type": "string"
-                      },
-                      "isUnlocked": {
-                        "description": "Whether task is unlocked",
-                        "type": "boolean"
-                      },
-                      "requiredAction": {
-                        "description": "Action required to complete the task",
-                        "type": "string"
-                      },
-                      "groupActivityMembers": {
-                        "description": "Members for group activities",
-                        "type": "array",
-                        "items": {}
-                      },
-                      "selectOptions": {
-                        "description": "Options for selection tasks",
-                        "type": "array",
-                        "items": {}
-                      },
-                      "antiCheatRules": {
-                        "description": "Rules to prevent cheating"
-                      },
-                      "magatamaPointAwarded": {
-                        "description": "Magatama points awarded for this task",
-                        "type": "number"
-                      },
-                      "totalMagatamaPointAwarded": {
-                        "description": "Total Magatama points awarded",
-                        "type": "number"
-                      },
-                      "isCompleted": {
-                        "description": "Whether task is completed",
-                        "type": "boolean"
-                      }
-                    },
-                    "required": [
-                      "taskId",
-                      "questId",
-                      "taskTheme",
-                      "taskType",
-                      "taskName",
-                      "taskDesc",
-                      "isUnlocked",
-                      "requiredAction",
-                      "antiCheatRules",
-                      "magatamaPointAwarded",
-                      "totalMagatamaPointAwarded",
-                      "isCompleted"
-                    ]
-                  }
-                },
-                "touristSpot": {
-                  "description": "Tourist spot associated with this quest",
-=======
-              "type": "string"
-            }
-          },
-          {
-            "name": "accept-version",
-            "in": "header",
-            "description": "API version (e.g., 1.0.0)",
-            "required": true,
-            "schema": {
-              "type": "string"
-            }
-          },
-          {
-            "name": "x-api-key",
-            "in": "header",
-            "description": "API key for authentication",
-            "required": true,
-            "schema": {
-              "type": "string"
-            }
-          }
-        ],
-        "responses": {
-          "200": {
-            "description": "Successfully retrieved all chapters for a specific story.",
-            "content": {
-              "application/json": {
-                "schema": {
->>>>>>> 8fed52f8
-                  "type": "object",
-                  "properties": {
-                    "storyId": {
-                      "description": "Unique identifier for the story",
-                      "type": "string"
-                    },
-                    "touristSpotId": {
-                      "description": "Unique identifier for the tourist spot",
-                      "type": "string"
-                    },
-                    "storyChapterId": {
-                      "description": "Unique identifier for the story chapter",
-                      "type": "string"
-                    },
-                    "sagaName": {
-                      "description": "Name of the saga",
-                      "type": "string"
-                    },
-                    "chapterNumber": {
-                      "description": "Chapter number or position",
-                      "type": "string"
-                    },
-                    "chapterTitle": {
-                      "description": "Title of the chapter",
-                      "type": "string"
-                    },
-                    "chapterDesc": {
-                      "description": "Detailed description of the chapter",
-                      "type": "string"
-                    },
-                    "chapterImage": {
-                      "description": "URL to the fictional chapter image",
-                      "type": "string"
-                    },
-                    "characterNameList": {
-                      "description": "List of character names involved in the chapter",
-                      "type": "array",
-                      "items": {
-                        "type": "string"
-                      }
-                    },
-                    "realWorldImage": {
-                      "description": "URL to the real-world location image",
-                      "type": "string"
-                    },
-                    "chapterVideoUrl": {
-                      "description": "URL to the chapter video for desktop viewing",
-                      "type": "string"
-                    },
-                    "chapterVideoMobileUrl": {
-                      "description": "URL to the chapter video optimized for mobile",
-                      "type": "string"
-                    },
-                    "chapterPdfUrl": {
-                      "description": "URL to the downloadable PDF version",
-                      "type": "string"
-                    },
-                    "isUnlocked": {
-                      "description": "Whether the chapter is available to users without prerequisites",
-                      "type": "boolean"
-                    },
-                    "delFlag": {
-                      "description": "Flag to indicate if the record is deleted",
-                      "type": "boolean"
-                    },
-                    "insUserId": {
-                      "description": "ID of user who created this record",
-                      "type": "string"
-                    },
-                    "insDateTime": {
-                      "description": "Timestamp of record creation",
-                      "type": "string"
-                    },
-                    "updUserId": {
-                      "description": "ID of user who last updated this record",
-                      "type": "string"
-                    },
-                    "updDateTime": {
-                      "description": "Timestamp of last record update",
-                      "type": "string"
-                    }
-                  },
-                  "required": [
-                    "storyId",
-                    "touristSpotId",
-                    "storyChapterId",
-                    "sagaName",
-                    "chapterNumber",
-                    "chapterTitle",
-                    "chapterDesc",
-                    "chapterImage",
-                    "characterNameList",
-                    "realWorldImage",
-                    "chapterVideoUrl",
-                    "chapterVideoMobileUrl",
-                    "chapterPdfUrl",
-                    "isUnlocked"
-                  ]
-                }
-              }
-            }
-          },
-          "400": {
-            "description": "Bad Request - Invalid version format",
-            "content": {
-              "application/json": {
-                "schema": {
-                  "type": "object",
-                  "properties": {
-                    "code": {
-                      "type": "string",
-                      "example": "E_TB_021"
-                    },
-                    "message": {
-                      "type": "string",
-                      "example": "Invalid version format"
-                    },
-                    "type": {
-                      "type": "string",
-                      "example": "BAD_REQUEST"
-                    }
-                  }
-                }
-              }
-            }
-          },
-          "401": {
-            "description": ""
-          }
-        },
-        "summary": "Get Story Chapters",
-        "tags": [
-          "Stories"
-        ]
-      }
-    },
-    "/stories/chapters/{chapterId}/progress": {
-      "post": {
-        "description": "Track user reading progress for a story chapter",
-        "operationId": "TouriiBackendController_markChapterProgress",
-        "parameters": [
-          {
-            "name": "chapterId",
-            "required": true,
-            "in": "path",
-            "schema": {
-              "type": "string"
-            }
-          },
-          {
-            "name": "accept-version",
-            "in": "header",
-            "description": "API version (e.g., 1.0.0)",
-            "required": true,
-            "schema": {
-              "type": "string"
-            }
-          },
-          {
-            "name": "x-api-key",
-            "in": "header",
-            "description": "API key for authentication",
-            "required": true,
-            "schema": {
-              "type": "string"
-            }
-          }
-        ],
-        "requestBody": {
-          "required": true,
-          "description": "Progress request",
-          "content": {
-            "application/json": {
-              "schema": {
-                "type": "object",
-                "properties": {
-                  "userId": {
-                    "description": "ID of the user reading the chapter",
-                    "type": "string"
-                  },
-                  "status": {
-                    "description": "Current story status",
-                    "type": "string",
-                    "enum": [
-                      "UNREAD",
-                      "IN_PROGRESS",
-                      "COMPLETED"
-                    ],
-                    "x-enumNames": [
-                      "UNREAD",
-                      "IN_PROGRESS",
-                      "COMPLETED"
-                    ]
-                  }
-                },
-                "required": [
-                  "userId",
-                  "status"
-                ]
-              }
-            }
-          }
-        },
-        "responses": {
-          "201": {
-<<<<<<< HEAD
-            "description": "Successfully updated quest task",
-            "schema": {
-              "type": "object",
-              "properties": {
-                "taskId": {
-                  "description": "Unique identifier for the task",
-                  "type": "string"
-                },
-                "questId": {
-                  "description": "ID of the parent quest",
-                  "type": "string"
-                },
-                "taskTheme": {
-                  "description": "Theme of the task",
-                  "type": "string",
-                  "enum": [
-                    "STORY",
-                    "LOCAL_CULTURE",
-                    "FOOD",
-                    "URBAN_EXPLORE",
-                    "NATURE"
-                  ],
-                  "x-enumNames": [
-                    "STORY",
-                    "LOCAL_CULTURE",
-                    "FOOD",
-                    "URBAN_EXPLORE",
-                    "NATURE"
-                  ]
-                },
-                "taskType": {
-                  "description": "Type of the task",
-                  "type": "string",
-                  "enum": [
-                    "VISIT_LOCATION",
-                    "PHOTO_UPLOAD",
-                    "ANSWER_TEXT",
-                    "SELECT_OPTION",
-                    "SHARE_SOCIAL",
-                    "CHECK_IN",
-                    "GROUP_ACTIVITY",
-                    "LOCAL_INTERACTION"
-                  ],
-                  "x-enumNames": [
-                    "VISIT_LOCATION",
-                    "PHOTO_UPLOAD",
-                    "ANSWER_TEXT",
-                    "SELECT_OPTION",
-                    "SHARE_SOCIAL",
-                    "CHECK_IN",
-                    "GROUP_ACTIVITY",
-                    "LOCAL_INTERACTION"
-                  ]
-                },
-                "taskName": {
-                  "description": "Name of the task",
-                  "type": "string"
-                },
-                "taskDesc": {
-                  "description": "Description of the task",
-                  "type": "string"
-                },
-                "isUnlocked": {
-                  "description": "Whether task is unlocked",
-                  "type": "boolean"
-                },
-                "requiredAction": {
-                  "description": "Action required to complete the task",
-                  "type": "string"
-                },
-                "groupActivityMembers": {
-                  "description": "Members for group activities",
-                  "type": "array",
-                  "items": {}
-                },
-                "selectOptions": {
-                  "description": "Options for selection tasks",
-                  "type": "array",
-                  "items": {}
-                },
-                "antiCheatRules": {
-                  "description": "Rules to prevent cheating"
-                },
-                "magatamaPointAwarded": {
-                  "description": "Magatama points awarded for this task",
-                  "type": "number"
-                },
-                "totalMagatamaPointAwarded": {
-                  "description": "Total Magatama points awarded",
-                  "type": "number"
-                },
-                "isCompleted": {
-                  "description": "Whether task is completed",
-                  "type": "boolean"
-                }
-              },
-              "required": [
-                "taskId",
-                "questId",
-                "taskTheme",
-                "taskType",
-                "taskName",
-                "taskDesc",
-                "isUnlocked",
-                "requiredAction",
-                "antiCheatRules",
-                "magatamaPointAwarded",
-                "totalMagatamaPointAwarded",
-                "isCompleted"
-              ]
-            },
-            "content": {
-              "application/json": {
-                "schema": {
-                  "$ref": "#/components/schemas/TaskResponseDto"
-                }
-              }
-            }
-=======
-            "description": "Progress recorded"
->>>>>>> 8fed52f8
-          },
-          "400": {
-            "description": "Bad Request - Invalid version format",
-            "content": {
-              "application/json": {
-                "schema": {
-                  "type": "object",
-                  "properties": {
-                    "code": {
-                      "type": "string",
-                      "example": "E_TB_021"
-                    },
-                    "message": {
-                      "type": "string",
-                      "example": "Invalid version format"
-                    },
-                    "type": {
-                      "type": "string",
-                      "example": "BAD_REQUEST"
-                    }
-                  }
-                }
-              }
-            }
-          },
-          "401": {
-            "description": ""
-          }
-        },
-<<<<<<< HEAD
-        "summary": "Update Quest Task",
-        "tags": [
-          "Quest"
-        ]
-      }
-    },
-    "/routes": {
-      "get": {
-        "description": "Retrieve a list of all available model routes with their details.",
-        "operationId": "TouriiBackendController_getRoutes",
-=======
-        "summary": "Save chapter reading progress",
-        "tags": [
-          "Stories"
-        ]
-      }
-    },
-    "/routes/create-model-route": {
-      "post": {
-        "description": "Create a new model route.",
-        "operationId": "TouriiBackendController_createModelRoute",
->>>>>>> 8fed52f8
-        "parameters": [
-          {
-            "name": "accept-version",
-            "in": "header",
-            "description": "API version (e.g., 1.0.0)",
-            "required": true,
-            "schema": {
-              "type": "string"
-            }
-          },
-          {
-            "name": "x-api-key",
-            "in": "header",
-            "description": "API key for authentication",
-            "required": true,
-            "schema": {
-              "type": "string"
-            }
-          }
-        ],
-        "requestBody": {
-          "required": true,
-          "description": "Model Route creation request",
-          "content": {
-            "application/json": {
-              "schema": {
-                "type": "object",
-                "properties": {
-                  "storyId": {
-                    "description": "Unique identifier for the story",
-                    "type": "string"
-                  },
-                  "routeName": {
-                    "description": "Name of the model route",
-                    "type": "string"
-                  },
-                  "region": {
-                    "description": "Region of the model route",
-                    "type": "string"
-                  },
-                  "regionDesc": {
-                    "description": "Description of the region",
-                    "type": "string"
-                  },
-                  "regionBackgroundMedia": {
-                    "description": "Background media of the region",
-                    "type": "string"
-                  },
-                  "recommendation": {
-                    "description": "Recommendation of the model route",
-                    "type": "array",
-                    "items": {
-                      "type": "string"
-                    }
-                  },
-                  "touristSpotList": {
-                    "description": "List of tourist spots in the model route",
-                    "type": "array",
-                    "items": {
-                      "type": "object",
-                      "properties": {
-                        "storyChapterId": {
-                          "description": "Unique identifier for the story chapter",
-                          "type": "string"
-                        },
-                        "touristSpotName": {
-                          "description": "Name of the tourist spot",
-                          "type": "string"
-                        },
-                        "touristSpotDesc": {
-                          "description": "Description of the tourist spot",
-                          "type": "string"
-                        },
-                        "bestVisitTime": {
-                          "description": "Best visit time of the tourist spot",
-                          "type": "string"
-                        },
-                        "touristSpotHashtag": {
-                          "description": "Hashtags associated with this location",
-                          "type": "array",
-                          "items": {
-                            "type": "string"
-                          }
-                        },
-                        "imageSet": {
-                          "description": "Image set for the tourist spot",
-                          "type": "object",
-                          "properties": {
-                            "main": {
-                              "description": "Main image of the tourist spot",
-                              "type": "string"
-                            },
-                            "small": {
-                              "description": "Small images of the tourist spot",
-                              "type": "array",
-                              "items": {
-                                "type": "string"
-                              }
-                            }
-                          },
-                          "required": [
-                            "main",
-                            "small"
-                          ]
-                        }
-                      },
-                      "required": [
-                        "storyChapterId",
-                        "touristSpotName",
-                        "touristSpotDesc",
-                        "bestVisitTime",
-                        "touristSpotHashtag"
-                      ]
-                    }
-                  }
-                },
-                "required": [
-                  "storyId",
-                  "routeName",
-                  "region",
-                  "regionDesc",
-                  "regionBackgroundMedia",
-                  "recommendation",
-                  "touristSpotList"
-                ]
-              }
-            }
-          }
-        },
-        "responses": {
-          "201": {
-            "description": "Successfully created model route",
-            "schema": {
-              "type": "object",
-              "properties": {
-                "modelRouteId": {
-                  "description": "Unique identifier for the model route",
-                  "type": "string"
-                },
-                "storyId": {
-                  "description": "Unique identifier for the story",
-                  "type": "string"
-                },
-                "routeName": {
-                  "description": "Name of the model route",
-                  "type": "string"
-                },
-                "region": {
-                  "description": "Region of the model route",
-                  "type": "string"
-                },
-                "regionDesc": {
-                  "description": "Description of the region",
-                  "type": "string"
-                },
-                "recommendation": {
-                  "description": "Recommendation of the model route",
-                  "type": "array",
-                  "items": {
-                    "type": "string"
-                  }
-                },
-                "regionLatitude": {
-                  "description": "Latitude of the region",
-                  "type": "number"
-                },
-                "regionLongitude": {
-                  "description": "Longitude of the region",
-                  "type": "number"
-                },
-                "regionBackgroundMedia": {
-                  "description": "URL to the region's cover media",
-                  "type": "string"
-                },
-                "touristSpotList": {
-                  "description": "List of tourist spots in the model route",
-                  "type": "array",
-                  "items": {
-                    "type": "object",
-                    "properties": {
-                      "touristSpotId": {
-                        "description": "Unique identifier for the tourist spot",
-                        "type": "string"
-                      },
-                      "storyChapterId": {
-                        "description": "Unique identifier for the story chapter",
-                        "type": "string"
-                      },
-                      "touristSpotName": {
-                        "description": "Name of the tourist spot",
-                        "type": "string"
-                      },
-                      "touristSpotDesc": {
-                        "description": "Description of the tourist spot",
-                        "type": "string"
-                      },
-                      "bestVisitTime": {
-                        "description": "Best visit time of the tourist spot",
-                        "type": "string"
-                      },
-                      "address": {
-                        "description": "Address of the tourist spot",
-                        "type": "string"
-                      },
-                      "touristSpotLatitude": {
-                        "description": "Latitude of the tourist spot",
-                        "type": "number"
-                      },
-                      "touristSpotLongitude": {
-                        "description": "Longitude of the tourist spot",
-                        "type": "number"
-                      },
-                      "touristSpotHashtag": {
-                        "description": "Hashtags associated with this location",
-                        "type": "array",
-                        "items": {
-                          "type": "string"
-                        }
-                      },
-                      "storyChapterLink": {
-                        "description": "Link to the related story chapter",
-                        "type": "string"
-                      },
-                      "imageSet": {
-                        "description": "Image set for the tourist spot",
-                        "type": "object",
-                        "properties": {
-                          "main": {
-                            "description": "Main image of the tourist spot",
-                            "type": "string"
-                          },
-                          "small": {
-                            "description": "Small images of the tourist spot",
-                            "type": "array",
-                            "items": {
-                              "type": "string"
-                            }
-                          }
-                        },
-                        "required": [
-                          "main",
-                          "small"
-                        ]
-                      },
-                      "weatherInfo": {
-                        "description": "Weather info for the tourist spot",
-                        "type": "object",
-                        "properties": {
-                          "temperatureCelsius": {
-                            "description": "Temperature of the weather",
-                            "type": "number"
-                          },
-                          "weatherName": {
-                            "description": "Name of the weather",
-                            "type": "string"
-                          },
-                          "weatherDesc": {
-                            "description": "Description of the weather",
-                            "type": "string"
-                          }
-                        },
-                        "required": [
-                          "temperatureCelsius",
-                          "weatherName",
-                          "weatherDesc"
-                        ]
-                      },
-                      "delFlag": {
-                        "description": "Flag to indicate if the record is deleted",
-                        "type": "boolean"
-                      },
-                      "insUserId": {
-                        "description": "ID of user who created this record",
-                        "type": "string"
-                      },
-                      "insDateTime": {
-                        "description": "Timestamp of record creation",
-                        "type": "string"
-                      },
-                      "updUserId": {
-                        "description": "ID of user who last updated this record",
-                        "type": "string"
-                      },
-                      "updDateTime": {
-                        "description": "Timestamp of last record update",
-                        "type": "string"
-                      }
-                    },
-                    "required": [
-                      "touristSpotId",
-                      "storyChapterId",
-                      "touristSpotName",
-                      "touristSpotDesc",
-                      "bestVisitTime",
-                      "address",
-                      "touristSpotLatitude",
-                      "touristSpotLongitude",
-                      "touristSpotHashtag"
-                    ]
-                  }
-                },
-                "regionWeatherInfo": {
-                  "description": "Current weather info for the region",
-                  "type": "object",
-                  "properties": {
-                    "temperatureCelsius": {
-                      "description": "Temperature of the weather",
-                      "type": "number"
-                    },
-                    "weatherName": {
-                      "description": "Name of the weather",
-                      "type": "string"
-                    },
-                    "weatherDesc": {
-                      "description": "Description of the weather",
-                      "type": "string"
-                    },
-                    "regionName": {
-                      "description": "Name of the region",
-                      "type": "string"
-                    }
-                  },
-                  "required": [
-                    "temperatureCelsius",
-                    "weatherName",
-                    "weatherDesc",
-                    "regionName"
-                  ]
-                },
-                "delFlag": {
-                  "description": "Flag to indicate if the record is deleted",
-                  "type": "boolean"
-                },
-                "insUserId": {
-                  "description": "ID of user who created this record",
-                  "type": "string"
-                },
-                "insDateTime": {
-                  "description": "Timestamp of record creation",
-                  "type": "string"
-                },
-                "updUserId": {
-                  "description": "ID of user who last updated this record",
-                  "type": "string"
-                },
-                "updDateTime": {
-                  "description": "Timestamp of last record update",
-                  "type": "string"
-                }
-              },
-              "required": [
-                "modelRouteId",
-                "storyId",
-                "routeName",
-                "region",
-                "regionDesc",
-                "recommendation",
-                "regionLatitude",
-                "regionLongitude",
-                "regionBackgroundMedia",
-                "touristSpotList",
-                "regionWeatherInfo"
-              ]
-            },
-            "content": {
-              "application/json": {
-                "schema": {
-                  "$ref": "#/components/schemas/ModelRouteResponseDto"
-                }
-              }
-            }
-          },
-          "400": {
-            "description": "Bad Request - Invalid version format",
-            "content": {
-              "application/json": {
-                "schema": {
-                  "type": "object",
-                  "properties": {
-                    "code": {
-                      "type": "string",
-                      "example": "E_TB_021"
-                    },
-                    "message": {
-                      "type": "string",
-                      "example": "Invalid version format"
-                    },
-                    "type": {
-                      "type": "string",
-                      "example": "BAD_REQUEST"
-                    }
-                  }
-                }
-              }
-            }
-          },
-          "401": {
-            "description": ""
-          }
-        },
-        "summary": "Create Model Route",
-        "tags": [
-          "Routes"
-        ]
-      }
-    },
-    "/routes/create-tourist-spot/{modelRouteId}": {
-      "post": {
-        "description": "Create a new tourist spot.",
-        "operationId": "TouriiBackendController_createTouristSpot",
-        "parameters": [
-          {
-            "name": "modelRouteId",
-            "required": true,
-            "in": "path",
-            "schema": {
-              "type": "string"
-            }
-          },
-          {
-            "name": "accept-version",
-            "in": "header",
-            "description": "API version (e.g., 1.0.0)",
-            "required": true,
-            "schema": {
-              "type": "string"
-            }
-          },
-          {
-            "name": "x-api-key",
-            "in": "header",
-            "description": "API key for authentication",
-            "required": true,
-            "schema": {
-              "type": "string"
-            }
-          }
-        ],
-        "requestBody": {
-          "required": true,
-          "description": "Tourist Spot creation request",
-          "content": {
-            "application/json": {
-              "schema": {
-                "type": "object",
-                "properties": {
-                  "storyChapterId": {
-                    "description": "Unique identifier for the story chapter",
-                    "type": "string"
-                  },
-                  "touristSpotName": {
-                    "description": "Name of the tourist spot",
-                    "type": "string"
-                  },
-                  "touristSpotDesc": {
-                    "description": "Description of the tourist spot",
-                    "type": "string"
-                  },
-                  "bestVisitTime": {
-                    "description": "Best visit time of the tourist spot",
-                    "type": "string"
-                  },
-                  "touristSpotHashtag": {
-                    "description": "Hashtags associated with this location",
-                    "type": "array",
-                    "items": {
-                      "type": "string"
-                    }
-                  },
-                  "imageSet": {
-                    "description": "Image set for the tourist spot",
-                    "type": "object",
-                    "properties": {
-                      "main": {
-                        "description": "Main image of the tourist spot",
-                        "type": "string"
-                      },
-                      "small": {
-                        "description": "Small images of the tourist spot",
-                        "type": "array",
-                        "items": {
-                          "type": "string"
-                        }
-                      }
-                    },
-                    "required": [
-                      "main",
-                      "small"
-                    ]
-                  }
-                },
-                "required": [
-                  "storyChapterId",
-                  "touristSpotName",
-                  "touristSpotDesc",
-                  "bestVisitTime",
-                  "touristSpotHashtag"
-                ]
-              }
-            }
-          }
-        },
-        "responses": {
-          "201": {
-            "description": "Successfully created tourist spot",
-            "schema": {
-              "type": "object",
-              "properties": {
-                "touristSpotId": {
-                  "description": "Unique identifier for the tourist spot",
-                  "type": "string"
-                },
-                "storyChapterId": {
-                  "description": "Unique identifier for the story chapter",
-                  "type": "string"
-                },
-                "touristSpotName": {
-                  "description": "Name of the tourist spot",
-                  "type": "string"
-                },
-                "touristSpotDesc": {
-                  "description": "Description of the tourist spot",
-                  "type": "string"
-                },
-                "bestVisitTime": {
-                  "description": "Best visit time of the tourist spot",
-                  "type": "string"
-                },
-                "address": {
-                  "description": "Address of the tourist spot",
-                  "type": "string"
-                },
-                "touristSpotLatitude": {
-                  "description": "Latitude of the tourist spot",
-                  "type": "number"
-                },
-                "touristSpotLongitude": {
-                  "description": "Longitude of the tourist spot",
-                  "type": "number"
-                },
-                "touristSpotHashtag": {
-                  "description": "Hashtags associated with this location",
-                  "type": "array",
-                  "items": {
-                    "type": "string"
-                  }
-                },
-                "storyChapterLink": {
-                  "description": "Link to the related story chapter",
-                  "type": "string"
-                },
-                "imageSet": {
-                  "description": "Image set for the tourist spot",
-                  "type": "object",
-                  "properties": {
-                    "main": {
-                      "description": "Main image of the tourist spot",
-                      "type": "string"
-                    },
-                    "small": {
-                      "description": "Small images of the tourist spot",
-                      "type": "array",
-                      "items": {
-                        "type": "string"
-                      }
-                    }
-                  },
-                  "required": [
-                    "main",
-                    "small"
-                  ]
-                },
-                "weatherInfo": {
-                  "description": "Weather info for the tourist spot",
-                  "type": "object",
-                  "properties": {
-                    "temperatureCelsius": {
-                      "description": "Temperature of the weather",
-                      "type": "number"
-                    },
-                    "weatherName": {
-                      "description": "Name of the weather",
-                      "type": "string"
-                    },
-                    "weatherDesc": {
-                      "description": "Description of the weather",
-                      "type": "string"
-                    }
-                  },
-                  "required": [
-                    "temperatureCelsius",
-                    "weatherName",
-                    "weatherDesc"
-                  ]
-                },
-                "delFlag": {
-                  "description": "Flag to indicate if the record is deleted",
-                  "type": "boolean"
-                },
-                "insUserId": {
-                  "description": "ID of user who created this record",
-                  "type": "string"
-                },
-                "insDateTime": {
-                  "description": "Timestamp of record creation",
-                  "type": "string"
-                },
-                "updUserId": {
-                  "description": "ID of user who last updated this record",
-                  "type": "string"
-                },
-                "updDateTime": {
-                  "description": "Timestamp of last record update",
-                  "type": "string"
-                }
-              },
-              "required": [
-                "touristSpotId",
-                "storyChapterId",
-                "touristSpotName",
-                "touristSpotDesc",
-                "bestVisitTime",
-                "address",
-                "touristSpotLatitude",
-                "touristSpotLongitude",
-                "touristSpotHashtag"
-              ]
-            },
-            "content": {
-              "application/json": {
-                "schema": {
-                  "$ref": "#/components/schemas/TouristSpotResponseDto"
-                }
-              }
-            }
-          },
-          "400": {
-            "description": "Bad Request - Invalid version format",
-            "content": {
-              "application/json": {
-                "schema": {
-                  "type": "object",
-                  "properties": {
-                    "code": {
-                      "type": "string",
-                      "example": "E_TB_021"
-                    },
-                    "message": {
-                      "type": "string",
-                      "example": "Invalid version format"
-                    },
-                    "type": {
-                      "type": "string",
-                      "example": "BAD_REQUEST"
-                    }
-                  }
-                }
-              }
-            }
-          },
-          "401": {
-            "description": ""
-          }
-        },
-        "summary": "Create Tourist Spot",
-        "tags": [
-          "Routes"
-        ]
-      }
-    },
-    "/routes/update-model-route": {
-      "post": {
-        "description": "Update an existing model route.",
-        "operationId": "TouriiBackendController_updateModelRoute",
-        "parameters": [
-          {
-            "name": "accept-version",
-            "in": "header",
-            "description": "API version (e.g., 1.0.0)",
-            "required": true,
-            "schema": {
-              "type": "string"
-            }
-          },
-          {
-            "name": "x-api-key",
-            "in": "header",
-            "description": "API key for authentication",
-            "required": true,
-            "schema": {
-              "type": "string"
-            }
-          }
-        ],
-        "requestBody": {
-          "required": true,
-          "description": "Model Route update request",
-          "content": {
-            "application/json": {
-              "schema": {
-                "type": "object",
-                "properties": {
-                  "storyId": {
-                    "description": "Unique identifier for the story",
-                    "type": "string"
-                  },
-                  "routeName": {
-                    "description": "Name of the model route",
-                    "type": "string"
-                  },
-                  "region": {
-                    "description": "Region of the model route",
-                    "type": "string"
-                  },
-                  "regionDesc": {
-                    "description": "Description of the region",
-                    "type": "string"
-                  },
-                  "regionBackgroundMedia": {
-                    "description": "Background media of the region",
-                    "type": "string"
-                  },
-                  "recommendation": {
-                    "description": "Recommendation of the model route",
-                    "type": "array",
-                    "items": {
-                      "type": "string"
-                    }
-                  },
-                  "touristSpotList": {
-                    "description": "List of tourist spots in the model route",
-                    "type": "array",
-                    "items": {
-                      "type": "object",
-                      "properties": {
-                        "storyChapterId": {
-                          "description": "Unique identifier for the story chapter",
-                          "type": "string"
-                        },
-                        "touristSpotName": {
-                          "description": "Name of the tourist spot",
-                          "type": "string"
-                        },
-                        "touristSpotDesc": {
-                          "description": "Description of the tourist spot",
-                          "type": "string"
-                        },
-                        "bestVisitTime": {
-                          "description": "Best visit time of the tourist spot",
-                          "type": "string"
-                        },
-                        "touristSpotHashtag": {
-                          "description": "Hashtags associated with this location",
-                          "type": "array",
-                          "items": {
-                            "type": "string"
-                          }
-                        },
-                        "imageSet": {
-                          "description": "Image set for the tourist spot",
-                          "type": "object",
-                          "properties": {
-                            "main": {
-                              "description": "Main image of the tourist spot",
-                              "type": "string"
-                            },
-                            "small": {
-                              "description": "Small images of the tourist spot",
-                              "type": "array",
-                              "items": {
-                                "type": "string"
-                              }
-                            }
-                          },
-                          "required": [
-                            "main",
-                            "small"
-                          ]
-                        }
-                      },
-                      "required": [
-                        "storyChapterId",
-                        "touristSpotName",
-                        "touristSpotDesc",
-                        "bestVisitTime",
-                        "touristSpotHashtag"
-                      ]
-                    }
-                  },
-                  "modelRouteId": {
-                    "description": "Unique identifier for the model route",
-                    "type": "string"
-                  },
-                  "delFlag": {
-                    "description": "Flag to indicate if the model route is deleted",
-                    "type": "boolean"
-                  },
-                  "updUserId": {
-                    "description": "Unique identifier for the user who updated the model route",
-                    "type": "string"
-                  }
-                },
-                "required": [
-                  "storyId",
-                  "routeName",
-                  "region",
-                  "regionDesc",
-                  "regionBackgroundMedia",
-                  "recommendation",
-                  "touristSpotList",
-                  "modelRouteId",
-                  "delFlag",
-                  "updUserId"
-                ]
-              }
-            }
-          }
-        },
-        "responses": {
-          "201": {
-            "description": "Successfully updated model route",
-            "schema": {
-              "type": "object",
-              "properties": {
-                "modelRouteId": {
-                  "description": "Unique identifier for the model route",
-                  "type": "string"
-                },
-                "storyId": {
-                  "description": "Unique identifier for the story",
-                  "type": "string"
-                },
-                "routeName": {
-                  "description": "Name of the model route",
-                  "type": "string"
-                },
-                "region": {
-                  "description": "Region of the model route",
-                  "type": "string"
-                },
-                "regionDesc": {
-                  "description": "Description of the region",
-                  "type": "string"
-                },
-                "recommendation": {
-                  "description": "Recommendation of the model route",
-                  "type": "array",
-                  "items": {
-                    "type": "string"
-                  }
-                },
-                "regionLatitude": {
-                  "description": "Latitude of the region",
-                  "type": "number"
-                },
-                "regionLongitude": {
-                  "description": "Longitude of the region",
-                  "type": "number"
-                },
-                "regionBackgroundMedia": {
-                  "description": "URL to the region's cover media",
-                  "type": "string"
-                },
-                "touristSpotList": {
-                  "description": "List of tourist spots in the model route",
-                  "type": "array",
-                  "items": {
-                    "type": "object",
-                    "properties": {
-                      "touristSpotId": {
-                        "description": "Unique identifier for the tourist spot",
-                        "type": "string"
-                      },
-                      "storyChapterId": {
-                        "description": "Unique identifier for the story chapter",
-                        "type": "string"
-                      },
-                      "touristSpotName": {
-                        "description": "Name of the tourist spot",
-                        "type": "string"
-                      },
-                      "touristSpotDesc": {
-                        "description": "Description of the tourist spot",
-                        "type": "string"
-                      },
-                      "bestVisitTime": {
-                        "description": "Best visit time of the tourist spot",
-                        "type": "string"
-                      },
-                      "address": {
-                        "description": "Address of the tourist spot",
-                        "type": "string"
-                      },
-                      "touristSpotLatitude": {
-                        "description": "Latitude of the tourist spot",
-                        "type": "number"
-                      },
-                      "touristSpotLongitude": {
-                        "description": "Longitude of the tourist spot",
-                        "type": "number"
-                      },
-                      "touristSpotHashtag": {
-                        "description": "Hashtags associated with this location",
-                        "type": "array",
-                        "items": {
-                          "type": "string"
-                        }
-                      },
-                      "storyChapterLink": {
-                        "description": "Link to the related story chapter",
-                        "type": "string"
-                      },
-                      "imageSet": {
-                        "description": "Image set for the tourist spot",
-                        "type": "object",
-                        "properties": {
-                          "main": {
-                            "description": "Main image of the tourist spot",
-                            "type": "string"
-                          },
-                          "small": {
-                            "description": "Small images of the tourist spot",
-                            "type": "array",
-                            "items": {
-                              "type": "string"
-                            }
-                          }
-                        },
-                        "required": [
-                          "main",
-                          "small"
-                        ]
-                      },
-                      "weatherInfo": {
-                        "description": "Weather info for the tourist spot",
-                        "type": "object",
-                        "properties": {
-                          "temperatureCelsius": {
-                            "description": "Temperature of the weather",
-                            "type": "number"
-                          },
-                          "weatherName": {
-                            "description": "Name of the weather",
-                            "type": "string"
-                          },
-                          "weatherDesc": {
-                            "description": "Description of the weather",
-                            "type": "string"
-                          }
-                        },
-                        "required": [
-                          "temperatureCelsius",
-                          "weatherName",
-                          "weatherDesc"
-                        ]
-                      },
-                      "delFlag": {
-                        "description": "Flag to indicate if the record is deleted",
-                        "type": "boolean"
-                      },
-                      "insUserId": {
-                        "description": "ID of user who created this record",
-                        "type": "string"
-                      },
-                      "insDateTime": {
-                        "description": "Timestamp of record creation",
-                        "type": "string"
-                      },
-                      "updUserId": {
-                        "description": "ID of user who last updated this record",
-                        "type": "string"
-                      },
-                      "updDateTime": {
-                        "description": "Timestamp of last record update",
-                        "type": "string"
-                      }
-                    },
-                    "required": [
-                      "touristSpotId",
-                      "storyChapterId",
-                      "touristSpotName",
-                      "touristSpotDesc",
-                      "bestVisitTime",
-                      "address",
-                      "touristSpotLatitude",
-                      "touristSpotLongitude",
-                      "touristSpotHashtag"
-                    ]
-                  }
-                },
-                "regionWeatherInfo": {
-                  "description": "Current weather info for the region",
-                  "type": "object",
-                  "properties": {
-                    "temperatureCelsius": {
-                      "description": "Temperature of the weather",
-                      "type": "number"
-                    },
-                    "weatherName": {
-                      "description": "Name of the weather",
-                      "type": "string"
-                    },
-                    "weatherDesc": {
-                      "description": "Description of the weather",
-                      "type": "string"
-                    },
-                    "regionName": {
-                      "description": "Name of the region",
-                      "type": "string"
-                    }
-                  },
-                  "required": [
-                    "temperatureCelsius",
-                    "weatherName",
-                    "weatherDesc",
-                    "regionName"
-                  ]
-                },
-                "delFlag": {
-                  "description": "Flag to indicate if the record is deleted",
-                  "type": "boolean"
-                },
-                "insUserId": {
-                  "description": "ID of user who created this record",
-                  "type": "string"
-                },
-                "insDateTime": {
-                  "description": "Timestamp of record creation",
-                  "type": "string"
-                },
-                "updUserId": {
-                  "description": "ID of user who last updated this record",
-                  "type": "string"
-                },
-                "updDateTime": {
-                  "description": "Timestamp of last record update",
-                  "type": "string"
-                }
-              },
-              "required": [
-                "modelRouteId",
-                "storyId",
-                "routeName",
-                "region",
-                "regionDesc",
-                "recommendation",
-                "regionLatitude",
-                "regionLongitude",
-                "regionBackgroundMedia",
-                "touristSpotList",
-                "regionWeatherInfo"
-              ]
-            },
-            "content": {
-              "application/json": {
-                "schema": {
-                  "$ref": "#/components/schemas/ModelRouteResponseDto"
-                }
-              }
-            }
-          },
-          "400": {
-            "description": "Bad Request - Invalid version format",
-            "content": {
-              "application/json": {
-                "schema": {
-                  "type": "object",
-                  "properties": {
-                    "code": {
-                      "type": "string",
-                      "example": "E_TB_021"
-                    },
-                    "message": {
-                      "type": "string",
-                      "example": "Invalid version format"
-                    },
-                    "type": {
-                      "type": "string",
-                      "example": "BAD_REQUEST"
-                    }
-                  }
-                }
-              }
-            }
-          },
-          "401": {
-            "description": ""
-          }
-        },
-        "summary": "Update Model Route",
-        "tags": [
-          "Routes"
-        ]
-      }
-    },
-    "/routes/update-tourist-spot": {
-      "post": {
-        "description": "Update an existing tourist spot.",
-        "operationId": "TouriiBackendController_updateTouristSpot",
-        "parameters": [
-          {
-            "name": "accept-version",
-            "in": "header",
-            "description": "API version (e.g., 1.0.0)",
-            "required": true,
-            "schema": {
-              "type": "string"
-            }
-          },
-          {
-            "name": "x-api-key",
-            "in": "header",
-            "description": "API key for authentication",
-            "required": true,
-            "schema": {
-              "type": "string"
-            }
-          }
-        ],
-        "requestBody": {
-          "required": true,
-          "description": "Tourist Spot update request",
-          "content": {
-            "application/json": {
-              "schema": {
-                "type": "object",
-                "properties": {
-                  "storyChapterId": {
-                    "description": "Unique identifier for the story chapter",
-                    "type": "string"
-                  },
-                  "touristSpotName": {
-                    "description": "Name of the tourist spot",
-                    "type": "string"
-                  },
-                  "touristSpotDesc": {
-                    "description": "Description of the tourist spot",
-                    "type": "string"
-                  },
-                  "bestVisitTime": {
-                    "description": "Best visit time of the tourist spot",
-                    "type": "string"
-                  },
-                  "touristSpotHashtag": {
-                    "description": "Hashtags associated with this location",
-                    "type": "array",
-                    "items": {
-                      "type": "string"
-                    }
-                  },
-                  "imageSet": {
-                    "description": "Image set for the tourist spot",
-                    "type": "object",
-                    "properties": {
-                      "main": {
-                        "description": "Main image of the tourist spot",
-                        "type": "string"
-                      },
-                      "small": {
-                        "description": "Small images of the tourist spot",
-                        "type": "array",
-                        "items": {
-                          "type": "string"
-                        }
-                      }
-                    },
-                    "required": [
-                      "main",
-                      "small"
-                    ]
-                  },
-                  "touristSpotId": {
-                    "description": "Unique identifier for the tourist spot",
-                    "type": "string"
-                  },
-                  "delFlag": {
-                    "description": "Flag to indicate if the tourist spot is deleted",
-                    "type": "boolean"
-                  },
-                  "updUserId": {
-                    "description": "Unique identifier for the user who updated the tourist spot",
-                    "type": "string"
-                  }
-                },
-                "required": [
-                  "storyChapterId",
-                  "touristSpotName",
-                  "touristSpotDesc",
-                  "bestVisitTime",
-                  "touristSpotHashtag",
-                  "touristSpotId",
-                  "delFlag",
-                  "updUserId"
-                ]
-              }
-            }
-          }
-        },
-        "responses": {
-          "201": {
-            "description": "Successfully updated tourist spot",
-            "schema": {
-              "type": "object",
-              "properties": {
-                "touristSpotId": {
-                  "description": "Unique identifier for the tourist spot",
-                  "type": "string"
-                },
-                "storyChapterId": {
-                  "description": "Unique identifier for the story chapter",
-                  "type": "string"
-                },
-                "touristSpotName": {
-                  "description": "Name of the tourist spot",
-                  "type": "string"
-                },
-                "touristSpotDesc": {
-                  "description": "Description of the tourist spot",
-                  "type": "string"
-                },
-                "bestVisitTime": {
-                  "description": "Best visit time of the tourist spot",
-                  "type": "string"
-                },
-                "address": {
-                  "description": "Address of the tourist spot",
-                  "type": "string"
-                },
-                "touristSpotLatitude": {
-                  "description": "Latitude of the tourist spot",
-                  "type": "number"
-                },
-                "touristSpotLongitude": {
-                  "description": "Longitude of the tourist spot",
-                  "type": "number"
-                },
-                "touristSpotHashtag": {
-                  "description": "Hashtags associated with this location",
-                  "type": "array",
-                  "items": {
-                    "type": "string"
-                  }
-                },
-                "storyChapterLink": {
-                  "description": "Link to the related story chapter",
-                  "type": "string"
-                },
-                "imageSet": {
-                  "description": "Image set for the tourist spot",
-                  "type": "object",
-                  "properties": {
-                    "main": {
-                      "description": "Main image of the tourist spot",
-                      "type": "string"
-                    },
-                    "small": {
-                      "description": "Small images of the tourist spot",
-                      "type": "array",
-                      "items": {
-                        "type": "string"
-                      }
-                    }
-                  },
-                  "required": [
-                    "main",
-                    "small"
-                  ]
-                },
-                "weatherInfo": {
-                  "description": "Weather info for the tourist spot",
-                  "type": "object",
-                  "properties": {
-                    "temperatureCelsius": {
-                      "description": "Temperature of the weather",
-                      "type": "number"
-                    },
-                    "weatherName": {
-                      "description": "Name of the weather",
-                      "type": "string"
-                    },
-                    "weatherDesc": {
-                      "description": "Description of the weather",
-                      "type": "string"
-                    }
-                  },
-                  "required": [
-                    "temperatureCelsius",
-                    "weatherName",
-                    "weatherDesc"
-                  ]
-                },
-                "delFlag": {
-                  "description": "Flag to indicate if the record is deleted",
-                  "type": "boolean"
-                },
-                "insUserId": {
-                  "description": "ID of user who created this record",
-                  "type": "string"
-                },
-                "insDateTime": {
-                  "description": "Timestamp of record creation",
-                  "type": "string"
-                },
-                "updUserId": {
-                  "description": "ID of user who last updated this record",
-                  "type": "string"
-                },
-                "updDateTime": {
-                  "description": "Timestamp of last record update",
-                  "type": "string"
-                }
-              },
-              "required": [
-                "touristSpotId",
-                "storyChapterId",
-                "touristSpotName",
-                "touristSpotDesc",
-                "bestVisitTime",
-                "address",
-                "touristSpotLatitude",
-                "touristSpotLongitude",
-                "touristSpotHashtag"
-              ]
-            },
-            "content": {
-              "application/json": {
-                "schema": {
-                  "$ref": "#/components/schemas/TouristSpotResponseDto"
-                }
-              }
-            }
-          },
-          "400": {
-            "description": "Bad Request - Invalid version format",
-            "content": {
-              "application/json": {
-                "schema": {
-                  "type": "object",
-                  "properties": {
-                    "code": {
-                      "type": "string",
-                      "example": "E_TB_021"
-                    },
-                    "message": {
-                      "type": "string",
-                      "example": "Invalid version format"
-                    },
-                    "type": {
-                      "type": "string",
-                      "example": "BAD_REQUEST"
-                    }
-                  }
-                }
-              }
-            }
-          },
-          "401": {
-            "description": ""
-          }
-        },
-        "summary": "Update Tourist Spot",
-        "tags": [
-          "Routes"
-        ]
-      }
-    },
-    "/routes/{modelRouteId}": {
-      "delete": {
-        "description": "Delete an existing model route.",
-        "operationId": "TouriiBackendController_deleteModelRoute",
-        "parameters": [
-          {
-            "name": "modelRouteId",
-            "required": true,
-            "in": "path",
-            "schema": {
-              "type": "string"
-            }
-          },
-          {
-            "name": "accept-version",
-            "in": "header",
-            "description": "API version (e.g., 1.0.0)",
-            "required": true,
-            "schema": {
-              "type": "string"
-            }
-          },
-          {
-            "name": "x-api-key",
-            "in": "header",
-            "description": "API key for authentication",
-            "required": true,
-            "schema": {
-              "type": "string"
-            }
-          }
-        ],
-        "responses": {
-          "204": {
-            "description": "Model route deleted"
-          },
-          "400": {
-            "description": "Bad Request - Invalid version format",
-            "content": {
-              "application/json": {
-                "schema": {
-                  "type": "object",
-                  "properties": {
-                    "code": {
-                      "type": "string",
-                      "example": "E_TB_021"
-                    },
-                    "message": {
-                      "type": "string",
-                      "example": "Invalid version format"
-                    },
-                    "type": {
-                      "type": "string",
-                      "example": "BAD_REQUEST"
-                    }
-                  }
-                }
-              }
-            }
-          },
-          "401": {
-            "description": ""
-          }
-        },
-        "summary": "Delete Model Route",
-        "tags": [
-          "Routes"
-        ]
-      }
-    },
-    "/routes/tourist-spot/{touristSpotId}": {
-      "delete": {
-        "description": "Delete a tourist spot.",
-        "operationId": "TouriiBackendController_deleteTouristSpot",
-        "parameters": [
-          {
-            "name": "touristSpotId",
-            "required": true,
-            "in": "path",
-            "schema": {
-              "type": "string"
-            }
-          },
-          {
-            "name": "accept-version",
-            "in": "header",
-            "description": "API version (e.g., 1.0.0)",
-            "required": true,
-            "schema": {
-              "type": "string"
-            }
-          },
-          {
-            "name": "x-api-key",
-            "in": "header",
-            "description": "API key for authentication",
-            "required": true,
-            "schema": {
-              "type": "string"
-            }
-          }
-        ],
-        "responses": {
-          "204": {
-            "description": "Tourist spot deleted"
-          },
-          "400": {
-            "description": "Bad Request - Invalid version format",
-            "content": {
-              "application/json": {
-                "schema": {
-                  "type": "object",
-                  "properties": {
-                    "code": {
-                      "type": "string",
-                      "example": "E_TB_021"
-                    },
-                    "message": {
-                      "type": "string",
-                      "example": "Invalid version format"
-                    },
-                    "type": {
-                      "type": "string",
-                      "example": "BAD_REQUEST"
-                    }
-                  }
-                }
-              }
-            }
-          },
-          "401": {
-            "description": ""
-          }
-        },
-        "summary": "Delete Tourist Spot",
-        "tags": [
-          "Routes"
-        ]
-      }
-    },
-    "/routes/tourist-spots/{storyChapterId}": {
-      "get": {
-        "description": "Retrieve tourist spot information linked to a story chapter.",
-        "operationId": "TouriiBackendController_getTouristSpotsByChapterId",
-        "parameters": [
-          {
-            "name": "storyChapterId",
-            "required": true,
-            "in": "path",
-            "schema": {
-              "type": "string"
-            }
-          },
-          {
-            "name": "accept-version",
-            "in": "header",
-            "description": "API version (e.g., 1.0.0)",
-            "required": true,
-            "schema": {
-              "type": "string"
-            }
-          },
-          {
-            "name": "x-api-key",
-            "in": "header",
-            "description": "API key for authentication",
-            "required": true,
-            "schema": {
-              "type": "string"
-            }
-          }
-        ],
-        "responses": {
-          "200": {
-            "description": "Successfully retrieved tourist spots",
-            "schema": {
-              "type": "array",
-              "items": {
-                "type": "object",
-                "properties": {
-                  "touristSpotId": {
-                    "description": "Unique identifier for the tourist spot",
-                    "type": "string"
-                  },
-                  "storyChapterId": {
-                    "description": "Unique identifier for the story chapter",
-                    "type": "string"
-                  },
-                  "touristSpotName": {
-                    "description": "Name of the tourist spot",
-                    "type": "string"
-                  },
-                  "touristSpotDesc": {
-                    "description": "Description of the tourist spot",
-                    "type": "string"
-                  },
-                  "bestVisitTime": {
-                    "description": "Best visit time of the tourist spot",
-                    "type": "string"
-                  },
-                  "address": {
-                    "description": "Address of the tourist spot",
-                    "type": "string"
-                  },
-                  "touristSpotLatitude": {
-                    "description": "Latitude of the tourist spot",
-                    "type": "number"
-                  },
-                  "touristSpotLongitude": {
-                    "description": "Longitude of the tourist spot",
-                    "type": "number"
-                  },
-                  "touristSpotHashtag": {
-                    "description": "Hashtags associated with this location",
-                    "type": "array",
-                    "items": {
-                      "type": "string"
-                    }
-                  },
-                  "storyChapterLink": {
-                    "description": "Link to the related story chapter",
-                    "type": "string"
-                  },
-                  "imageSet": {
-                    "description": "Image set for the tourist spot",
-                    "type": "object",
-                    "properties": {
-                      "main": {
-                        "description": "Main image of the tourist spot",
-                        "type": "string"
-                      },
-                      "small": {
-                        "description": "Small images of the tourist spot",
-                        "type": "array",
-                        "items": {
-                          "type": "string"
-                        }
-                      }
-                    },
-                    "required": [
-                      "main",
-                      "small"
-                    ]
-                  },
-                  "weatherInfo": {
-                    "description": "Weather info for the tourist spot",
-                    "type": "object",
-                    "properties": {
-                      "temperatureCelsius": {
-                        "description": "Temperature of the weather",
-                        "type": "number"
-                      },
-                      "weatherName": {
-                        "description": "Name of the weather",
-                        "type": "string"
-                      },
-                      "weatherDesc": {
-                        "description": "Description of the weather",
-                        "type": "string"
-                      }
-                    },
-                    "required": [
-                      "temperatureCelsius",
-                      "weatherName",
-                      "weatherDesc"
-                    ]
-                  },
-                  "delFlag": {
-                    "description": "Flag to indicate if the record is deleted",
-                    "type": "boolean"
-                  },
-                  "insUserId": {
-                    "description": "ID of user who created this record",
-                    "type": "string"
-                  },
-                  "insDateTime": {
-                    "description": "Timestamp of record creation",
-                    "type": "string"
-                  },
-                  "updUserId": {
-                    "description": "ID of user who last updated this record",
-                    "type": "string"
-                  },
-                  "updDateTime": {
-                    "description": "Timestamp of last record update",
-                    "type": "string"
-                  }
-                },
-                "required": [
-                  "touristSpotId",
-                  "storyChapterId",
-                  "touristSpotName",
-                  "touristSpotDesc",
-                  "bestVisitTime",
-                  "address",
-                  "touristSpotLatitude",
-                  "touristSpotLongitude",
-                  "touristSpotHashtag"
-                ]
-              }
-            },
-            "content": {
-              "application/json": {
-                "schema": {
-                  "type": "array",
-                  "items": {
-                    "$ref": "#/components/schemas/TouristSpotResponseDto"
-                  }
-                }
-              }
-            }
-          },
-          "400": {
-            "description": "Bad Request - Invalid version format",
-            "content": {
-              "application/json": {
-                "schema": {
-                  "type": "object",
-                  "properties": {
-                    "code": {
-                      "type": "string",
-                      "example": "E_TB_021"
-                    },
-                    "message": {
-                      "type": "string",
-                      "example": "Invalid version format"
-                    },
-                    "type": {
-                      "type": "string",
-                      "example": "BAD_REQUEST"
-                    }
-                  }
-                }
-              }
-            }
-          },
-          "401": {
-            "description": ""
-          }
-        },
-        "summary": "Get Tourist Spots by Story Chapter",
-        "tags": [
-          "Routes"
-        ]
-      }
-    },
-    "/quests": {
-      "get": {
-        "description": "Get quest with pagination",
-        "operationId": "TouriiBackendController_getQuestList",
-        "parameters": [
-          {
-            "name": "questType",
-            "required": false,
-            "in": "query",
-            "description": "Filter by quest type",
-            "schema": {
-              "enum": [
-                "UNKNOWN",
-                "TRAVEL_TO_EARN",
-                "EARN_TO_TRAVEL",
-                "CAMPAIGN",
-                "COMMUNITY_EVENT"
-              ],
-              "type": "string"
-            }
-          },
-          {
-            "name": "isUnlocked",
-            "required": false,
-            "in": "query",
-            "description": "Filter by unlocked status",
-            "schema": {
-              "type": "boolean"
-            }
-          },
-          {
-            "name": "isPremium",
-            "required": false,
-            "in": "query",
-            "description": "Filter by premium status",
-            "schema": {
-              "type": "boolean"
-            }
-          },
-          {
-            "name": "limit",
-            "required": false,
-            "in": "query",
-            "description": "Number of quests per page (default: 20, max: 100)",
-            "schema": {
-              "type": "number"
-            }
-          },
-          {
-            "name": "page",
-            "required": false,
-            "in": "query",
-            "description": "Page number for pagination (default: 1)",
-            "schema": {
-              "type": "number"
-            }
-          },
-          {
-            "name": "accept-version",
-            "in": "header",
-            "description": "API version (e.g., 1.0.0)",
-            "required": true,
-            "schema": {
-              "type": "string"
-            }
-          },
-          {
-            "name": "x-api-key",
-            "in": "header",
-            "description": "API key for authentication",
-            "required": true,
-            "schema": {
-              "type": "string"
-            }
-          }
-        ],
-        "responses": {
-          "200": {
-            "description": "Fetch quests successfully",
-            "schema": {
-              "type": "object",
-              "properties": {
-                "quests": {
-                  "type": "array",
-                  "items": {
-                    "type": "object",
-                    "properties": {
-                      "questId": {
-                        "description": "Unique identifier for the quest",
-                        "type": "string"
-                      },
-                      "questName": {
-                        "description": "Name of the quest",
-                        "type": "string"
-                      },
-                      "questDesc": {
-                        "description": "Description of the quest",
-                        "type": "string"
-                      },
-                      "questImage": {
-                        "description": "URL to the quest image",
-                        "type": "string"
-                      },
-                      "questType": {
-                        "description": "Quest type",
-                        "type": "string",
-                        "enum": [
-                          "UNKNOWN",
-                          "TRAVEL_TO_EARN",
-                          "EARN_TO_TRAVEL",
-                          "CAMPAIGN",
-                          "COMMUNITY_EVENT"
-                        ],
-                        "x-enumNames": [
-                          "UNKNOWN",
-                          "TRAVEL_TO_EARN",
-                          "EARN_TO_TRAVEL",
-                          "CAMPAIGN",
-                          "COMMUNITY_EVENT"
-                        ]
-                      },
-                      "isUnlocked": {
-                        "description": "Whether quest is unlocked",
-                        "type": "boolean"
-                      },
-                      "isPremium": {
-                        "description": "Whether quest is premium",
-                        "type": "boolean"
-                      },
-                      "totalMagatamaPointAwarded": {
-                        "description": "Total Magatama points awarded",
-                        "type": "number"
-                      },
-                      "tasks": {
-                        "description": "Tasks associated with this quest",
-                        "type": "array",
-                        "items": {
-                          "type": "object",
-                          "properties": {
-                            "taskId": {
-                              "description": "Unique identifier for the task",
-                              "type": "string"
-                            },
-                            "questId": {
-                              "description": "ID of the parent quest",
-                              "type": "string"
-                            },
-                            "taskTheme": {
-                              "description": "Theme of the task",
-                              "type": "string",
-                              "enum": [
-                                "STORY",
-                                "LOCAL_CULTURE",
-                                "FOOD",
-                                "URBAN_EXPLORE",
-                                "NATURE"
-                              ],
-                              "x-enumNames": [
-                                "STORY",
-                                "LOCAL_CULTURE",
-                                "FOOD",
-                                "URBAN_EXPLORE",
-                                "NATURE"
-                              ]
-                            },
-                            "taskType": {
-                              "description": "Type of the task",
-                              "type": "string",
-                              "enum": [
-                                "VISIT_LOCATION",
-                                "PHOTO_UPLOAD",
-                                "ANSWER_TEXT",
-                                "SELECT_OPTION",
-                                "SHARE_SOCIAL",
-                                "CHECK_IN",
-                                "GROUP_ACTIVITY",
-                                "LOCAL_INTERACTION"
-                              ],
-                              "x-enumNames": [
-                                "VISIT_LOCATION",
-                                "PHOTO_UPLOAD",
-                                "ANSWER_TEXT",
-                                "SELECT_OPTION",
-                                "SHARE_SOCIAL",
-                                "CHECK_IN",
-                                "GROUP_ACTIVITY",
-                                "LOCAL_INTERACTION"
-                              ]
-                            },
-                            "taskName": {
-                              "description": "Name of the task",
-                              "type": "string"
-                            },
-                            "taskDesc": {
-                              "description": "Description of the task",
-                              "type": "string"
-                            },
-                            "isUnlocked": {
-                              "description": "Whether task is unlocked",
-                              "type": "boolean"
-                            },
-                            "requiredAction": {
-                              "description": "Action required to complete the task",
-                              "type": "string"
-                            },
-                            "groupActivityMembers": {
-                              "description": "Members for group activities",
-                              "type": "array",
-                              "items": {}
-                            },
-                            "selectOptions": {
-                              "description": "Options for selection tasks",
-                              "type": "array",
-                              "items": {}
-                            },
-                            "antiCheatRules": {
-                              "description": "Rules to prevent cheating"
-                            },
-                            "magatamaPointAwarded": {
-                              "description": "Magatama points awarded for this task",
-                              "type": "number"
-                            },
-                            "totalMagatamaPointAwarded": {
-                              "description": "Total Magatama points awarded",
-                              "type": "number"
-                            },
-                            "delFlag": {
-                              "description": "Flag to indicate if the record is deleted",
-                              "type": "boolean"
-                            },
-                            "insUserId": {
-                              "description": "ID of user who created this record",
-                              "type": "string"
-                            },
-                            "insDateTime": {
-                              "description": "Timestamp of record creation",
-                              "type": "string"
-                            },
-                            "updUserId": {
-                              "description": "ID of user who last updated this record",
-                              "type": "string"
-                            },
-                            "updDateTime": {
-                              "description": "Timestamp of last record update",
-                              "type": "string"
-                            }
-                          },
-                          "required": [
-                            "taskId",
-                            "questId",
-                            "taskTheme",
-                            "taskType",
-                            "taskName",
-                            "taskDesc",
-                            "isUnlocked",
-                            "requiredAction",
-                            "antiCheatRules",
-                            "magatamaPointAwarded",
-                            "totalMagatamaPointAwarded"
-                          ]
-                        }
-                      },
-                      "touristSpot": {
-                        "description": "Tourist spot associated with this quest",
-                        "type": "object",
-                        "properties": {
-                          "touristSpotId": {
-                            "description": "Unique identifier for the tourist spot",
-                            "type": "string"
-                          },
-                          "storyChapterId": {
-                            "description": "Unique identifier for the story chapter",
-                            "type": "string"
-                          },
-                          "touristSpotName": {
-                            "description": "Name of the tourist spot",
-                            "type": "string"
-                          },
-                          "touristSpotDesc": {
-                            "description": "Description of the tourist spot",
-                            "type": "string"
-                          },
-                          "bestVisitTime": {
-                            "description": "Best visit time of the tourist spot",
-                            "type": "string"
-                          },
-                          "address": {
-                            "description": "Address of the tourist spot",
-                            "type": "string"
-                          },
-                          "touristSpotLatitude": {
-                            "description": "Latitude of the tourist spot",
-                            "type": "number"
-                          },
-                          "touristSpotLongitude": {
-                            "description": "Longitude of the tourist spot",
-                            "type": "number"
-                          },
-                          "touristSpotHashtag": {
-                            "description": "Hashtags associated with this location",
-                            "type": "array",
-                            "items": {
-                              "type": "string"
-                            }
-                          },
-                          "storyChapterLink": {
-                            "description": "Link to the related story chapter",
-                            "type": "string"
-                          },
-                          "imageSet": {
-                            "description": "Image set for the tourist spot",
-                            "type": "object",
-                            "properties": {
-                              "main": {
-                                "description": "Main image of the tourist spot",
-                                "type": "string"
-                              },
-                              "small": {
-                                "description": "Small images of the tourist spot",
-                                "type": "array",
-                                "items": {
-                                  "type": "string"
-                                }
-                              }
-                            },
-                            "required": [
-                              "main",
-                              "small"
-                            ]
-                          },
-                          "weatherInfo": {
-                            "description": "Weather info for the tourist spot",
-                            "type": "object",
-                            "properties": {
-                              "temperatureCelsius": {
-                                "description": "Temperature of the weather",
-                                "type": "number"
-                              },
-                              "weatherName": {
-                                "description": "Name of the weather",
-                                "type": "string"
-                              },
-                              "weatherDesc": {
-                                "description": "Description of the weather",
-                                "type": "string"
-                              }
-                            },
-                            "required": [
-                              "temperatureCelsius",
-                              "weatherName",
-                              "weatherDesc"
-                            ]
-                          },
-                          "delFlag": {
-                            "description": "Flag to indicate if the record is deleted",
-                            "type": "boolean"
-                          },
-                          "insUserId": {
-                            "description": "ID of user who created this record",
-                            "type": "string"
-                          },
-                          "insDateTime": {
-                            "description": "Timestamp of record creation",
-                            "type": "string"
-                          },
-                          "updUserId": {
-                            "description": "ID of user who last updated this record",
-                            "type": "string"
-                          },
-                          "updDateTime": {
-                            "description": "Timestamp of last record update",
-                            "type": "string"
-                          }
-                        },
-                        "required": [
-                          "touristSpotId",
-                          "storyChapterId",
-                          "touristSpotName",
-                          "touristSpotDesc",
-                          "bestVisitTime",
-                          "address",
-                          "touristSpotLatitude",
-                          "touristSpotLongitude",
-                          "touristSpotHashtag"
-                        ]
-                      },
-                      "delFlag": {
-                        "description": "Flag to indicate if the record is deleted",
-                        "type": "boolean"
-                      },
-                      "insUserId": {
-                        "description": "ID of user who created this record",
-                        "type": "string"
-                      },
-                      "insDateTime": {
-                        "description": "Timestamp of record creation",
-                        "type": "string"
-                      },
-                      "updUserId": {
-                        "description": "ID of user who last updated this record",
-                        "type": "string"
-                      },
-                      "updDateTime": {
-                        "description": "Timestamp of last record update",
-                        "type": "string"
-                      }
-                    },
-                    "required": [
-                      "questId",
-                      "questName",
-                      "questDesc",
-                      "questType",
-                      "isUnlocked",
-                      "isPremium",
-                      "totalMagatamaPointAwarded"
-                    ]
-                  }
-                },
-                "pagination": {
-                  "type": "object",
-                  "properties": {
-                    "currentPage": {
-                      "type": "number"
-                    },
-                    "totalPages": {
-                      "type": "number"
-                    },
-                    "totalQuests": {
-                      "type": "number"
-                    }
-                  },
-                  "required": [
-                    "currentPage",
-                    "totalPages",
-                    "totalQuests"
-                  ]
-                }
-              },
-              "required": [
-                "quests",
-                "pagination"
-              ]
-            },
-            "content": {
-              "application/json": {
-                "schema": {
-                  "$ref": "#/components/schemas/QuestListResponseDto"
-                }
-              }
-            }
-          },
-          "400": {
-            "description": "Bad Request - Invalid version format",
-            "content": {
-              "application/json": {
-                "schema": {
-                  "type": "object",
-                  "properties": {
-                    "code": {
-                      "type": "string",
-                      "example": "E_TB_021"
-                    },
-                    "message": {
-                      "type": "string",
-                      "example": "Invalid version format"
-                    },
-                    "type": {
-                      "type": "string",
-                      "example": "BAD_REQUEST"
-                    }
-                  }
-                }
-              }
-            }
-          },
-          "401": {
-            "description": ""
-          }
-        },
-        "summary": "Get quest with pagination",
-        "tags": [
-          "Quest"
-        ]
-      }
-    },
-    "/quests/{questId}": {
-      "get": {
-        "description": "Get quest by ID",
-        "operationId": "TouriiBackendController_getQuestById",
-        "parameters": [
-          {
-            "name": "questId",
-            "required": true,
-            "in": "path",
-            "schema": {
-              "type": "string"
-            }
-          },
-          {
-            "name": "accept-version",
-            "in": "header",
-            "description": "API version (e.g., 1.0.0)",
-            "required": true,
-            "schema": {
-              "type": "string"
-            }
-          },
-          {
-            "name": "x-api-key",
-            "in": "header",
-            "description": "API key for authentication",
-            "required": true,
-            "schema": {
-              "type": "string"
-            }
-          }
-        ],
-        "responses": {
-          "200": {
-            "description": "Quest found successfully",
-            "schema": {
-              "type": "object",
-              "properties": {
-                "questId": {
-                  "description": "Unique identifier for the quest",
-                  "type": "string"
-                },
-                "questName": {
-                  "description": "Name of the quest",
-                  "type": "string"
-                },
-                "questDesc": {
-                  "description": "Description of the quest",
-                  "type": "string"
-                },
-                "questImage": {
-                  "description": "URL to the quest image",
-                  "type": "string"
-                },
-                "questType": {
-                  "description": "Quest type",
-                  "type": "string",
-                  "enum": [
-                    "UNKNOWN",
-                    "TRAVEL_TO_EARN",
-                    "EARN_TO_TRAVEL",
-                    "CAMPAIGN",
-                    "COMMUNITY_EVENT"
-                  ],
-                  "x-enumNames": [
-                    "UNKNOWN",
-                    "TRAVEL_TO_EARN",
-                    "EARN_TO_TRAVEL",
-                    "CAMPAIGN",
-                    "COMMUNITY_EVENT"
-                  ]
-                },
-                "isUnlocked": {
-                  "description": "Whether quest is unlocked",
-                  "type": "boolean"
-                },
-                "isPremium": {
-                  "description": "Whether quest is premium",
-                  "type": "boolean"
-                },
-                "totalMagatamaPointAwarded": {
-                  "description": "Total Magatama points awarded",
-                  "type": "number"
-                },
-                "tasks": {
-                  "description": "Tasks associated with this quest",
-                  "type": "array",
-                  "items": {
-                    "type": "object",
-                    "properties": {
-                      "taskId": {
-                        "description": "Unique identifier for the task",
-                        "type": "string"
-                      },
-                      "questId": {
-                        "description": "ID of the parent quest",
-                        "type": "string"
-                      },
-                      "taskTheme": {
-                        "description": "Theme of the task",
-                        "type": "string",
-                        "enum": [
-                          "STORY",
-                          "LOCAL_CULTURE",
-                          "FOOD",
-                          "URBAN_EXPLORE",
-                          "NATURE"
-                        ],
-                        "x-enumNames": [
-                          "STORY",
-                          "LOCAL_CULTURE",
-                          "FOOD",
-                          "URBAN_EXPLORE",
-                          "NATURE"
-                        ]
-                      },
-                      "taskType": {
-                        "description": "Type of the task",
-                        "type": "string",
-                        "enum": [
-                          "VISIT_LOCATION",
-                          "PHOTO_UPLOAD",
-                          "ANSWER_TEXT",
-                          "SELECT_OPTION",
-                          "SHARE_SOCIAL",
-                          "CHECK_IN",
-                          "GROUP_ACTIVITY",
-                          "LOCAL_INTERACTION"
-                        ],
-                        "x-enumNames": [
-                          "VISIT_LOCATION",
-                          "PHOTO_UPLOAD",
-                          "ANSWER_TEXT",
-                          "SELECT_OPTION",
-                          "SHARE_SOCIAL",
-                          "CHECK_IN",
-                          "GROUP_ACTIVITY",
-                          "LOCAL_INTERACTION"
-                        ]
-                      },
-                      "taskName": {
-                        "description": "Name of the task",
-                        "type": "string"
-                      },
-                      "taskDesc": {
-                        "description": "Description of the task",
-                        "type": "string"
-                      },
-                      "isUnlocked": {
-                        "description": "Whether task is unlocked",
-                        "type": "boolean"
-                      },
-                      "requiredAction": {
-                        "description": "Action required to complete the task",
-                        "type": "string"
-                      },
-                      "groupActivityMembers": {
-                        "description": "Members for group activities",
-                        "type": "array",
-                        "items": {}
-                      },
-                      "selectOptions": {
-                        "description": "Options for selection tasks",
-                        "type": "array",
-                        "items": {}
-                      },
-                      "antiCheatRules": {
-                        "description": "Rules to prevent cheating"
-                      },
-                      "magatamaPointAwarded": {
-                        "description": "Magatama points awarded for this task",
-                        "type": "number"
-                      },
-                      "totalMagatamaPointAwarded": {
-                        "description": "Total Magatama points awarded",
-                        "type": "number"
-                      },
-                      "delFlag": {
-                        "description": "Flag to indicate if the record is deleted",
-                        "type": "boolean"
-                      },
-                      "insUserId": {
-                        "description": "ID of user who created this record",
-                        "type": "string"
-                      },
-                      "insDateTime": {
-                        "description": "Timestamp of record creation",
-                        "type": "string"
-                      },
-                      "updUserId": {
-                        "description": "ID of user who last updated this record",
-                        "type": "string"
-                      },
-                      "updDateTime": {
-                        "description": "Timestamp of last record update",
-                        "type": "string"
-                      }
-                    },
-                    "required": [
-                      "taskId",
-                      "questId",
-                      "taskTheme",
-                      "taskType",
-                      "taskName",
-                      "taskDesc",
-                      "isUnlocked",
-                      "requiredAction",
-                      "antiCheatRules",
-                      "magatamaPointAwarded",
-                      "totalMagatamaPointAwarded"
                     ]
                   }
                 },
@@ -7296,6 +6481,10 @@
                         "description": "Total Magatama points awarded",
                         "type": "number"
                       },
+                      "isCompleted": {
+                        "description": "Whether task is completed",
+                        "type": "boolean"
+                      },
                       "delFlag": {
                         "description": "Flag to indicate if the record is deleted",
                         "type": "boolean"
@@ -7328,7 +6517,8 @@
                       "requiredAction",
                       "antiCheatRules",
                       "magatamaPointAwarded",
-                      "totalMagatamaPointAwarded"
+                      "totalMagatamaPointAwarded",
+                      "isCompleted"
                     ]
                   }
                 },
@@ -7762,6 +6952,10 @@
                   "description": "Total Magatama points awarded",
                   "type": "number"
                 },
+                "isCompleted": {
+                  "description": "Whether task is completed",
+                  "type": "boolean"
+                },
                 "delFlag": {
                   "description": "Flag to indicate if the record is deleted",
                   "type": "boolean"
@@ -7794,7 +6988,8 @@
                 "requiredAction",
                 "antiCheatRules",
                 "magatamaPointAwarded",
-                "totalMagatamaPointAwarded"
+                "totalMagatamaPointAwarded",
+                "isCompleted"
               ]
             },
             "content": {
@@ -8251,6 +7446,10 @@
                         "description": "Total Magatama points awarded",
                         "type": "number"
                       },
+                      "isCompleted": {
+                        "description": "Whether task is completed",
+                        "type": "boolean"
+                      },
                       "delFlag": {
                         "description": "Flag to indicate if the record is deleted",
                         "type": "boolean"
@@ -8283,7 +7482,8 @@
                       "requiredAction",
                       "antiCheatRules",
                       "magatamaPointAwarded",
-                      "totalMagatamaPointAwarded"
+                      "totalMagatamaPointAwarded",
+                      "isCompleted"
                     ]
                   }
                 },
@@ -8724,6 +7924,10 @@
                   "description": "Total Magatama points awarded",
                   "type": "number"
                 },
+                "isCompleted": {
+                  "description": "Whether task is completed",
+                  "type": "boolean"
+                },
                 "delFlag": {
                   "description": "Flag to indicate if the record is deleted",
                   "type": "boolean"
@@ -8756,7 +7960,8 @@
                 "requiredAction",
                 "antiCheatRules",
                 "magatamaPointAwarded",
-                "totalMagatamaPointAwarded"
+                "totalMagatamaPointAwarded",
+                "isCompleted"
               ]
             },
             "content": {
@@ -11910,6 +11115,10 @@
                         "description": "Total Magatama points awarded",
                         "type": "number"
                       },
+                      "isCompleted": {
+                        "description": "Whether task is completed",
+                        "type": "boolean"
+                      },
                       "delFlag": {
                         "description": "Flag to indicate if the record is deleted",
                         "type": "boolean"
@@ -11942,7 +11151,8 @@
                       "requiredAction",
                       "antiCheatRules",
                       "magatamaPointAwarded",
-                      "totalMagatamaPointAwarded"
+                      "totalMagatamaPointAwarded",
+                      "isCompleted"
                     ]
                   }
                 },
@@ -12269,6 +11479,10 @@
                   "description": "Total Magatama points awarded",
                   "type": "number"
                 },
+                "isCompleted": {
+                  "description": "Whether task is completed",
+                  "type": "boolean"
+                },
                 "delFlag": {
                   "description": "Flag to indicate if the record is deleted",
                   "type": "boolean"
@@ -12301,7 +11515,8 @@
                 "requiredAction",
                 "antiCheatRules",
                 "magatamaPointAwarded",
-                "totalMagatamaPointAwarded"
+                "totalMagatamaPointAwarded",
+                "isCompleted"
               ]
             }
           },
@@ -12550,6 +11765,10 @@
             "description": "Total Magatama points awarded",
             "type": "number"
           },
+          "isCompleted": {
+            "description": "Whether task is completed",
+            "type": "boolean"
+          },
           "delFlag": {
             "description": "Flag to indicate if the record is deleted",
             "type": "boolean"
@@ -12582,7 +11801,8 @@
           "requiredAction",
           "antiCheatRules",
           "magatamaPointAwarded",
-          "totalMagatamaPointAwarded"
+          "totalMagatamaPointAwarded",
+          "isCompleted"
         ]
       },
       "QuestCreateRequestDto": {
@@ -13862,125 +13082,9 @@
                   "description": "Timestamp of record creation",
                   "type": "string"
                 },
-<<<<<<< HEAD
-                "tasks": {
-                  "description": "Tasks associated with this quest",
-                  "type": "array",
-                  "items": {
-                    "type": "object",
-                    "properties": {
-                      "taskId": {
-                        "description": "Unique identifier for the task",
-                        "type": "string"
-                      },
-                      "questId": {
-                        "description": "ID of the parent quest",
-                        "type": "string"
-                      },
-                      "taskTheme": {
-                        "description": "Theme of the task",
-                        "type": "string",
-                        "enum": [
-                          "STORY",
-                          "LOCAL_CULTURE",
-                          "FOOD",
-                          "URBAN_EXPLORE",
-                          "NATURE"
-                        ],
-                        "x-enumNames": [
-                          "STORY",
-                          "LOCAL_CULTURE",
-                          "FOOD",
-                          "URBAN_EXPLORE",
-                          "NATURE"
-                        ]
-                      },
-                      "taskType": {
-                        "description": "Type of the task",
-                        "type": "string",
-                        "enum": [
-                          "VISIT_LOCATION",
-                          "PHOTO_UPLOAD",
-                          "ANSWER_TEXT",
-                          "SELECT_OPTION",
-                          "SHARE_SOCIAL",
-                          "CHECK_IN",
-                          "GROUP_ACTIVITY",
-                          "LOCAL_INTERACTION"
-                        ],
-                        "x-enumNames": [
-                          "VISIT_LOCATION",
-                          "PHOTO_UPLOAD",
-                          "ANSWER_TEXT",
-                          "SELECT_OPTION",
-                          "SHARE_SOCIAL",
-                          "CHECK_IN",
-                          "GROUP_ACTIVITY",
-                          "LOCAL_INTERACTION"
-                        ]
-                      },
-                      "taskName": {
-                        "description": "Name of the task",
-                        "type": "string"
-                      },
-                      "taskDesc": {
-                        "description": "Description of the task",
-                        "type": "string"
-                      },
-                      "isUnlocked": {
-                        "description": "Whether task is unlocked",
-                        "type": "boolean"
-                      },
-                      "requiredAction": {
-                        "description": "Action required to complete the task",
-                        "type": "string"
-                      },
-                      "groupActivityMembers": {
-                        "description": "Members for group activities",
-                        "type": "array",
-                        "items": {}
-                      },
-                      "selectOptions": {
-                        "description": "Options for selection tasks",
-                        "type": "array",
-                        "items": {}
-                      },
-                      "antiCheatRules": {
-                        "description": "Rules to prevent cheating"
-                      },
-                      "magatamaPointAwarded": {
-                        "description": "Magatama points awarded for this task",
-                        "type": "number"
-                      },
-                      "totalMagatamaPointAwarded": {
-                        "description": "Total Magatama points awarded",
-                        "type": "number"
-                      },
-                      "isCompleted": {
-                        "description": "Whether task is completed",
-                        "type": "boolean"
-                      }
-                    },
-                    "required": [
-                      "taskId",
-                      "questId",
-                      "taskTheme",
-                      "taskType",
-                      "taskName",
-                      "taskDesc",
-                      "isUnlocked",
-                      "requiredAction",
-                      "antiCheatRules",
-                      "magatamaPointAwarded",
-                      "totalMagatamaPointAwarded",
-                      "isCompleted"
-                    ]
-                  }
-=======
                 "updUserId": {
                   "description": "ID of user who last updated this record",
                   "type": "string"
->>>>>>> 8fed52f8
                 },
                 "updDateTime": {
                   "description": "Timestamp of last record update",
@@ -14312,72 +13416,8 @@
                   "description": "Travel distance",
                   "type": "number"
                 },
-<<<<<<< HEAD
-                "isCompleted": {
-                  "description": "Whether task is completed",
-                  "type": "boolean"
-                }
-              },
-              "required": [
-                "taskId",
-                "questId",
-                "taskTheme",
-                "taskType",
-                "taskName",
-                "taskDesc",
-                "isUnlocked",
-                "requiredAction",
-                "antiCheatRules",
-                "magatamaPointAwarded",
-                "totalMagatamaPointAwarded",
-                "isCompleted"
-              ]
-            }
-          },
-          "touristSpot": {
-            "description": "Tourist spot associated with this quest",
-            "type": "object",
-            "properties": {
-              "touristSpotId": {
-                "description": "Unique identifier for the tourist spot",
-                "type": "string"
-              },
-              "storyChapterId": {
-                "description": "Unique identifier for the story chapter",
-                "type": "string"
-              },
-              "touristSpotName": {
-                "description": "Name of the tourist spot",
-                "type": "string"
-              },
-              "touristSpotDesc": {
-                "description": "Description of the tourist spot",
-                "type": "string"
-              },
-              "bestVisitTime": {
-                "description": "Best visit time of the tourist spot",
-                "type": "string"
-              },
-              "address": {
-                "description": "Address of the tourist spot",
-                "type": "string"
-              },
-              "touristSpotLatitude": {
-                "description": "Latitude of the tourist spot",
-                "type": "number"
-              },
-              "touristSpotLongitude": {
-                "description": "Longitude of the tourist spot",
-                "type": "number"
-              },
-              "touristSpotHashtag": {
-                "description": "Hashtags associated with this location",
-                "type": "array",
-                "items": {
-=======
                 "qrCodeValue": {
                   "description": "QR code value",
->>>>>>> 8fed52f8
                   "type": "string"
                 },
                 "checkInMethod": {
@@ -14585,30 +13625,6 @@
               ]
             }
           },
-<<<<<<< HEAD
-          "totalMagatamaPointAwarded": {
-            "description": "Total Magatama points awarded",
-            "type": "number"
-          },
-          "isCompleted": {
-            "description": "Whether task is completed",
-            "type": "boolean"
-          }
-        },
-        "required": [
-          "taskId",
-          "questId",
-          "taskTheme",
-          "taskType",
-          "taskName",
-          "taskDesc",
-          "isUnlocked",
-          "requiredAction",
-          "antiCheatRules",
-          "magatamaPointAwarded",
-          "totalMagatamaPointAwarded",
-          "isCompleted"
-=======
           "userInviteLogs": {
             "description": "User invite logs",
             "type": "array",
@@ -14674,7 +13690,6 @@
           "registeredAt",
           "discordJoinedAt",
           "isBanned"
->>>>>>> 8fed52f8
         ]
       },
       "UserSensitiveInfoResponseDto": {
